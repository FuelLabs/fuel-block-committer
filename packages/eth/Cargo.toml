[package]
name = "eth"
authors = { workspace = true }
edition = { workspace = true }
homepage = { workspace = true }
license = { workspace = true }
repository = { workspace = true }
version = { workspace = true }
publish = { workspace = true }
rust-version = { workspace = true }

[dependencies]
alloy = { workspace = true, features = [
  "consensus",
  "network",
  "provider-ws",
  "kzg",
  "contract",
  "signer-aws",
  "rpc-types",
  "reqwest-rustls-tls",
] }
async-trait = { workspace = true }
aws-config = { workspace = true, features = ["default"] }
aws-sdk-kms = { workspace = true, features = ["default"] }
delegate = { workspace = true }
fuel-block-committer-encoding = { workspace = true, features = ["kzg"] }
<<<<<<< HEAD
=======
futures = { workspace = true }
>>>>>>> 14259b02
itertools = { workspace = true, features = ["use_alloc"] }
metrics = { workspace = true }
ports = { workspace = true, features = ["l1"] }
serde = { workspace = true }
thiserror = { workspace = true }
tokio = { workspace = true, features = ["time"] }
tracing = { workspace = true }
url = { workspace = true }

[dev-dependencies]
alloy = { workspace = true, features = [
  "signer-local",
  "node-bindings",
  "json-rpc",
] }
mockall = { workspace = true }
ports = { workspace = true, features = ["l1", "test-helpers"] }
pretty_assertions = { workspace = true, features = ["default"] }
proptest = { workspace = true, features = ["default"] }
rand = { workspace = true, features = ["small_rng"] }
test-case = { workspace = true }
tokio = { workspace = true, features = ["macros"] }

[features]
test-helpers = []<|MERGE_RESOLUTION|>--- conflicted
+++ resolved
@@ -25,10 +25,7 @@
 aws-sdk-kms = { workspace = true, features = ["default"] }
 delegate = { workspace = true }
 fuel-block-committer-encoding = { workspace = true, features = ["kzg"] }
-<<<<<<< HEAD
-=======
 futures = { workspace = true }
->>>>>>> 14259b02
 itertools = { workspace = true, features = ["use_alloc"] }
 metrics = { workspace = true }
 ports = { workspace = true, features = ["l1"] }
