[package]
name = "eth"
authors = { workspace = true }
edition = { workspace = true }
homepage = { workspace = true }
license = { workspace = true }
repository = { workspace = true }
version = { workspace = true }
publish = { workspace = true }
rust-version = { workspace = true }

[dependencies]
async-trait = { workspace = true }
c-kzg = { workspace = true }
<<<<<<< HEAD
ethers = { workspace = true, features = ["ws", "aws"] }
=======
ethers = { workspace = true, features = ["ws", "rustls"] }
>>>>>>> 1daed88a
futures = { workspace = true }
hyper = { workspace = true }
hyper-rustls = { workspace = true }
itertools = { workspace = true, features = ["use_alloc"] }
metrics = { workspace = true }
ports = { workspace = true, features = ["l1"] }
rlp = { workspace = true }
rusoto_core = { workspace = true, features = ["rustls"] }
rusoto_kms = { workspace = true, features = ["rustls"] }
serde_json = { workspace = true }
tempfile = { workspace = true }
thiserror = { workspace = true }
tracing = { workspace = true }
url = { workspace = true }

[dev-dependencies]
mockall = { workspace = true }
ports = { workspace = true, features = ["l1", "test-helpers"] }
tokio = { workspace = true, features = ["macros"] }

[features]
test-helpers = []<|MERGE_RESOLUTION|>--- conflicted
+++ resolved
@@ -12,11 +12,7 @@
 [dependencies]
 async-trait = { workspace = true }
 c-kzg = { workspace = true }
-<<<<<<< HEAD
-ethers = { workspace = true, features = ["ws", "aws"] }
-=======
-ethers = { workspace = true, features = ["ws", "rustls"] }
->>>>>>> 1daed88a
+ethers = { workspace = true, features = ["ws", "aws", "rustls"] }
 futures = { workspace = true }
 hyper = { workspace = true }
 hyper-rustls = { workspace = true }
