--- conflicted
+++ resolved
@@ -34,14 +34,9 @@
             async fn submit_state_fragments(
                 &self,
                 fragments: NonEmpty<Fragment>,
-<<<<<<< HEAD
                 previous_tx: Option<ports::types::L1Tx>,
             ) -> Result<(L1Tx, FragmentsSubmitted)>;
-            async fn balance(&self) -> Result<U256>;
-=======
-            ) -> Result<FragmentsSubmitted>;
             async fn balance(&self, address: Address) -> Result<U256>;
->>>>>>> 66247d21
             async fn get_transaction_response(&self, tx_hash: [u8; 32],) -> Result<Option<TransactionResponse>>;
         }
     }
