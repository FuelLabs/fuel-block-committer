use std::num::NonZeroU32;

use alloy::primitives::U256;
use delegate::delegate;
use ports::{
    l1::{Api, Contract, FragmentsSubmitted, Result},
    types::{BlockSubmissionTx, Fragment, L1Height, L1Tx, NonEmpty, TransactionResponse},
};

mod aws;
mod error;
mod metrics;
mod websocket;

pub use alloy::primitives::Address;
pub use aws::*;
pub use websocket::WebsocketClient;

impl Contract for WebsocketClient {
    delegate! {
        to self {
            async fn submit(&self, hash: [u8; 32], height: u32) -> Result<BlockSubmissionTx>;
            fn commit_interval(&self) -> NonZeroU32;
        }
    }
}

mod blob_encoding;
pub use blob_encoding::Eip4844BlobEncoder;

impl Api for WebsocketClient {
    delegate! {
        to (*self) {
            async fn submit_state_fragments(
                &self,
                fragments: NonEmpty<Fragment>,
<<<<<<< HEAD
            ) -> Result<FragmentsSubmitted>;
=======
                previous_tx: Option<ports::types::L1Tx>,
            ) -> Result<(L1Tx, FragmentsSubmitted)>;
>>>>>>> 8f4ba783
            async fn balance(&self, address: Address) -> Result<U256>;
            async fn get_transaction_response(&self, tx_hash: [u8; 32],) -> Result<Option<TransactionResponse>>;
            async fn is_squeezed_out(&self, tx_hash: [u8; 32],) -> Result<bool>;
        }
    }

    async fn get_block_number(&self) -> Result<L1Height> {
        let block_num = self._get_block_number().await?;
        let height = L1Height::try_from(block_num)?;

        Ok(height)
    }
}<|MERGE_RESOLUTION|>--- conflicted
+++ resolved
@@ -34,12 +34,8 @@
             async fn submit_state_fragments(
                 &self,
                 fragments: NonEmpty<Fragment>,
-<<<<<<< HEAD
-            ) -> Result<FragmentsSubmitted>;
-=======
                 previous_tx: Option<ports::types::L1Tx>,
             ) -> Result<(L1Tx, FragmentsSubmitted)>;
->>>>>>> 8f4ba783
             async fn balance(&self, address: Address) -> Result<U256>;
             async fn get_transaction_response(&self, tx_hash: [u8; 32],) -> Result<Option<TransactionResponse>>;
             async fn is_squeezed_out(&self, tx_hash: [u8; 32],) -> Result<bool>;
