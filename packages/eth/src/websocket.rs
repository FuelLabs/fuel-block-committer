--- conflicted
+++ resolved
@@ -3,13 +3,8 @@
 use ::metrics::{prometheus::core::Collector, HealthChecker, RegistersMetrics};
 use alloy::primitives::Address;
 use ports::{
-<<<<<<< HEAD
-    l1::Result,
-    types::{BlockSubmissionTx, TransactionResponse, ValidatedFuelBlock, U256},
-=======
     l1::{FragmentsSubmitted, Result},
-    types::{Fragment, NonEmpty, TransactionResponse, U256},
->>>>>>> 29bf231f
+    types::{BlockSubmissionTx, Fragment, NonEmpty, TransactionResponse, U256},
 };
 use url::Url;
 
@@ -64,17 +59,8 @@
         self.inner.connection_health_checker()
     }
 
-<<<<<<< HEAD
-    pub(crate) async fn submit(&self, block: ValidatedFuelBlock) -> Result<BlockSubmissionTx> {
-        Ok(self.inner.submit(block).await?)
-=======
-    pub(crate) fn event_streamer(&self, eth_block_height: u64) -> EthEventStreamer {
-        self.inner.event_streamer(eth_block_height)
-    }
-
-    pub(crate) async fn submit(&self, hash: [u8; 32], height: u32) -> Result<()> {
+    pub(crate) async fn submit(&self, hash: [u8; 32], height: u32) -> Result<BlockSubmissionTx> {
         Ok(self.inner.submit(hash, height).await?)
->>>>>>> 29bf231f
     }
 
     pub(crate) fn commit_interval(&self) -> NonZeroU32 {
