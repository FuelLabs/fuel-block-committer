use std::{num::NonZeroU32, time::Duration};

use ::metrics::{prometheus::core::Collector, HealthChecker, RegistersMetrics};
use alloy::{primitives::Address, signers::Signer};
use ports::{
    l1::{FragmentsSubmitted, Result},
    types::{BlockSubmissionTx, Fragment, L1Tx, NonEmpty, TransactionResponse, U256},
};
use url::Url;

use self::{
    connection::WsConnection,
    health_tracking_middleware::{EthApi, HealthTrackingMiddleware},
};
use crate::AwsClient;

mod connection;
mod health_tracking_middleware;

#[derive(Clone)]
pub struct WebsocketClient {
    inner: HealthTrackingMiddleware<WsConnection>,
    blob_poster_address: Option<Address>,
    contract_caller_address: Address,
}

impl WebsocketClient {
    pub async fn connect(
        url: Url,
        contract_address: Address,
        main_key_arn: String,
        blob_pool_key_arn: Option<String>,
        unhealthy_after_n_errors: usize,
        aws_client: AwsClient,
        tx_max_fee: u128,
        send_tx_request_timeout: Duration,
    ) -> ports::l1::Result<Self> {
        let blob_signer = if let Some(key_arn) = blob_pool_key_arn {
            Some(aws_client.make_signer(key_arn).await?)
        } else {
            None
        };

        let main_signer = aws_client.make_signer(main_key_arn).await?;

        let blob_poster_address = blob_signer.as_ref().map(|signer| signer.address());
        let contract_caller_address = main_signer.address();

        let provider = WsConnection::connect(
            url,
            contract_address,
            main_signer,
            blob_signer,
            tx_max_fee,
            send_tx_request_timeout,
        )
        .await?;

        Ok(Self {
            inner: HealthTrackingMiddleware::new(provider, unhealthy_after_n_errors),
            blob_poster_address,
            contract_caller_address,
        })
    }

    #[must_use]
    pub fn connection_health_checker(&self) -> HealthChecker {
        self.inner.connection_health_checker()
    }

    pub(crate) async fn submit(&self, hash: [u8; 32], height: u32) -> Result<BlockSubmissionTx> {
        Ok(self.inner.submit(hash, height).await?)
    }

    pub(crate) fn commit_interval(&self) -> NonZeroU32 {
        self.inner.commit_interval()
    }

    pub(crate) async fn _get_block_number(&self) -> Result<u64> {
        Ok(self.inner.get_block_number().await?)
    }

    pub(crate) async fn get_transaction_response(
        &self,
        tx_hash: [u8; 32],
    ) -> Result<Option<TransactionResponse>> {
        Ok(self.inner.get_transaction_response(tx_hash).await?)
    }

<<<<<<< HEAD
=======
    pub(crate) async fn is_squeezed_out(&self, tx_hash: [u8; 32]) -> Result<bool> {
        Ok(self.inner.is_squeezed_out(tx_hash).await?)
    }

>>>>>>> 8f4ba783
    pub(crate) async fn balance(&self, address: Address) -> Result<U256> {
        Ok(self.inner.balance(address).await?)
    }

    pub(crate) async fn submit_state_fragments(
        &self,
        fragments: NonEmpty<Fragment>,
        previous_tx: Option<ports::types::L1Tx>,
    ) -> ports::l1::Result<(L1Tx, FragmentsSubmitted)> {
        Ok(self
            .inner
            .submit_state_fragments(fragments, previous_tx)
            .await?)
    }

    #[cfg(feature = "test-helpers")]
    pub async fn finalized(&self, hash: [u8; 32], height: u32) -> Result<bool> {
        Ok(self.inner.finalized(hash, height).await?)
    }

    #[cfg(feature = "test-helpers")]
    pub async fn block_hash_at_commit_height(&self, commit_height: u32) -> Result<[u8; 32]> {
        Ok(self
            .inner
            .block_hash_at_commit_height(commit_height)
            .await?)
    }

    pub fn blob_poster_address(&self) -> Option<Address> {
        self.blob_poster_address
    }

    pub fn contract_caller_address(&self) -> Address {
        self.contract_caller_address
    }
}

// User responsible for registering any metrics T might have
impl RegistersMetrics for WebsocketClient {
    fn metrics(&self) -> Vec<Box<dyn Collector>> {
        self.inner.metrics()
    }
}<|MERGE_RESOLUTION|>--- conflicted
+++ resolved
@@ -87,13 +87,10 @@
         Ok(self.inner.get_transaction_response(tx_hash).await?)
     }
 
-<<<<<<< HEAD
-=======
     pub(crate) async fn is_squeezed_out(&self, tx_hash: [u8; 32]) -> Result<bool> {
         Ok(self.inner.is_squeezed_out(tx_hash).await?)
     }
 
->>>>>>> 8f4ba783
     pub(crate) async fn balance(&self, address: Address) -> Result<U256> {
         Ok(self.inner.balance(address).await?)
     }
