use std::{
    cmp::min,
    num::NonZeroU32,
    sync::{
        atomic::{AtomicBool, Ordering},
        Arc,
    },
};

use alloy::{
    eips::eip4844::BYTES_PER_BLOB,
    network::{Ethereum, EthereumWallet, TransactionBuilder, TransactionBuilder4844, TxSigner},
    primitives::{Address, U256},
<<<<<<< HEAD
    providers::{
        fillers::{ChainIdFiller, FillProvider, GasFiller, JoinFill, NonceFiller, WalletFiller},
        utils::Eip1559Estimation,
        Identity, Provider, ProviderBuilder, RootProvider, WsConnect,
    },
=======
    providers::{utils::Eip1559Estimation, Provider, ProviderBuilder, SendableTx, WsConnect},
>>>>>>> 29bf231f
    pubsub::PubSubFrontend,
    rpc::types::{TransactionReceipt, TransactionRequest},
    signers::aws::AwsSigner,
    sol,
};
<<<<<<< HEAD
use ports::types::{BlockSubmissionTx, TransactionResponse, ValidatedFuelBlock};
use url::Url;

use super::health_tracking_middleware::EthApi;
use crate::error::{Error, Result};

pub type WsProvider = FillProvider<
    JoinFill<
        JoinFill<JoinFill<JoinFill<Identity, GasFiller>, NonceFiller>, ChainIdFiller>,
        WalletFiller<EthereumWallet>,
    >,
    RootProvider<PubSubFrontend>,
    PubSubFrontend,
    Ethereum,
>;
=======
use itertools::Itertools;
use metrics::{
    prometheus::{self, histogram_opts},
    RegistersMetrics,
};
use ports::{
    l1::FragmentsSubmitted,
    types::{Fragment, NonEmpty, TransactionResponse},
};
use tracing::info;
use url::Url;

use super::{event_streamer::EthEventStreamer, health_tracking_middleware::EthApi};
use crate::{
    error::{Error, Result},
    Eip4844BlobEncoder,
};
>>>>>>> 29bf231f

pub type WsProvider = alloy::providers::fillers::FillProvider<
    alloy::providers::fillers::JoinFill<
        alloy::providers::fillers::JoinFill<
            alloy::providers::Identity,
            alloy::providers::fillers::JoinFill<
                alloy::providers::fillers::GasFiller,
                alloy::providers::fillers::JoinFill<
                    alloy::providers::fillers::BlobGasFiller,
                    alloy::providers::fillers::JoinFill<
                        alloy::providers::fillers::NonceFiller,
                        alloy::providers::fillers::ChainIdFiller,
                    >,
                >,
            >,
        >,
        alloy::providers::fillers::WalletFiller<EthereumWallet>,
    >,
    alloy::providers::RootProvider<alloy::pubsub::PubSubFrontend>,
    alloy::pubsub::PubSubFrontend,
    Ethereum,
>;
type FuelStateContract = IFuelStateContract::IFuelStateContractInstance<PubSubFrontend, WsProvider>;

sol!(
    #[sol(rpc)]
    interface IFuelStateContract {
        function commit(bytes32 blockHash, uint256 commitHeight) external whenNotPaused;
        event CommitSubmitted(uint256 indexed commitHeight, bytes32 blockHash);
        function finalized(bytes32 blockHash, uint256 blockHeight) external view whenNotPaused returns (bool);
        function blockHashAtCommit(uint256 commitHeight) external view returns (bytes32);
        function BLOCKS_PER_COMMIT_INTERVAL() external view returns (uint256);
    }
);

#[derive(Clone)]
pub struct WsConnection {
    provider: WsProvider,
    first_tx_gas_estimation_multiplier: Option<u64>,
    first_blob_tx_sent: Arc<AtomicBool>,
    blob_provider: Option<WsProvider>,
    address: Address,
    blob_signer_address: Option<Address>,
    contract: FuelStateContract,
    commit_interval: NonZeroU32,
    metrics: Metrics,
}

impl RegistersMetrics for WsConnection {
    fn metrics(&self) -> Vec<Box<dyn metrics::prometheus::core::Collector>> {
        vec![
            Box::new(self.metrics.blobs_per_tx.clone()),
            Box::new(self.metrics.blob_used_bytes.clone()),
        ]
    }
}

#[derive(Clone)]
struct Metrics {
    blobs_per_tx: prometheus::Histogram,
    blob_used_bytes: prometheus::Histogram,
}

fn custom_exponential_buckets(start: f64, end: f64, steps: usize) -> Vec<f64> {
    let factor = (end / start).powf(1.0 / (steps - 1) as f64);
    let mut buckets = Vec::with_capacity(steps);

    let mut value = start;
    for _ in 0..(steps - 1) {
        buckets.push(value.ceil());
        value *= factor;
    }

    buckets.push(end.ceil());

    buckets
}

impl Default for Metrics {
    fn default() -> Self {
        Self {
            blobs_per_tx: prometheus::Histogram::with_opts(histogram_opts!(
                "blob_per_tx",
                "Number of blobs per blob transaction",
                vec![1.0f64, 2., 3., 4., 5., 6.]
            ))
            .expect("to be correctly configured"),

            blob_used_bytes: prometheus::Histogram::with_opts(histogram_opts!(
                "blob_utilization",
                "bytes filled per blob",
                custom_exponential_buckets(1000f64, BYTES_PER_BLOB as f64, 20)
            ))
            .expect("to be correctly configured"),
        }
    }
}

#[async_trait::async_trait]
impl EthApi for WsConnection {
<<<<<<< HEAD
    async fn submit(&self, block: ValidatedFuelBlock) -> Result<BlockSubmissionTx> {
        let commit_height = Self::calculate_commit_height(block.height(), self.commit_interval);

        let contract_call = self.contract.commit(block.hash().into(), commit_height);
        let tx_request = contract_call.into_transaction_request();

        let Eip1559Estimation {
            max_fee_per_gas,
            max_priority_fee_per_gas,
        } = self.provider.estimate_eip1559_fees(None).await?;
        let nonce = self.provider.get_transaction_count(self.address).await?;
        let tx_request = tx_request
            .max_fee_per_gas(max_fee_per_gas)
            .max_priority_fee_per_gas(max_priority_fee_per_gas)
            .nonce(nonce);

        let tx = self.provider.send_transaction(tx_request).await?;
=======
    async fn submit(&self, hash: [u8; 32], height: u32) -> Result<()> {
        let commit_height = Self::calculate_commit_height(height, self.commit_interval);
        let contract_call = self.contract.commit(hash.into(), commit_height);
        let tx = contract_call.send().await?;
>>>>>>> 29bf231f
        tracing::info!("tx: {} submitted", tx.tx_hash());

        let submission_tx = BlockSubmissionTx {
            hash: tx.tx_hash().0,
            nonce: nonce as u32, // TODO: conversion
            max_fee: max_fee_per_gas,
            priority_fee: max_priority_fee_per_gas,
            ..Default::default()
        };

        Ok(submission_tx)
    }

    async fn get_block_number(&self) -> Result<u64> {
        let response = self.provider.get_block_number().await?;
        Ok(response)
    }

    async fn balance(&self) -> Result<U256> {
        let address = self.address;
        Ok(self.provider.get_balance(address).await?)
    }

    fn commit_interval(&self) -> NonZeroU32 {
        self.commit_interval
    }

    async fn get_transaction_response(
        &self,
        tx_hash: [u8; 32],
    ) -> Result<Option<TransactionResponse>> {
        let tx_receipt = self
            .provider
            .get_transaction_receipt(tx_hash.into())
            .await?;

        Self::convert_to_tx_response(tx_receipt)
    }

    async fn submit_state_fragments(
        &self,
        fragments: NonEmpty<Fragment>,
    ) -> Result<ports::l1::FragmentsSubmitted> {
        let (blob_provider, blob_signer_address) =
            match (&self.blob_provider, &self.blob_signer_address) {
                (Some(provider), Some(address)) => (provider, address),
                _ => return Err(Error::Other("blob pool signer not configured".to_string())),
            };

        // we only want to add it to the metrics if the submission succeeds
        let used_bytes_per_fragment = fragments.iter().map(|f| f.used_bytes()).collect_vec();

        let num_fragments = min(fragments.len(), 6);

        let limited_fragments = fragments.into_iter().take(num_fragments);
        let sidecar = Eip4844BlobEncoder::decode(limited_fragments)?;

        let blob_tx = match (
            self.first_blob_tx_sent.load(Ordering::Relaxed),
            self.first_tx_gas_estimation_multiplier,
        ) {
            (false, Some(gas_estimation_multiplier)) => {
                let max_fee_per_blob_gas = blob_provider.get_blob_base_fee().await?;
                let Eip1559Estimation {
                    max_fee_per_gas,
                    max_priority_fee_per_gas,
                } = blob_provider.estimate_eip1559_fees(None).await?;

                TransactionRequest::default()
                    .with_max_fee_per_blob_gas(
                        max_fee_per_blob_gas.saturating_mul(gas_estimation_multiplier.into()),
                    )
                    .with_max_fee_per_gas(
                        max_fee_per_gas.saturating_mul(gas_estimation_multiplier.into()),
                    )
                    .with_max_priority_fee_per_gas(
                        max_priority_fee_per_gas.saturating_mul(gas_estimation_multiplier.into()),
                    )
                    .with_blob_sidecar(sidecar)
                    .with_to(*blob_signer_address)
            }
            _ => TransactionRequest::default()
                .with_blob_sidecar(sidecar)
                .with_to(*blob_signer_address),
        };

        let blob_tx = blob_provider.fill(blob_tx).await?;
        let SendableTx::Envelope(blob_tx) = blob_tx else {
            return Err(crate::error::Error::Other(
                "Expected an envelope because we have a wallet filler as well, but got a builder from alloy. This is a bug.".to_string(),
            ));
        };
        let tx_id = *blob_tx.tx_hash();
        info!("sending blob tx: {tx_id}",);

        let _ = blob_provider.send_tx_envelope(blob_tx).await?;

        self.first_blob_tx_sent.store(true, Ordering::Relaxed);

        self.metrics.blobs_per_tx.observe(num_fragments as f64);

        for bytes in used_bytes_per_fragment {
            self.metrics.blob_used_bytes.observe(bytes as f64);
        }

        Ok(FragmentsSubmitted {
            tx: tx_id.0,
            num_fragments: num_fragments.try_into().expect("cannot be zero"),
        })
    }

    #[cfg(feature = "test-helpers")]
    async fn finalized(&self, hash: [u8; 32], height: u32) -> Result<bool> {
        Ok(self
            .contract
            .finalized(hash.into(), U256::from(height))
            .call()
            .await?
            ._0)
    }

    #[cfg(feature = "test-helpers")]
    async fn block_hash_at_commit_height(&self, commit_height: u32) -> Result<[u8; 32]> {
        Ok(self
            .contract
            .blockHashAtCommit(U256::from(commit_height))
            .call()
            .await?
            ._0
            .into())
    }
}

impl WsConnection {
    pub async fn connect(
        url: Url,
        contract_address: Address,
        main_signer: AwsSigner,
        blob_signer: Option<AwsSigner>,
        first_tx_gas_estimation_multiplier: Option<u64>,
    ) -> Result<Self> {
        let address = main_signer.address();

        let ws = WsConnect::new(url);
        let provider = Self::provider_with_signer(ws.clone(), main_signer).await?;

        let (blob_provider, blob_signer_address) = if let Some(signer) = blob_signer {
            let blob_signer_address = signer.address();
            let blob_provider = Self::provider_with_signer(ws, signer).await?;
            (Some(blob_provider), Some(blob_signer_address))
        } else {
            (None, None)
        };

        let contract_address = Address::from_slice(contract_address.as_ref());
        let contract = FuelStateContract::new(contract_address, provider.clone());

        let interval_u256 = contract.BLOCKS_PER_COMMIT_INTERVAL().call().await?._0;

        let commit_interval = u32::try_from(interval_u256)
            .map_err(|e| Error::Other(e.to_string()))
            .and_then(|value| {
                NonZeroU32::new(value).ok_or_else(|| {
                    Error::Other("l1 contract reported a commit interval of 0".to_string())
                })
            })?;

        Ok(Self {
            provider,
            blob_provider,
            address,
            blob_signer_address,
            contract,
            commit_interval,
            metrics: Default::default(),
            first_blob_tx_sent: Arc::new(AtomicBool::new(false)),
            first_tx_gas_estimation_multiplier,
        })
    }

    async fn provider_with_signer(ws: WsConnect, signer: AwsSigner) -> Result<WsProvider> {
        let wallet = EthereumWallet::from(signer);
        ProviderBuilder::new()
            .with_recommended_fillers()
            .wallet(wallet)
            .on_ws(ws)
            .await
            .map_err(Into::into)
    }

    pub(crate) fn calculate_commit_height(block_height: u32, commit_interval: NonZeroU32) -> U256 {
        U256::from(block_height / commit_interval)
    }

    async fn _balance(&self, address: Address) -> Result<U256> {
        Ok(self.provider.get_balance(address).await?)
    }

    fn convert_to_tx_response(
        tx_receipt: Option<TransactionReceipt>,
    ) -> Result<Option<TransactionResponse>> {
        let Some(tx_receipt) = tx_receipt else {
            return Ok(None);
        };

        let block_number = Self::extract_block_number_from_receipt(&tx_receipt)?;

        Ok(Some(TransactionResponse::new(
            block_number,
            tx_receipt.status(),
        )))
    }

    fn extract_block_number_from_receipt(receipt: &TransactionReceipt) -> Result<u64> {
        receipt.block_number.ok_or_else(|| {
            Error::Other("transaction receipt does not contain block number".to_string())
        })
    }
}

#[cfg(test)]
mod tests {

    use super::*;

    #[test]
    fn calculates_correctly_the_commit_height() {
        assert_eq!(
            WsConnection::calculate_commit_height(10, 3.try_into().unwrap()),
            U256::from(3)
        );
    }
}<|MERGE_RESOLUTION|>--- conflicted
+++ resolved
@@ -11,37 +11,12 @@
     eips::eip4844::BYTES_PER_BLOB,
     network::{Ethereum, EthereumWallet, TransactionBuilder, TransactionBuilder4844, TxSigner},
     primitives::{Address, U256},
-<<<<<<< HEAD
-    providers::{
-        fillers::{ChainIdFiller, FillProvider, GasFiller, JoinFill, NonceFiller, WalletFiller},
-        utils::Eip1559Estimation,
-        Identity, Provider, ProviderBuilder, RootProvider, WsConnect,
-    },
-=======
     providers::{utils::Eip1559Estimation, Provider, ProviderBuilder, SendableTx, WsConnect},
->>>>>>> 29bf231f
     pubsub::PubSubFrontend,
     rpc::types::{TransactionReceipt, TransactionRequest},
     signers::aws::AwsSigner,
     sol,
 };
-<<<<<<< HEAD
-use ports::types::{BlockSubmissionTx, TransactionResponse, ValidatedFuelBlock};
-use url::Url;
-
-use super::health_tracking_middleware::EthApi;
-use crate::error::{Error, Result};
-
-pub type WsProvider = FillProvider<
-    JoinFill<
-        JoinFill<JoinFill<JoinFill<Identity, GasFiller>, NonceFiller>, ChainIdFiller>,
-        WalletFiller<EthereumWallet>,
-    >,
-    RootProvider<PubSubFrontend>,
-    PubSubFrontend,
-    Ethereum,
->;
-=======
 use itertools::Itertools;
 use metrics::{
     prometheus::{self, histogram_opts},
@@ -49,17 +24,16 @@
 };
 use ports::{
     l1::FragmentsSubmitted,
-    types::{Fragment, NonEmpty, TransactionResponse},
+    types::{BlockSubmissionTx, Fragment, NonEmpty, TransactionResponse},
 };
 use tracing::info;
 use url::Url;
 
-use super::{event_streamer::EthEventStreamer, health_tracking_middleware::EthApi};
+use super::health_tracking_middleware::EthApi;
 use crate::{
     error::{Error, Result},
     Eip4844BlobEncoder,
 };
->>>>>>> 29bf231f
 
 pub type WsProvider = alloy::providers::fillers::FillProvider<
     alloy::providers::fillers::JoinFill<
@@ -160,11 +134,10 @@
 
 #[async_trait::async_trait]
 impl EthApi for WsConnection {
-<<<<<<< HEAD
-    async fn submit(&self, block: ValidatedFuelBlock) -> Result<BlockSubmissionTx> {
-        let commit_height = Self::calculate_commit_height(block.height(), self.commit_interval);
-
-        let contract_call = self.contract.commit(block.hash().into(), commit_height);
+    async fn submit(&self, hash: [u8; 32], height: u32) -> Result<BlockSubmissionTx> {
+        let commit_height = Self::calculate_commit_height(height, self.commit_interval);
+
+        let contract_call = self.contract.commit(hash.into(), commit_height);
         let tx_request = contract_call.into_transaction_request();
 
         let Eip1559Estimation {
@@ -178,12 +151,6 @@
             .nonce(nonce);
 
         let tx = self.provider.send_transaction(tx_request).await?;
-=======
-    async fn submit(&self, hash: [u8; 32], height: u32) -> Result<()> {
-        let commit_height = Self::calculate_commit_height(height, self.commit_interval);
-        let contract_call = self.contract.commit(hash.into(), commit_height);
-        let tx = contract_call.send().await?;
->>>>>>> 29bf231f
         tracing::info!("tx: {} submitted", tx.tx_hash());
 
         let submission_tx = BlockSubmissionTx {
