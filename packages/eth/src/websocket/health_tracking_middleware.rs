--- conflicted
+++ resolved
@@ -3,14 +3,8 @@
 use ::metrics::{
     prometheus::core::Collector, ConnectionHealthTracker, HealthChecker, RegistersMetrics,
 };
-<<<<<<< HEAD
-use ports::types::{ValidatedFuelBlock, U256};
-=======
-
-use std::num::NonZeroU32;
 
 use ports::types::{TransactionResponse, ValidatedFuelBlock, U256};
->>>>>>> 1daed88a
 
 use crate::{
     error::{Error, Result},
