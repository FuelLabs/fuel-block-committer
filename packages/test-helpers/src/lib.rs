#![deny(unused_crate_dependencies)]

use std::{ops::RangeInclusive, time::Duration};

use clock::TestClock;
use eth::BlobEncoder;
use fuel_block_committer_encoding::bundle::{self, CompressionLevel};
use metrics::prometheus::IntGauge;
use mocks::l1::TxStatus;
use rand::{Rng, RngCore};
<<<<<<< HEAD
use services::fee_tracker::port::l1::testing::{ConstantFeeApi, PreconfiguredFeeApi};
use services::fee_tracker::port::l1::Fees;
use services::fee_tracker::service::FeeTracker;
use services::types::{
    BlockSubmission, CollectNonEmpty, CompressedFuelBlock, Fragment, L1Tx, NonEmpty,
};
use storage::{DbWithProcess, PostgresProcess};

use services::{block_committer::service::BlockCommitter, Runner};
=======
>>>>>>> 5934de5c
use services::{
    block_committer::service::BlockCommitter,
    block_importer::service::BlockImporter,
    fees::{
        testing::{ConstantFeeApi, PreconfiguredFeeApi},
        Fees,
    },
    state_listener::service::StateListener,
    types::{BlockSubmission, CollectNonEmpty, CompressedFuelBlock, Fragment, L1Tx, NonEmpty},
    BlockBundler, BlockBundlerConfig, BundlerFactory, Runner, StateCommitter,
};
use storage::{DbWithProcess, PostgresProcess};

pub fn random_data(size: impl Into<usize>) -> NonEmpty<u8> {
    let size = size.into();
    if size == 0 {
        panic!("random data size must be greater than 0");
    }

    let mut buffer = vec![0; size];
    rand::thread_rng().fill_bytes(&mut buffer[..]);
    NonEmpty::collect(buffer).expect("checked size, not empty")
}

pub mod mocks {
    pub mod l1 {

        use std::{cmp::min, num::NonZeroU32};

        use delegate::delegate;
        use mockall::{predicate::eq, Sequence};
        use services::types::{
            BlockSubmissionTx, Fragment, FragmentsSubmitted, L1Height, L1Tx, NonEmpty,
            TransactionResponse,
        };

        pub struct FullL1Mock {
            pub state_listener_l1_api: services::state_listener::port::l1::MockApi,
            pub block_committer_l1_api: services::block_committer::port::l1::MockApi,
            pub block_committer_contract: services::block_committer::port::l1::MockContract,
        }

        impl Default for FullL1Mock {
            fn default() -> Self {
                Self::new()
            }
        }

        impl FullL1Mock {
            pub fn new() -> Self {
                Self {
                    state_listener_l1_api: services::state_listener::port::l1::MockApi::new(),
                    block_committer_l1_api: services::block_committer::port::l1::MockApi::new(),
                    block_committer_contract:
                        services::block_committer::port::l1::MockContract::new(),
                }
            }
        }

        impl services::block_committer::port::l1::Contract for FullL1Mock {
            delegate! {
                to self.block_committer_contract {
                    async fn submit(&self, hash: [u8;32], height: u32) -> services::Result<BlockSubmissionTx>;
                    fn commit_interval(&self) -> NonZeroU32;
                }
            }
        }

        impl services::block_committer::port::l1::Api for FullL1Mock {
            delegate! {
                to self.block_committer_l1_api {
                    async fn get_block_number(&self) -> services::Result<L1Height>;
                    async fn get_transaction_response(
                        &self,
                        tx_hash: [u8; 32],
                    ) -> services::Result<Option<TransactionResponse>>;
                }
            }
        }

        impl services::state_listener::port::l1::Api for FullL1Mock {
            delegate! {
                to self.state_listener_l1_api {
                    async fn get_block_number(&self) -> services::Result<L1Height>;
                    async fn get_transaction_response(
                        &self,
                        tx_hash: [u8; 32],
                    ) -> services::Result<Option<TransactionResponse>>;
                    async fn is_squeezed_out(&self, tx_hash: [u8; 32]) -> services::Result<bool>;
                }
            }
        }

        #[derive(Clone, Copy)]
        pub enum TxStatus {
            Success,
            Failure,
        }

        pub fn expects_contract_submission(
            block: services::types::fuel::FuelBlock,
            eth_tx: [u8; 32],
        ) -> FullL1Mock {
            let mut l1 = FullL1Mock::new();

            let submission_tx = BlockSubmissionTx {
                hash: eth_tx,
                ..Default::default()
            };
            l1.block_committer_contract
                .expect_submit()
                .withf(move |hash, height| *hash == *block.id && *height == block.header.height)
                .return_once(move |_, _| Box::pin(async { Ok(submission_tx) }))
                .once();

            l1.block_committer_l1_api
                .expect_get_block_number()
                .return_once(move || Box::pin(async { Ok(0u32.into()) }));

            l1
        }

        pub fn expects_transaction_response(
            block_number: u32,
            tx_hash: [u8; 32],
            response: Option<TransactionResponse>,
        ) -> FullL1Mock {
            let mut l1 = FullL1Mock::new();

            l1.block_committer_l1_api
                .expect_get_block_number()
                .returning(move || Box::pin(async move { Ok(block_number.into()) }));

            l1.block_committer_l1_api
                .expect_get_transaction_response()
                .with(eq(tx_hash))
                .returning(move |_| {
                    let response = response.clone();
                    Box::pin(async move { Ok(response) })
                });

            l1.block_committer_contract.expect_submit().never();

            l1
        }

        pub fn expects_state_submissions(
            expectations: impl IntoIterator<Item = (Option<NonEmpty<Fragment>>, L1Tx)>,
        ) -> services::state_committer::port::l1::MockApi {
            let mut sequence = Sequence::new();

            let mut l1_mock = services::state_committer::port::l1::MockApi::new();

            for (fragment, tx) in expectations {
                l1_mock
                    .expect_submit_state_fragments()
                    .withf(move |data, _previous_tx| {
                        if let Some(fragment) = &fragment {
                            data == fragment
                        } else {
                            true
                        }
                    })
                    .once()
                    .return_once(move |fragments, _previous_tx| {
                        Box::pin(async move {
                            Ok((
                                tx,
                                FragmentsSubmitted {
                                    num_fragments: min(fragments.len(), 6).try_into().unwrap(),
                                },
                            ))
                        })
                    })
                    .in_sequence(&mut sequence);
            }

            l1_mock
        }

        pub fn txs_finished_multiple_heights(
            heights: &[u32],
            tx_height: u32,
            statuses: impl IntoIterator<Item = ([u8; 32], TxStatus)>,
        ) -> services::state_listener::port::l1::MockApi {
            let mut l1_mock = services::state_listener::port::l1::MockApi::new();

            for height in heights {
                let l1_height = L1Height::from(*height);
                l1_mock
                    .expect_get_block_number()
                    .times(1)
                    .returning(move || Box::pin(async move { Ok(l1_height) }));
            }

            for expectation in statuses {
                let (tx_id, status) = expectation;

                let height: u64 = tx_height.into();
                l1_mock
                    .expect_get_transaction_response()
                    .with(eq(tx_id))
                    .returning(move |_| {
                        Box::pin(async move {
                            Ok(Some(TransactionResponse::new(
                                height,
                                matches!(status, TxStatus::Success),
                                100,
                                100,
                            )))
                        })
                    });
            }

            l1_mock
        }

        pub fn txs_finished(
            current_height: u32,
            tx_height: u32,
            statuses: impl IntoIterator<Item = ([u8; 32], TxStatus)>,
        ) -> services::state_listener::port::l1::MockApi {
            let mut l1_mock = services::state_listener::port::l1::MockApi::new();

            let height = L1Height::from(current_height);
            l1_mock
                .expect_get_block_number()
                .returning(move || Box::pin(async move { Ok(height) }));

            for expectation in statuses {
                let (tx_id, status) = expectation;

                let height = L1Height::from(tx_height);
                l1_mock
                    .expect_get_transaction_response()
                    .with(eq(tx_id))
                    .return_once(move |_| {
                        Box::pin(async move {
                            Ok(Some(TransactionResponse::new(
                                height.into(),
                                matches!(status, TxStatus::Success),
                                100,
                                100,
                            )))
                        })
                    });
            }
            l1_mock
        }

        pub fn txs_reorg(
            heights: &[u32],
            tx_height: u32,
            first_status: ([u8; 32], TxStatus),
        ) -> services::state_listener::port::l1::MockApi {
            let mut l1_mock = services::state_listener::port::l1::MockApi::new();

            for height in heights {
                let l1_height = L1Height::from(*height);
                l1_mock
                    .expect_get_block_number()
                    .times(1)
                    .returning(move || Box::pin(async move { Ok(l1_height) }));
            }

            let (tx_id, status) = first_status;

            let height = L1Height::from(tx_height);
            l1_mock
                .expect_get_transaction_response()
                .with(eq(tx_id))
                .times(1)
                .return_once(move |_| {
                    Box::pin(async move {
                        Ok(Some(TransactionResponse::new(
                            height.into(),
                            matches!(status, TxStatus::Success),
                            100,
                            100,
                        )))
                    })
                });

            l1_mock
                .expect_get_transaction_response()
                .with(eq(tx_id))
                .times(1)
                .return_once(move |_| Box::pin(async move { Ok(None) }));

            l1_mock
                .expect_is_squeezed_out()
                .with(eq(tx_id))
                .times(1)
                .return_once(move |_| Box::pin(async move { Ok(false) }));

            l1_mock
        }
    }

    pub mod fuel {
        use std::ops::RangeInclusive;

        use fuel_crypto::{Message, SecretKey, Signature};
        use futures::{stream, StreamExt};
        use itertools::Itertools;
        use mockall::predicate::eq;
        use rand::{rngs::StdRng, RngCore, SeedableRng};
        use services::types::{
            storage::SequentialFuelBlocks, CollectNonEmpty, CompressedFuelBlock, NonEmpty,
        };

        pub fn generate_block(height: u32, data_size: usize) -> CompressedFuelBlock {
            let mut small_rng = rand::rngs::SmallRng::from_seed([0; 32]);
            let mut buf = vec![0; data_size];
            small_rng.fill_bytes(&mut buf);

            let data = NonEmpty::collect(buf).expect("is not empty");

            CompressedFuelBlock { height, data }
        }

        pub fn generate_storage_block_sequence(
            heights: RangeInclusive<u32>,
            data_size: usize,
        ) -> SequentialFuelBlocks {
            heights
                .map(|height| generate_block(height, data_size))
                .collect_nonempty()
                .unwrap()
                .try_into()
                .unwrap()
        }

        pub fn these_blocks_exist(
            blocks: impl IntoIterator<Item = CompressedFuelBlock>,
            enforce_tight_range: bool,
        ) -> services::block_importer::port::fuel::MockApi {
            let mut fuel_mock = services::block_importer::port::fuel::MockApi::default();

            let blocks = blocks
                .into_iter()
                .sorted_by_key(|b| b.height)
                .collect::<Vec<_>>();

            let latest_block = blocks.last().expect("Must have at least one block").clone();

            let lowest_height = blocks.first().expect("Must have at least one block").height;
            let highest_height = latest_block.height;

            fuel_mock
                .expect_latest_height()
                .return_once(move || Box::pin(async move { Ok(highest_height) }));

            fuel_mock
                    .expect_compressed_blocks_in_height_range()
                    .returning(move |range| {
                        let expected_range = lowest_height..=highest_height;
                        if enforce_tight_range && range != expected_range {
                            panic!("range of requested blocks {range:?} is not as tight as expected: {expected_range:?}");
                        }

                        let blocks_vec: Vec<services::Result<_>> = blocks
                            .iter()
                            .filter(move |b| range.contains(&b.height))
                            .cloned()
                            .map(Ok)
                            .collect();

                        stream::iter(blocks_vec).boxed()
                    });

            fuel_mock
        }

        pub fn latest_height_is(height: u32) -> services::state_committer::port::fuel::MockApi {
            let mut fuel_mock = services::state_committer::port::fuel::MockApi::default();
            fuel_mock
                .expect_latest_height()
                .returning(move || Box::pin(async move { Ok(height) }));

            fuel_mock
        }

        pub fn block_bundler_latest_height_is(
            height: u32,
        ) -> services::block_bundler::port::fuel::MockApi {
            let mut fuel_mock = services::block_bundler::port::fuel::MockApi::default();
            fuel_mock
                .expect_latest_height()
                .returning(move || Box::pin(async move { Ok(height) }));

            fuel_mock
        }

        pub fn given_fetcher(
            available_blocks: Vec<services::types::fuel::FuelBlock>,
        ) -> services::block_committer::port::fuel::MockApi {
            let mut fetcher = services::block_committer::port::fuel::MockApi::new();
            for block in available_blocks.clone() {
                fetcher
                    .expect_block_at_height()
                    .with(eq(block.header.height))
                    .returning(move |_| {
                        let block = block.clone();
                        Box::pin(async move { Ok(Some(block)) })
                    });
            }
            if let Some(block) = available_blocks
                .into_iter()
                .max_by_key(|el| el.header.height)
            {
                fetcher.expect_latest_block().returning(move || {
                    let block = block.clone();
                    Box::pin(async { Ok(block) })
                });
            }

            fetcher
        }

        fn given_header(height: u32) -> services::types::fuel::FuelHeader {
            let application_hash =
                "0x017ab4b70ea129c29e932d44baddc185ad136bf719c4ada63a10b5bf796af91e"
                    .parse()
                    .unwrap();

            services::types::fuel::FuelHeader {
                id: Default::default(),
                da_height: Default::default(),
                consensus_parameters_version: Default::default(),
                state_transition_bytecode_version: Default::default(),
                transactions_count: Default::default(),
                message_receipt_count: Default::default(),
                transactions_root: Default::default(),
                message_outbox_root: Default::default(),
                event_inbox_root: Default::default(),
                height,
                prev_root: Default::default(),
                time: tai64::Tai64(0),
                application_hash,
            }
        }

        pub fn given_secret_key() -> SecretKey {
            let mut rng = StdRng::seed_from_u64(42);

            SecretKey::random(&mut rng)
        }

        pub fn given_a_block(
            height: u32,
            secret_key: &SecretKey,
        ) -> services::types::fuel::FuelBlock {
            let header = given_header(height);

            let mut hasher = fuel_crypto::Hasher::default();
            hasher.input(header.prev_root.as_ref());
            hasher.input(header.height.to_be_bytes());
            hasher.input(header.time.0.to_be_bytes());
            hasher.input(header.application_hash.as_ref());

            let id = services::types::fuel::FuelBlockId::from(hasher.digest());
            let id_message = Message::from_bytes(*id);
            let signature = Signature::sign(secret_key, &id_message);

            services::types::fuel::FuelBlock {
                id,
                header,
                consensus: services::types::fuel::FuelConsensus::PoAConsensus(
                    services::types::fuel::FuelPoAConsensus { signature },
                ),
                transactions: vec![],
                block_producer: Some(secret_key.public_key()),
            }
        }
    }
}

<<<<<<< HEAD
pub fn noop_fee_tracker() -> FeeTracker<ConstantFeeApi> {
    FeeTracker::new(ConstantFeeApi::new(Fees::default()), Default::default())
}

pub fn preconfigured_fee_tracker(
    fee_sequence: impl IntoIterator<Item = (u64, Fees)>,
    config: services::fee_tracker::service::Config,
) -> FeeTracker<PreconfiguredFeeApi> {
    FeeTracker::new(PreconfiguredFeeApi::new(fee_sequence), config)
=======
pub fn noop_fees() -> ConstantFeeApi {
    ConstantFeeApi::new(Fees::default())
}

pub fn preconfigured_fees(
    fee_sequence: impl IntoIterator<Item = (u64, Fees)>,
) -> PreconfiguredFeeApi {
    PreconfiguredFeeApi::new(fee_sequence)
>>>>>>> 5934de5c
}

pub struct Setup {
    db: DbWithProcess,
    test_clock: TestClock,
}

impl Setup {
    pub async fn init() -> Self {
        let db = PostgresProcess::shared()
            .await
            .unwrap()
            .create_random_db()
            .await
            .unwrap();

        Self {
            db,
            test_clock: TestClock::default(),
        }
    }

    pub fn db(&self) -> DbWithProcess {
        self.db.clone()
    }

    pub fn test_clock(&self) -> TestClock {
        self.test_clock.clone()
    }

    pub async fn submit_contract_transaction(&self, height: u32, eth_tx: [u8; 32]) {
        let secret_key = mocks::fuel::given_secret_key();
        let latest_block = mocks::fuel::given_a_block(height, &secret_key);
        let fuel_adapter = mocks::fuel::given_fetcher(vec![latest_block.clone()]);

        let l1 = mocks::l1::expects_contract_submission(latest_block, eth_tx);
        let mut block_committer = BlockCommitter::new(
            l1,
            self.db(),
            fuel_adapter,
            self.test_clock(),
            10.try_into().unwrap(),
            1,
        );

        block_committer.run().await.unwrap();
    }

    pub async fn send_fragments(&self, eth_tx: [u8; 32], eth_nonce: u32) {
        let mut l1_mock = mocks::l1::expects_state_submissions(vec![(
            None,
            L1Tx {
                hash: eth_tx,
                nonce: eth_nonce,
                ..Default::default()
            },
        )]);
        l1_mock
            .expect_current_height()
            .return_once(move || Box::pin(async { Ok(0) }));

        StateCommitter::new(
            l1_mock,
            mocks::fuel::latest_height_is(0),
            self.db(),
            services::StateCommitterConfig {
                lookback_window: 1000,
                fragment_accumulation_timeout: Duration::from_secs(0),
                fragments_to_accumulate: 1.try_into().unwrap(),
                gas_bump_timeout: Duration::from_secs(300),
                ..Default::default()
            },
            self.test_clock.clone(),
<<<<<<< HEAD
            noop_fee_tracker(),
=======
            noop_fees(),
>>>>>>> 5934de5c
        )
        .run()
        .await
        .unwrap();
    }

    pub async fn commit_single_block_bundle(&self) {
        self.commit_block_bundle([1; 32], 0, 0).await
    }

    pub async fn commit_block_bundle(&self, eth_tx: [u8; 32], eth_nonce: u32, height: u32) {
        self.insert_fragments(height, 6).await;

        let mut l1_mock = mocks::l1::expects_state_submissions(vec![(
            None,
            L1Tx {
                hash: eth_tx,
                nonce: eth_nonce,
                ..Default::default()
            },
        )]);
        l1_mock
            .expect_current_height()
            .return_once(move || Box::pin(async { Ok(0) }));

        let fuel_mock = mocks::fuel::latest_height_is(height);
        let mut committer = StateCommitter::new(
            l1_mock,
            fuel_mock,
            self.db(),
            services::StateCommitterConfig {
                lookback_window: 1000,
                fragment_accumulation_timeout: Duration::from_secs(0),
                fragments_to_accumulate: 1.try_into().unwrap(),
                gas_bump_timeout: Duration::from_secs(300),
<<<<<<< HEAD
            },
            self.test_clock.clone(),
            noop_fee_tracker(),
=======
                ..Default::default()
            },
            self.test_clock.clone(),
            noop_fees(),
>>>>>>> 5934de5c
        );
        committer.run().await.unwrap();

        let l1_mock = mocks::l1::txs_finished(0, 0, [(eth_tx, TxStatus::Success)]);

        StateListener::new(
            l1_mock,
            self.db(),
            0,
            self.test_clock.clone(),
            IntGauge::new("test", "test").unwrap(),
        )
        .run()
        .await
        .unwrap();
    }

    pub async fn insert_fragments(&self, height: u32, amount: usize) -> Vec<Fragment> {
        use services::state_committer::port::Storage;

        let max_per_blob = (BlobEncoder::FRAGMENT_SIZE as f64 * 0.96) as usize;
        let fuel_blocks = self
            .import_blocks(Blocks::WithHeights {
                range: height..=height,
                data_size: amount.saturating_mul(max_per_blob),
            })
            .await;

        let factory = BundlerFactory::new(
            BlobEncoder,
            bundle::Encoder::new(CompressionLevel::Level6),
            1.try_into().unwrap(),
        );

        let mut fuel_api = services::block_bundler::port::fuel::MockApi::new();
        let latest_height = fuel_blocks.last().height;
        assert_eq!(height, latest_height);
        fuel_api
            .expect_latest_height()
            .returning(move || Box::pin(async move { Ok(latest_height) }));

        let mut bundler = BlockBundler::new(
            fuel_api,
            self.db(),
            self.test_clock.clone(),
            factory,
            BlockBundlerConfig {
                optimization_time_limit: Duration::ZERO,
                block_accumulation_time_limit: Duration::ZERO,
                num_blocks_to_accumulate: 1.try_into().unwrap(),
                lookback_window: 100,
                max_bundles_per_optimization_run: 1.try_into().unwrap(),
            },
        );

        bundler.run().await.unwrap();

        let fragments = self
            .db
            .oldest_nonfinalized_fragments(height, amount)
            .await
            .unwrap();
        assert_eq!(fragments.len(), amount);

        fragments.into_iter().map(|f| f.fragment).collect()
    }

    pub async fn import_blocks(&self, blocks: Blocks) -> NonEmpty<CompressedFuelBlock> {
        let (mut block_importer, blocks) = self.block_importer(blocks);

        block_importer.run().await.unwrap();

        blocks
    }

    pub fn block_importer(
        &self,
        blocks: Blocks,
    ) -> (
        BlockImporter<DbWithProcess, services::block_importer::port::fuel::MockApi>,
        NonEmpty<CompressedFuelBlock>,
    ) {
        match blocks {
            Blocks::WithHeights { range, data_size } => {
                let fuel_blocks = range
                    .map(|height| mocks::fuel::generate_block(height, data_size))
                    .collect_nonempty()
                    .unwrap();

                let mock = mocks::fuel::these_blocks_exist(fuel_blocks.clone(), false);

                (BlockImporter::new(self.db(), mock, 1000), fuel_blocks)
            }
        }
    }

    pub fn given_incomplete_submission(block_height: u32) -> BlockSubmission {
        let mut submission: BlockSubmission = rand::thread_rng().gen();
        submission.block_height = block_height;
        submission.completed = false;

        submission
    }

    // TODO: we should use the block committer here to insert the submissions
    pub async fn add_submissions(&self, pending_submissions: Vec<u32>) {
        use services::block_committer::port::Storage;

        for height in pending_submissions {
            let submission_tx = services::types::BlockSubmissionTx {
                hash: [height as u8; 32],
                nonce: height,
                ..Default::default()
            };
            self.db
                .record_block_submission(
                    submission_tx,
                    Self::given_incomplete_submission(height),
                    self.test_clock.now(),
                )
                .await
                .unwrap();
        }
    }
}

pub enum Blocks {
    WithHeights {
        range: RangeInclusive<u32>,
        data_size: usize,
    },
}<|MERGE_RESOLUTION|>--- conflicted
+++ resolved
@@ -8,18 +8,6 @@
 use metrics::prometheus::IntGauge;
 use mocks::l1::TxStatus;
 use rand::{Rng, RngCore};
-<<<<<<< HEAD
-use services::fee_tracker::port::l1::testing::{ConstantFeeApi, PreconfiguredFeeApi};
-use services::fee_tracker::port::l1::Fees;
-use services::fee_tracker::service::FeeTracker;
-use services::types::{
-    BlockSubmission, CollectNonEmpty, CompressedFuelBlock, Fragment, L1Tx, NonEmpty,
-};
-use storage::{DbWithProcess, PostgresProcess};
-
-use services::{block_committer::service::BlockCommitter, Runner};
-=======
->>>>>>> 5934de5c
 use services::{
     block_committer::service::BlockCommitter,
     block_importer::service::BlockImporter,
@@ -498,17 +486,6 @@
     }
 }
 
-<<<<<<< HEAD
-pub fn noop_fee_tracker() -> FeeTracker<ConstantFeeApi> {
-    FeeTracker::new(ConstantFeeApi::new(Fees::default()), Default::default())
-}
-
-pub fn preconfigured_fee_tracker(
-    fee_sequence: impl IntoIterator<Item = (u64, Fees)>,
-    config: services::fee_tracker::service::Config,
-) -> FeeTracker<PreconfiguredFeeApi> {
-    FeeTracker::new(PreconfiguredFeeApi::new(fee_sequence), config)
-=======
 pub fn noop_fees() -> ConstantFeeApi {
     ConstantFeeApi::new(Fees::default())
 }
@@ -517,7 +494,6 @@
     fee_sequence: impl IntoIterator<Item = (u64, Fees)>,
 ) -> PreconfiguredFeeApi {
     PreconfiguredFeeApi::new(fee_sequence)
->>>>>>> 5934de5c
 }
 
 pub struct Setup {
@@ -591,11 +567,7 @@
                 ..Default::default()
             },
             self.test_clock.clone(),
-<<<<<<< HEAD
-            noop_fee_tracker(),
-=======
             noop_fees(),
->>>>>>> 5934de5c
         )
         .run()
         .await
@@ -631,16 +603,10 @@
                 fragment_accumulation_timeout: Duration::from_secs(0),
                 fragments_to_accumulate: 1.try_into().unwrap(),
                 gas_bump_timeout: Duration::from_secs(300),
-<<<<<<< HEAD
-            },
-            self.test_clock.clone(),
-            noop_fee_tracker(),
-=======
                 ..Default::default()
             },
             self.test_clock.clone(),
             noop_fees(),
->>>>>>> 5934de5c
         );
         committer.run().await.unwrap();
 
