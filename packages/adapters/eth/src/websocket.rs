use std::{num::NonZeroU32, ops::RangeInclusive, str::FromStr, time::Duration};

use ::metrics::{HealthChecker, RegistersMetrics, prometheus::core::Collector};
use alloy::{
    consensus::SignableTransaction,
    network::TxSigner,
    primitives::{Address, B256, ChainId},
    rpc::types::FeeHistory,
<<<<<<< HEAD
    signers::{aws::AwsSigner, local::PrivateKeySigner, Signature},
=======
    signers::{Signature, local::PrivateKeySigner},
>>>>>>> 419c8116
};
use delegate::delegate;
use serde::Deserialize;
use services::{
    Result,
    state_committer::port::l1::Priority,
    types::{
        BlockSubmissionTx, Fragment, FragmentsSubmitted, L1Height, L1Tx, NonEmpty,
        TransactionResponse, U256,
    },
};
use signers::{AwsKmsClient, KeySource};
use url::Url;

use self::{
    connection::WsConnection,
    health_tracking_middleware::{EthApi, HealthTrackingMiddleware},
};
<<<<<<< HEAD
use crate::{error::Error, fee_api_helpers::batch_requests};
=======
use crate::{AwsClient, AwsConfig, fee_api_helpers::batch_requests};
>>>>>>> 419c8116

mod connection;
mod health_tracking_middleware;

#[derive(Clone)]
pub struct WebsocketClient {
    inner: HealthTrackingMiddleware<WsConnection>,
    blob_poster_address: Option<Address>,
    contract_caller_address: Address,
}

impl services::block_committer::port::l1::Contract for WebsocketClient {
    delegate! {
        to self {
            async fn submit(&self, hash: [u8; 32], height: u32) -> Result<BlockSubmissionTx>;
            fn commit_interval(&self) -> NonZeroU32;
        }
    }
}

impl services::state_listener::port::l1::Api for WebsocketClient {
    delegate! {
        to (*self) {
            async fn get_transaction_response(&self, tx_hash: [u8; 32],) -> Result<Option<TransactionResponse>>;
            async fn is_squeezed_out(&self, tx_hash: [u8; 32],) -> Result<bool>;
        }
    }

    async fn get_block_number(&self) -> Result<L1Height> {
        let block_num = self._get_block_number().await?;
        let height = L1Height::try_from(block_num)?;

        Ok(height)
    }
}

impl services::wallet_balance_tracker::port::l1::Api for WebsocketClient {
    delegate! {
        to (*self) {
            async fn balance(&self, address: Address) -> Result<U256>;
        }
    }
}

impl services::block_committer::port::l1::Api for WebsocketClient {
    delegate! {
        to (*self) {
            async fn get_transaction_response(&self, tx_hash: [u8; 32],) -> Result<Option<TransactionResponse>>;
        }
    }

    async fn get_block_number(&self) -> Result<L1Height> {
        let block_num = self._get_block_number().await?;
        let height = L1Height::try_from(block_num)?;

        Ok(height)
    }
}

impl services::fees::Api for WebsocketClient {
    async fn current_height(&self) -> Result<u64> {
        self._get_block_number().await
    }

    async fn fees(
        &self,
        height_range: RangeInclusive<u64>,
    ) -> Result<services::fees::SequentialBlockFees> {
        batch_requests(height_range, move |sub_range, percentiles| async move {
            self.fees(sub_range, percentiles).await
        })
        .await
    }
}

impl services::state_committer::port::l1::Api for WebsocketClient {
    async fn current_height(&self) -> Result<u64> {
        self._get_block_number().await
    }

    delegate! {
        to (*self) {
            async fn submit_state_fragments(
                &self,
                fragments: NonEmpty<Fragment>,
                previous_tx: Option<services::types::L1Tx>,
                priority: Priority
            ) -> Result<(L1Tx, FragmentsSubmitted)>;
        }
    }
}

#[derive(Debug, Clone, Deserialize, PartialEq)]
pub struct L1Keys {
    /// The eth key authorized by the L1 bridging contracts to post block commitments.
    pub main: KeySource,
    /// The eth key for posting L2 state to L1.
    pub blob: Option<KeySource>,
}

impl L1Keys {
    pub fn uses_aws(&self) -> bool {
        matches!(self.main, KeySource::Kms(_)) || matches!(self.blob, Some(KeySource::Kms(_)))
    }
}

#[derive(Debug, Clone)]
pub struct TxConfig {
    pub tx_max_fee: u128,
    pub send_tx_request_timeout: Duration,
    pub acceptable_priority_fee_percentage: AcceptablePriorityFeePercentages,
}

#[cfg(feature = "test-helpers")]
impl Default for TxConfig {
    fn default() -> Self {
        Self {
            tx_max_fee: u128::MAX,
            send_tx_request_timeout: Duration::from_secs(10),
            acceptable_priority_fee_percentage: AcceptablePriorityFeePercentages::default(),
        }
    }
}

#[derive(Debug, Clone, Copy)]
pub struct AcceptablePriorityFeePercentages {
    min: f64,
    max: f64,
}

#[cfg(feature = "test-helpers")]
impl Default for AcceptablePriorityFeePercentages {
    fn default() -> Self {
        Self::new(20., 20.).expect("valid reward percentile range")
    }
}

impl AcceptablePriorityFeePercentages {
    pub fn new(min: f64, max: f64) -> Result<Self> {
        if min > max {
            return Err(services::Error::Other(
                "min reward percentile must be less than or equal to max reward percentile"
                    .to_string(),
            ));
        }

        if min <= 0.0 || max > 100.0 {
            return Err(services::Error::Other(
                "reward percentiles must be > 0 and <= 100".to_string(),
            ));
        }

        Ok(Self { min, max })
    }

    pub fn apply(&self, priority: Priority) -> f64 {
        let min = self.min;

        let increase = (self.max - min) * priority.get() / 100.;

        (min + increase).min(self.max)
    }
}

// This trait is needed because you cannot write `dyn TraitA + TraitB` except when TraitB is an
// auto-trait.
trait CompositeSigner: alloy::signers::Signer + TxSigner<Signature> {}
impl<T: alloy::signers::Signer + TxSigner<Signature>> CompositeSigner for T {}

pub struct Signer {
    signer: Box<dyn CompositeSigner + 'static + Send + Sync>,
}

#[async_trait::async_trait]
impl TxSigner<Signature> for Signer {
    fn address(&self) -> Address {
        TxSigner::<Signature>::address(&self.signer)
    }

    async fn sign_transaction(
        &self,
        tx: &mut dyn SignableTransaction<Signature>,
    ) -> alloy::signers::Result<Signature> {
        TxSigner::<Signature>::sign_transaction(&self.signer, tx).await
    }
}

#[async_trait::async_trait]
impl alloy::signers::Signer<Signature> for Signer {
    async fn sign_hash(&self, hash: &B256) -> alloy::signers::Result<Signature> {
        self.signer.sign_hash(hash).await
    }

    fn address(&self) -> Address {
        alloy::signers::Signer::<Signature>::address(&self.signer)
    }

    fn chain_id(&self) -> Option<ChainId> {
        self.signer.chain_id()
    }

    fn set_chain_id(&mut self, chain_id: Option<ChainId>) {
        self.signer.set_chain_id(chain_id)
    }
}

impl Signer {
    pub async fn for_key(key: KeySource) -> Result<Self> {
        match key {
            KeySource::Kms(key) => {
                let client = AwsKmsClient::new().await;
                let signer = Signer::make_aws_signer(&client, key).await?;
                Ok(signer)
            }
            KeySource::Private(key) => {
                let signer = Signer::make_private_key_signer(&key)?;
                Ok(signer)
            }
        }
    }

    pub async fn make_aws_signer(client: &AwsKmsClient, key: String) -> Result<Self> {
        let signer = AwsSigner::new(client.inner().clone(), key, None)
            .await
            .map_err(|err| Error::Other(format!("Error making aws signer: {err:?}")))?;

        Ok(Signer {
            signer: Box::new(signer),
        })
    }

    pub fn make_private_key_signer(key: &str) -> Result<Self> {
        let signer = PrivateKeySigner::from_str(key)
            .map_err(|_| services::Error::Other("Invalid private key".to_string()))?;

        Ok(Signer {
            signer: Box::new(signer),
        })
    }
}

pub struct Signers {
    pub main: Signer,
    pub blob: Option<Signer>,
}
impl Signers {
    pub async fn for_keys(keys: L1Keys) -> Result<Self> {
        let aws_client = if keys.uses_aws() {
            let client = AwsKmsClient::new().await;
            Some(client)
        } else {
            None
        };

        let blob_signer = match keys.blob {
            Some(KeySource::Kms(key)) => {
                Some(Signer::make_aws_signer(aws_client.as_ref().expect("is set"), key).await?)
            }
            Some(KeySource::Private(key)) => Some(Signer::make_private_key_signer(&key)?),
            None => None,
        };

        let main_signer = match keys.main {
            KeySource::Kms(key) => {
                Signer::make_aws_signer(&aws_client.expect("is set"), key).await?
            }
            KeySource::Private(key) => Signer::make_private_key_signer(&key)?,
        };

        Ok(Self {
            main: main_signer,
            blob: blob_signer,
        })
    }
}

impl WebsocketClient {
    pub async fn connect(
        url: Url,
        contract_address: Address,
        signers: Signers,
        unhealthy_after_n_errors: usize,
        tx_config: TxConfig,
    ) -> services::Result<Self> {
        let blob_poster_address = signers
            .blob
            .as_ref()
            .map(|signer| TxSigner::address(&signer));
        let contract_caller_address = TxSigner::address(&signers.main);

        let provider = WsConnection::connect(url, contract_address, signers, tx_config).await?;

        Ok(Self {
            inner: HealthTrackingMiddleware::new(provider, unhealthy_after_n_errors),
            blob_poster_address,
            contract_caller_address,
        })
    }

    pub fn connection_health_checker(&self) -> HealthChecker {
        self.inner.connection_health_checker()
    }

    pub(crate) async fn submit(&self, hash: [u8; 32], height: u32) -> Result<BlockSubmissionTx> {
        Ok(self.inner.submit(hash, height).await?)
    }

    pub(crate) fn commit_interval(&self) -> NonZeroU32 {
        self.inner.commit_interval()
    }

    pub(crate) async fn _get_block_number(&self) -> Result<u64> {
        Ok(self.inner.get_block_number().await?)
    }

    pub(crate) async fn get_transaction_response(
        &self,
        tx_hash: [u8; 32],
    ) -> Result<Option<TransactionResponse>> {
        Ok(self.inner.get_transaction_response(tx_hash).await?)
    }

    pub(crate) async fn fees(
        &self,
        height_range: RangeInclusive<u64>,
        rewards_percentile: &[f64],
    ) -> Result<FeeHistory> {
        Ok(self.inner.fees(height_range, rewards_percentile).await?)
    }

    pub(crate) async fn is_squeezed_out(&self, tx_hash: [u8; 32]) -> Result<bool> {
        Ok(self.inner.is_squeezed_out(tx_hash).await?)
    }

    pub(crate) async fn balance(&self, address: Address) -> Result<U256> {
        Ok(self.inner.balance(address).await?)
    }

    pub(crate) async fn submit_state_fragments(
        &self,
        fragments: NonEmpty<Fragment>,
        previous_tx: Option<services::types::L1Tx>,
        priority: Priority,
    ) -> Result<(L1Tx, FragmentsSubmitted)> {
        Ok(self
            .inner
            .submit_state_fragments(fragments, previous_tx, priority)
            .await?)
    }

    #[cfg(feature = "test-helpers")]
    pub async fn finalized(&self, hash: [u8; 32], height: u32) -> Result<bool> {
        Ok(self.inner.finalized(hash, height).await?)
    }

    #[cfg(feature = "test-helpers")]
    pub async fn block_hash_at_commit_height(&self, commit_height: u32) -> Result<[u8; 32]> {
        Ok(self
            .inner
            .block_hash_at_commit_height(commit_height)
            .await?)
    }

    pub fn blob_poster_address(&self) -> Option<Address> {
        self.blob_poster_address
    }

    pub fn contract_caller_address(&self) -> Address {
        self.contract_caller_address
    }
}

// User responsible for registering any metrics T might have
impl RegistersMetrics for WebsocketClient {
    fn metrics(&self) -> Vec<Box<dyn Collector>> {
        self.inner.metrics()
    }
}<|MERGE_RESOLUTION|>--- conflicted
+++ resolved
@@ -6,11 +6,7 @@
     network::TxSigner,
     primitives::{Address, B256, ChainId},
     rpc::types::FeeHistory,
-<<<<<<< HEAD
     signers::{aws::AwsSigner, local::PrivateKeySigner, Signature},
-=======
-    signers::{Signature, local::PrivateKeySigner},
->>>>>>> 419c8116
 };
 use delegate::delegate;
 use serde::Deserialize;
@@ -29,11 +25,7 @@
     connection::WsConnection,
     health_tracking_middleware::{EthApi, HealthTrackingMiddleware},
 };
-<<<<<<< HEAD
 use crate::{error::Error, fee_api_helpers::batch_requests};
-=======
-use crate::{AwsClient, AwsConfig, fee_api_helpers::batch_requests};
->>>>>>> 419c8116
 
 mod connection;
 mod health_tracking_middleware;
