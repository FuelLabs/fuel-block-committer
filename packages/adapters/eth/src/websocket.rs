--- conflicted
+++ resolved
@@ -11,9 +11,9 @@
 use delegate::delegate;
 use serde::Deserialize;
 use services::{
-    state_committer::port::l1::Priority,
+    state_committer::port::da_layer::Priority,
     types::{
-        BlockSubmissionTx, Fragment, FragmentsSubmitted, L1Height, EthereumDASubmission, NonEmpty,
+        BlockSubmissionTx, EthereumDASubmission, Fragment, FragmentsSubmitted, L1Height, NonEmpty,
         TransactionResponse, U256,
     },
     Result,
@@ -111,13 +111,9 @@
             async fn submit_state_fragments(
                 &self,
                 fragments: NonEmpty<Fragment>,
-<<<<<<< HEAD
                 previous_tx: Option<services::types::EthereumDASubmission>,
+                priority: Priority
             ) -> Result<(EthereumDASubmission, FragmentsSubmitted)>;
-=======
-                previous_tx: Option<services::types::L1Tx>,
-                priority: Priority
-            ) -> Result<(L1Tx, FragmentsSubmitted)>;
         }
     }
 }
@@ -143,7 +139,6 @@
             Ok(L1Key::Private(k.to_string()))
         } else {
             Err(serde::de::Error::custom("invalid L1Key format"))
->>>>>>> 847a1956
         }
     }
 }
@@ -383,14 +378,9 @@
     pub(crate) async fn submit_state_fragments(
         &self,
         fragments: NonEmpty<Fragment>,
-<<<<<<< HEAD
         previous_tx: Option<services::types::EthereumDASubmission>,
+        priority: Priority,
     ) -> Result<(EthereumDASubmission, FragmentsSubmitted)> {
-=======
-        previous_tx: Option<services::types::L1Tx>,
-        priority: Priority,
-    ) -> Result<(L1Tx, FragmentsSubmitted)> {
->>>>>>> 847a1956
         Ok(self
             .inner
             .submit_state_fragments(fragments, previous_tx, priority)
@@ -424,75 +414,4 @@
     fn metrics(&self) -> Vec<Box<dyn Collector>> {
         self.inner.metrics()
     }
-<<<<<<< HEAD
-=======
-}
-
-#[cfg(test)]
-mod tests {
-    use pretty_assertions::assert_eq;
-    use services::state_committer::port::l1::Priority;
-
-    use super::L1Key;
-
-    #[test]
-    fn can_deserialize_private_key() {
-        // given
-        let val = r#""Private(0x1234)""#;
-
-        // when
-        let key: L1Key = serde_json::from_str(val).unwrap();
-
-        // then
-        assert_eq!(key, L1Key::Private("0x1234".to_owned()));
-    }
-
-    #[test]
-    fn can_deserialize_kms_key() {
-        // given
-        let val = r#""Kms(0x1234)""#;
-
-        // when
-        let key: L1Key = serde_json::from_str(val).unwrap();
-
-        // then
-        assert_eq!(key, L1Key::Kms("0x1234".to_owned()));
-    }
-
-    #[test]
-    fn lowest_priority_gives_min_priority_fee_perc() {
-        // given
-        let sut = super::AcceptablePriorityFeePercentages::new(20., 40.).unwrap();
-
-        // when
-        let fee_perc = sut.apply(Priority::MIN);
-
-        // then
-        assert_eq!(fee_perc, 20.);
-    }
-
-    #[test]
-    fn medium_priority_gives_middle_priority_fee_perc() {
-        // given
-        let sut = super::AcceptablePriorityFeePercentages::new(20., 40.).unwrap();
-
-        // when
-        let fee_perc = sut.apply(Priority::new(50.).unwrap());
-
-        // then
-        assert_eq!(fee_perc, 30.);
-    }
-
-    #[test]
-    fn highest_priority_gives_max_priority_fee_perc() {
-        // given
-        let sut = super::AcceptablePriorityFeePercentages::new(20., 40.).unwrap();
-
-        // when
-        let fee_perc = sut.apply(Priority::MAX);
-
-        // then
-        assert_eq!(fee_perc, 40.);
-    }
->>>>>>> 847a1956
 }