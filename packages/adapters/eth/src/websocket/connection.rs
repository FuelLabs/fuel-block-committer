mod estimation;

use std::{cmp::min, num::NonZeroU32, ops::RangeInclusive};

use alloy::{
    consensus::Transaction,
    eips::{
        eip4844::{BYTES_PER_BLOB, DATA_GAS_PER_BLOB},
        BlockNumberOrTag,
    },
    network::{Ethereum, EthereumWallet, TransactionBuilder, TransactionBuilder4844, TxSigner},
    primitives::{Address, U256},
    providers::{
        utils::{Eip1559Estimation, EIP1559_FEE_ESTIMATION_PAST_BLOCKS},
        Provider, ProviderBuilder, SendableTx, WsConnect,
    },
    pubsub::PubSubFrontend,
    rpc::types::{FeeHistory, TransactionReceipt, TransactionRequest},
    sol,
};
use estimation::{MaxTxFeesPerGas, TransactionRequestExt};
use itertools::Itertools;
use metrics::{
    prometheus::{self, histogram_opts},
    RegistersMetrics,
};
<<<<<<< HEAD
use services::types::{
    BlockSubmissionTx, EthereumDASubmission, EthereumDetails, Fragment, FragmentsSubmitted, NonEmpty, TransactionResponse
=======
use services::{
    state_committer::port::l1::Priority,
    types::{BlockSubmissionTx, Fragment, FragmentsSubmitted, L1Tx, NonEmpty, TransactionResponse},
>>>>>>> 847a1956
};
use tracing::info;
use url::Url;

use super::{health_tracking_middleware::EthApi, Signers, TxConfig};
use crate::{
    blob_encoder::{self},
    error::{Error, Result},
};

pub type WsProvider = alloy::providers::fillers::FillProvider<
    alloy::providers::fillers::JoinFill<
        alloy::providers::fillers::JoinFill<
            alloy::providers::Identity,
            alloy::providers::fillers::JoinFill<
                alloy::providers::fillers::GasFiller,
                alloy::providers::fillers::JoinFill<
                    alloy::providers::fillers::BlobGasFiller,
                    alloy::providers::fillers::JoinFill<
                        alloy::providers::fillers::NonceFiller,
                        alloy::providers::fillers::ChainIdFiller,
                    >,
                >,
            >,
        >,
        alloy::providers::fillers::WalletFiller<EthereumWallet>,
    >,
    alloy::providers::RootProvider<alloy::pubsub::PubSubFrontend>,
    alloy::pubsub::PubSubFrontend,
    Ethereum,
>;
type FuelStateContract = IFuelStateContract::IFuelStateContractInstance<PubSubFrontend, WsProvider>;

sol!(
    #[sol(rpc)]
    interface IFuelStateContract {
        function commit(bytes32 blockHash, uint256 commitHeight) external whenNotPaused;
        event CommitSubmitted(uint256 indexed commitHeight, bytes32 blockHash);
        function finalized(bytes32 blockHash, uint256 blockHeight) external view whenNotPaused returns (bool);
        function blockHashAtCommit(uint256 commitHeight) external view returns (bytes32);
        function BLOCKS_PER_COMMIT_INTERVAL() external view returns (uint256);
    }
);

#[derive(Clone)]
pub struct WsConnection {
    provider: WsProvider,
    main_address: Address,
    blob_provider: Option<WsProvider>,
    blob_signer_address: Option<Address>,
    contract: FuelStateContract,
    commit_interval: NonZeroU32,
    metrics: Metrics,
    tx_config: TxConfig,
}

impl WsConnection {
    async fn estimate_fees_at_horizon(&self, priority: Priority) -> Result<MaxTxFeesPerGas> {
        const BLOB_FEE_HORIZON: u32 = 5;
        const FEE_HORIZON: u32 = 6;

<<<<<<< HEAD
    async fn get_bumped_fees(
        &self,
        previous_tx: &EthereumDASubmission,
        provider: &WsProvider,
    ) -> Result<(u128, u128, u128)> {
        let next_blob_fee = self.get_next_blob_fee(MAX_BLOB_FEE_HORIZON).await?;
        let max_fee_per_blob_gas = max(next_blob_fee, previous_tx.details.blob_fee.saturating_mul(2));
=======
        let priority_perc = self
            .tx_config
            .acceptable_priority_fee_percentage
            .apply(priority);
>>>>>>> 847a1956

        let fee_history = self
            .provider
            .get_fee_history(
                EIP1559_FEE_ESTIMATION_PAST_BLOCKS,
                BlockNumberOrTag::Latest,
                &[priority_perc],
            )
            .await?;

<<<<<<< HEAD
        let max_fee_per_gas = max(max_fee_per_gas, previous_tx.details.max_fee.saturating_mul(2));
        let max_priority_fee_per_gas = max(
            max_priority_fee_per_gas,
            previous_tx.details.priority_fee.saturating_mul(2),
        );
=======
        let mut fees_w_horizon = MaxTxFeesPerGas::try_from(fee_history)?;
        fees_w_horizon.blob = estimation::at_horizon(fees_w_horizon.blob, BLOB_FEE_HORIZON);
        fees_w_horizon.normal = estimation::at_horizon(fees_w_horizon.normal, FEE_HORIZON);
>>>>>>> 847a1956

        Ok(fees_w_horizon)
    }

    fn get_max_fee(tx: &EthereumDASubmission, gas_limit: u128, num_fragments: usize) -> u128 {
        tx.details.max_fee.saturating_mul(gas_limit).saturating_add(
            tx.details.blob_fee
                .saturating_mul(num_fragments as u128)
                .saturating_mul(DATA_GAS_PER_BLOB as u128),
        )
    }
}

impl RegistersMetrics for WsConnection {
    fn metrics(&self) -> Vec<Box<dyn metrics::prometheus::core::Collector>> {
        vec![
            Box::new(self.metrics.blobs_per_tx.clone()),
            Box::new(self.metrics.blob_unused_bytes.clone()),
        ]
    }
}

#[derive(Clone)]
struct Metrics {
    blobs_per_tx: prometheus::Histogram,
    blob_unused_bytes: prometheus::Histogram,
}

impl Default for Metrics {
    fn default() -> Self {
        Self {
            blobs_per_tx: prometheus::Histogram::with_opts(histogram_opts!(
                "blob_per_tx",
                "Number of blobs per blob transaction",
                vec![1.0f64, 2., 3., 4., 5., 6.]
            ))
            .expect("to be correctly configured"),

            blob_unused_bytes: prometheus::Histogram::with_opts(histogram_opts!(
                "blob_unused_bytes",
                "unused bytes per blob",
                metrics::custom_exponential_buckets(1000f64, BYTES_PER_BLOB as f64, 20)
            ))
            .expect("to be correctly configured"),
        }
    }
}

#[async_trait::async_trait]
impl EthApi for WsConnection {
    async fn submit(&self, hash: [u8; 32], height: u32) -> Result<BlockSubmissionTx> {
        let commit_height = Self::calculate_commit_height(height, self.commit_interval);

        let contract_call = self.contract.commit(hash.into(), commit_height);
        let tx_request = contract_call.into_transaction_request();

        let Eip1559Estimation {
            max_fee_per_gas,
            max_priority_fee_per_gas,
        } = self.provider.estimate_eip1559_fees(None).await?;

        let nonce = self
            .provider
            .get_transaction_count(self.main_address)
            .await?;
        let tx_request = tx_request
            .max_fee_per_gas(max_fee_per_gas)
            .max_priority_fee_per_gas(max_priority_fee_per_gas)
            .nonce(nonce);

        let send_fut = self.provider.send_transaction(tx_request);
        let tx = tokio::time::timeout(self.tx_config.send_tx_request_timeout, send_fut)
            .await
            .map_err(|_| Error::Network("timed out trying to submit block".to_string()))??;
        tracing::info!("tx: {} submitted", tx.tx_hash());

        let nonce = nonce.try_into().map_err(|_| {
            Error::Other(
                "could not convert `u64` nonce to `u32` when storing `BlockSubmissionTx`"
                    .to_string(),
            )
        })?;

        let submission_tx = BlockSubmissionTx {
            hash: tx.tx_hash().0,
            nonce,
            max_fee: max_fee_per_gas,
            priority_fee: max_priority_fee_per_gas,
            ..Default::default()
        };

        Ok(submission_tx)
    }

    async fn fees(
        &self,
        height_range: RangeInclusive<u64>,
        reward_percentiles: &[f64],
    ) -> Result<FeeHistory> {
        let max = *height_range.end();
        let count = height_range.count() as u64;
        Ok(self
            .provider
            .get_fee_history(count, BlockNumberOrTag::Number(max), reward_percentiles)
            .await?)
    }

    async fn get_block_number(&self) -> Result<u64> {
        let response = self.provider.get_block_number().await?;
        Ok(response)
    }

    async fn balance(&self, address: Address) -> Result<U256> {
        Ok(self.provider.get_balance(address).await?)
    }

    fn commit_interval(&self) -> NonZeroU32 {
        self.commit_interval
    }

    async fn get_transaction_response(
        &self,
        tx_hash: [u8; 32],
    ) -> Result<Option<TransactionResponse>> {
        let tx_receipt = self
            .provider
            .get_transaction_receipt(tx_hash.into())
            .await?;

        Self::convert_to_tx_response(tx_receipt)
    }

    async fn is_squeezed_out(&self, tx_hash: [u8; 32]) -> Result<bool> {
        Ok(self
            .provider
            .get_transaction_by_hash(tx_hash.into())
            .await?
            .is_none())
    }

    async fn submit_state_fragments(
        &self,
        fragments: NonEmpty<Fragment>,
<<<<<<< HEAD
        previous_tx: Option<EthereumDASubmission>,
    ) -> Result<(EthereumDASubmission, services::types::FragmentsSubmitted)> {
=======
        previous_tx: Option<L1Tx>,
        priority: Priority,
    ) -> Result<(L1Tx, services::types::FragmentsSubmitted)> {
>>>>>>> 847a1956
        let (blob_provider, blob_signer_address) =
            match (&self.blob_provider, &self.blob_signer_address) {
                (Some(provider), Some(address)) => (provider, address),
                _ => return Err(Error::Other("blob pool signer not configured".to_string())),
            };

        // we only want to add it to the metrics if the submission succeeds
        let unused_bytes_per_fragment = fragments.iter().map(|f| f.unused_bytes).collect_vec();

        let num_fragments = min(fragments.len(), 6);

        let limited_fragments = fragments.into_iter().take(num_fragments);
        let sidecar = blob_encoder::BlobEncoder::sidecar_from_fragments(limited_fragments)?;

<<<<<<< HEAD
        let blob_tx = match previous_tx {
            Some(previous_tx) => {
                let (max_fee_per_gas, max_priority_fee_per_gas, max_fee_per_blob_gas) =
                    self.get_bumped_fees(&previous_tx, blob_provider).await?;

                TransactionRequest::default()
                    .with_max_fee_per_gas(max_fee_per_gas)
                    .with_max_priority_fee_per_gas(max_priority_fee_per_gas)
                    .with_max_fee_per_blob_gas(max_fee_per_blob_gas)
                    .with_nonce(previous_tx.details.nonce as u64)
                    .with_blob_sidecar(sidecar)
                    .with_to(*blob_signer_address)
            }
            _ => {
                let blob_fee = self.get_next_blob_fee(MAX_BLOB_FEE_HORIZON).await?;

                TransactionRequest::default()
                    .with_blob_sidecar(sidecar)
                    .with_max_fee_per_blob_gas(blob_fee)
                    .with_to(*blob_signer_address)
            }
=======
        let fees = self.estimate_fees_at_horizon(priority).await?;

        let blob_tx = TransactionRequest::default()
            .with_blob_sidecar(sidecar)
            .with_to(*blob_signer_address);

        let blob_tx = if let Some(previous_tx) = previous_tx {
            let minimum_replacement_fees = MaxTxFeesPerGas::from(&previous_tx).double();
            let fees = fees.retain_max(minimum_replacement_fees);

            blob_tx
                .with_max_fees(fees)
                .with_nonce(previous_tx.nonce as u64)
        } else {
            blob_tx.with_max_fees(fees)
>>>>>>> 847a1956
        };

        let blob_tx = blob_provider.fill(blob_tx).await?;
        let SendableTx::Envelope(blob_tx) = blob_tx else {
            return Err(crate::error::Error::Other(
                "Expected an envelope because we have a wallet filler as well, but got a builder from alloy. This is a bug.".to_string(),
            ));
        };
        let tx_id = *blob_tx.tx_hash();

        let nonce = blob_tx.nonce().try_into().map_err(|_| {
            Error::Other(
                "could not convert `u64` blob_tx nonce to `u32` when creating `L1Tx`".to_string(),
            )
        })?;

        let l1_tx = EthereumDASubmission {
            hash: tx_id.0,
            details: EthereumDetails {
                nonce,
            max_fee: blob_tx.max_fee_per_gas(),
            priority_fee: blob_tx
                .max_priority_fee_per_gas()
                .expect("eip4844 tx to have priority fee"),
            blob_fee: blob_tx
                .max_fee_per_blob_gas()
                .expect("eip4844 tx to have blob fee"),
            },
            ..Default::default()
        };

        info!("sending blob tx: {tx_id} with nonce: {}, max_fee_per_gas: {}, tip: {}, max_blob_fee_per_gas: {}", l1_tx.details.nonce, l1_tx.details.max_fee, l1_tx.details.priority_fee, l1_tx.details.blob_fee);

        let max_fee = WsConnection::get_max_fee(&l1_tx, blob_tx.gas_limit(), num_fragments);
        if max_fee > self.tx_config.tx_max_fee {
            return Err(Error::Other(
                format!(
                    "max fee exceeded: tried {}, limit {}",
                    max_fee, self.tx_config.tx_max_fee
                )
                .to_string(),
            ));
        }

        let send_fut = blob_provider.send_tx_envelope(blob_tx);
        let _ = tokio::time::timeout(self.tx_config.send_tx_request_timeout, send_fut)
            .await
            .map_err(|_| Error::Network("timed out trying to send blob tx".to_string()))??;

        self.metrics.blobs_per_tx.observe(num_fragments as f64);

        for bytes in unused_bytes_per_fragment {
            self.metrics.blob_unused_bytes.observe(bytes.into());
        }

        let fragments_submitted = FragmentsSubmitted {
            num_fragments: num_fragments.try_into().expect("cannot be zero"),
        };

        Ok((l1_tx, fragments_submitted))
    }

    #[cfg(feature = "test-helpers")]
    async fn finalized(&self, hash: [u8; 32], height: u32) -> Result<bool> {
        Ok(self
            .contract
            .finalized(hash.into(), U256::from(height))
            .call()
            .await?
            ._0)
    }

    #[cfg(feature = "test-helpers")]
    async fn block_hash_at_commit_height(&self, commit_height: u32) -> Result<[u8; 32]> {
        Ok(self
            .contract
            .blockHashAtCommit(U256::from(commit_height))
            .call()
            .await?
            ._0
            .into())
    }
}

impl WsConnection {
    pub async fn connect(
        url: Url,
        contract_address: Address,
        signers: Signers,
        tx_config: TxConfig,
    ) -> Result<Self> {
        let address = TxSigner::address(&signers.main);
        let ws = WsConnect::new(url);
        let provider = Self::provider_with_signer(ws.clone(), signers.main).await?;

        let (blob_provider, blob_signer_address) = if let Some(signer) = signers.blob {
            let blob_signer_address = TxSigner::address(&signer);
            let blob_provider = Self::provider_with_signer(ws, signer).await?;
            (Some(blob_provider), Some(blob_signer_address))
        } else {
            (None, None)
        };

        let contract_address = Address::from_slice(contract_address.as_ref());
        let contract = FuelStateContract::new(contract_address, provider.clone());

        let interval_u256 = contract.BLOCKS_PER_COMMIT_INTERVAL().call().await?._0;

        let commit_interval = u32::try_from(interval_u256)
            .map_err(|e| Error::Other(e.to_string()))
            .and_then(|value| {
                NonZeroU32::new(value).ok_or_else(|| {
                    Error::Other("l1 contract reported a commit interval of 0".to_string())
                })
            })?;

        Ok(Self {
            provider,
            main_address: address,
            blob_provider,
            blob_signer_address,
            contract,
            commit_interval,
            tx_config,
            metrics: Default::default(),
        })
    }

    async fn provider_with_signer<S>(ws: WsConnect, signer: S) -> Result<WsProvider>
    where
        S: TxSigner<alloy::signers::Signature> + Send + Sync + 'static,
    {
        let wallet = EthereumWallet::from(signer);
        ProviderBuilder::new()
            .with_recommended_fillers()
            .wallet(wallet)
            .on_ws(ws)
            .await
            .map_err(Into::into)
    }

    pub(crate) fn calculate_commit_height(block_height: u32, commit_interval: NonZeroU32) -> U256 {
        U256::from(block_height / commit_interval)
    }

    async fn _balance(&self, address: Address) -> Result<U256> {
        Ok(self.provider.get_balance(address).await?)
    }

    fn convert_to_tx_response(
        tx_receipt: Option<TransactionReceipt>,
    ) -> Result<Option<TransactionResponse>> {
        let Some(tx_receipt) = tx_receipt else {
            return Ok(None);
        };

        let block_number = Self::extract_block_number_from_receipt(&tx_receipt)?;

        let fee = tx_receipt
            .gas_used
            .saturating_mul(tx_receipt.effective_gas_price);
        let blob_fee = Self::extract_blob_fee_from_receipt(&tx_receipt);

        Ok(Some(TransactionResponse::new(
            block_number,
            tx_receipt.status(),
            fee,
            blob_fee,
        )))
    }

    fn extract_block_number_from_receipt(receipt: &TransactionReceipt) -> Result<u64> {
        receipt.block_number.ok_or_else(|| {
            Error::Other("transaction receipt does not contain block number".to_string())
        })
    }

    fn extract_blob_fee_from_receipt(receipt: &TransactionReceipt) -> u128 {
        match (receipt.blob_gas_used, receipt.blob_gas_price) {
            (Some(gas_used), Some(gas_price)) => gas_used.saturating_mul(gas_price),
            _ => 0,
        }
    }
}

#[cfg(test)]
mod tests {

    use alloy::{node_bindings::Anvil, signers::local::PrivateKeySigner};
    use services::{block_bundler::port::l1::FragmentEncoder, types::nonempty};

    use super::*;
    use crate::blob_encoder;

    #[test]
    fn calculates_correctly_the_commit_height() {
        assert_eq!(
            WsConnection::calculate_commit_height(10, 3.try_into().unwrap()),
            U256::from(3)
        );
    }

    #[tokio::test]
    async fn submit_fragments_will_bump_gas_prices() {
        // given
        let anvil = Anvil::new()
            .args(["--hardfork", "cancun"])
            .try_spawn()
            .unwrap();

        let signer: PrivateKeySigner = anvil.keys()[0].clone().into();
        let blob_signer: PrivateKeySigner = anvil.keys()[1].clone().into();

        let wallet = EthereumWallet::from(signer.clone());
        let blob_wallet = EthereumWallet::from(blob_signer.clone());

        let ws = WsConnect::new(anvil.ws_endpoint());
        let provider = ProviderBuilder::new()
            .with_recommended_fillers()
            .wallet(wallet.clone())
            .on_ws(ws.clone())
            .await
            .unwrap();
        let blob_provider = ProviderBuilder::new()
            .with_recommended_fillers()
            .wallet(blob_wallet.clone())
            .on_ws(ws)
            .await
            .unwrap();

        let connection = WsConnection {
            provider: provider.clone(),
            main_address: signer.address(),
            blob_provider: Some(blob_provider.clone()),
            blob_signer_address: Some(blob_signer.address()),
            contract: FuelStateContract::new(
                Address::from_slice([0u8; 20].as_ref()),
                provider.clone(),
            ),
            commit_interval: 3.try_into().unwrap(),
            tx_config: TxConfig::default(),
            metrics: Default::default(),
        };

        let data = nonempty![1, 2, 3];
        let fragments = blob_encoder::BlobEncoder.encode(data, 1.into()).unwrap();
        let sidecar = blob_encoder::BlobEncoder::sidecar_from_fragments(fragments.clone()).unwrap();

        // create a tx with the help of the provider to get gas fields, hash etc
        let tx = TransactionRequest::default()
            .with_blob_sidecar(sidecar)
            .with_to(blob_signer.address());
        let tx = blob_provider.fill(tx).await.unwrap();
        let SendableTx::Envelope(tx) = tx else {
            panic!("Expected an envelope. This is a bug.");
        };
        let previous_tx = EthereumDASubmission {
            hash: tx.tx_hash().0,
            details: EthereumDetails {
                nonce: tx.nonce() as u32,
                max_fee: tx.max_fee_per_gas(),
                priority_fee: tx.max_priority_fee_per_gas().unwrap(),
                blob_fee: tx.max_fee_per_blob_gas().unwrap(),
            },
            ..Default::default()
        };

        // when
        let (submitted_tx, _) = connection
            .submit_state_fragments(fragments, Some(previous_tx.clone()), Priority::MIN)
            .await
            .unwrap();

        // then
        assert_eq!(submitted_tx.details.nonce, previous_tx.details.nonce);
        assert_eq!(submitted_tx.details.max_fee, 2 * previous_tx.details.max_fee);
        assert_eq!(submitted_tx.details.priority_fee, 2 * previous_tx.details.priority_fee);
        assert_eq!(submitted_tx.details.blob_fee, 2 * previous_tx.details.blob_fee);
    }

    #[tokio::test]
    async fn submit_fragments_fails_if_max_fee_limit_exceeded() {
        // given
        let anvil = Anvil::new()
            .args(["--hardfork", "cancun"])
            .try_spawn()
            .unwrap();

        let signer: PrivateKeySigner = anvil.keys()[0].clone().into();
        let blob_signer: PrivateKeySigner = anvil.keys()[1].clone().into();

        let wallet = EthereumWallet::from(signer.clone());
        let blob_wallet = EthereumWallet::from(blob_signer.clone());

        let ws = WsConnect::new(anvil.ws_endpoint());
        let provider = ProviderBuilder::new()
            .with_recommended_fillers()
            .wallet(wallet.clone())
            .on_ws(ws.clone())
            .await
            .unwrap();
        let blob_provider = ProviderBuilder::new()
            .with_recommended_fillers()
            .wallet(blob_wallet.clone())
            .on_ws(ws)
            .await
            .unwrap();

        let tx_max_fee = 1;
        let connection = WsConnection {
            provider: provider.clone(),
            main_address: signer.address(),
            blob_provider: Some(blob_provider.clone()),
            blob_signer_address: Some(blob_signer.address()),
            contract: FuelStateContract::new(
                Address::from_slice([0u8; 20].as_ref()),
                provider.clone(),
            ),
            commit_interval: 3.try_into().unwrap(),
            tx_config: TxConfig {
                tx_max_fee,
                ..Default::default()
            },
            metrics: Default::default(),
        };

        let data = nonempty![1, 2, 3];
        let fragment = blob_encoder::BlobEncoder
            .encode(data, 1.try_into().unwrap())
            .unwrap();

        // when
        let result = connection
            .submit_state_fragments(fragment, None, Priority::MIN)
            .await;

        // then
        let result = result.expect_err("should return an error");
        assert!(result
            .to_string()
            .contains(&format!("limit {}", tx_max_fee)));
    }
}<|MERGE_RESOLUTION|>--- conflicted
+++ resolved
@@ -24,14 +24,12 @@
     prometheus::{self, histogram_opts},
     RegistersMetrics,
 };
-<<<<<<< HEAD
-use services::types::{
-    BlockSubmissionTx, EthereumDASubmission, EthereumDetails, Fragment, FragmentsSubmitted, NonEmpty, TransactionResponse
-=======
 use services::{
-    state_committer::port::l1::Priority,
-    types::{BlockSubmissionTx, Fragment, FragmentsSubmitted, L1Tx, NonEmpty, TransactionResponse},
->>>>>>> 847a1956
+    state_committer::port::da_layer::Priority,
+    types::{
+        BlockSubmissionTx, EthereumDASubmission, EthereumDetails, Fragment, FragmentsSubmitted,
+        NonEmpty, TransactionResponse,
+    },
 };
 use tracing::info;
 use url::Url;
@@ -93,20 +91,10 @@
         const BLOB_FEE_HORIZON: u32 = 5;
         const FEE_HORIZON: u32 = 6;
 
-<<<<<<< HEAD
-    async fn get_bumped_fees(
-        &self,
-        previous_tx: &EthereumDASubmission,
-        provider: &WsProvider,
-    ) -> Result<(u128, u128, u128)> {
-        let next_blob_fee = self.get_next_blob_fee(MAX_BLOB_FEE_HORIZON).await?;
-        let max_fee_per_blob_gas = max(next_blob_fee, previous_tx.details.blob_fee.saturating_mul(2));
-=======
         let priority_perc = self
             .tx_config
             .acceptable_priority_fee_percentage
             .apply(priority);
->>>>>>> 847a1956
 
         let fee_history = self
             .provider
@@ -117,24 +105,17 @@
             )
             .await?;
 
-<<<<<<< HEAD
-        let max_fee_per_gas = max(max_fee_per_gas, previous_tx.details.max_fee.saturating_mul(2));
-        let max_priority_fee_per_gas = max(
-            max_priority_fee_per_gas,
-            previous_tx.details.priority_fee.saturating_mul(2),
-        );
-=======
         let mut fees_w_horizon = MaxTxFeesPerGas::try_from(fee_history)?;
         fees_w_horizon.blob = estimation::at_horizon(fees_w_horizon.blob, BLOB_FEE_HORIZON);
         fees_w_horizon.normal = estimation::at_horizon(fees_w_horizon.normal, FEE_HORIZON);
->>>>>>> 847a1956
 
         Ok(fees_w_horizon)
     }
 
     fn get_max_fee(tx: &EthereumDASubmission, gas_limit: u128, num_fragments: usize) -> u128 {
         tx.details.max_fee.saturating_mul(gas_limit).saturating_add(
-            tx.details.blob_fee
+            tx.details
+                .blob_fee
                 .saturating_mul(num_fragments as u128)
                 .saturating_mul(DATA_GAS_PER_BLOB as u128),
         )
@@ -271,14 +252,9 @@
     async fn submit_state_fragments(
         &self,
         fragments: NonEmpty<Fragment>,
-<<<<<<< HEAD
         previous_tx: Option<EthereumDASubmission>,
+        priority: Priority,
     ) -> Result<(EthereumDASubmission, services::types::FragmentsSubmitted)> {
-=======
-        previous_tx: Option<L1Tx>,
-        priority: Priority,
-    ) -> Result<(L1Tx, services::types::FragmentsSubmitted)> {
->>>>>>> 847a1956
         let (blob_provider, blob_signer_address) =
             match (&self.blob_provider, &self.blob_signer_address) {
                 (Some(provider), Some(address)) => (provider, address),
@@ -293,29 +269,6 @@
         let limited_fragments = fragments.into_iter().take(num_fragments);
         let sidecar = blob_encoder::BlobEncoder::sidecar_from_fragments(limited_fragments)?;
 
-<<<<<<< HEAD
-        let blob_tx = match previous_tx {
-            Some(previous_tx) => {
-                let (max_fee_per_gas, max_priority_fee_per_gas, max_fee_per_blob_gas) =
-                    self.get_bumped_fees(&previous_tx, blob_provider).await?;
-
-                TransactionRequest::default()
-                    .with_max_fee_per_gas(max_fee_per_gas)
-                    .with_max_priority_fee_per_gas(max_priority_fee_per_gas)
-                    .with_max_fee_per_blob_gas(max_fee_per_blob_gas)
-                    .with_nonce(previous_tx.details.nonce as u64)
-                    .with_blob_sidecar(sidecar)
-                    .with_to(*blob_signer_address)
-            }
-            _ => {
-                let blob_fee = self.get_next_blob_fee(MAX_BLOB_FEE_HORIZON).await?;
-
-                TransactionRequest::default()
-                    .with_blob_sidecar(sidecar)
-                    .with_max_fee_per_blob_gas(blob_fee)
-                    .with_to(*blob_signer_address)
-            }
-=======
         let fees = self.estimate_fees_at_horizon(priority).await?;
 
         let blob_tx = TransactionRequest::default()
@@ -323,15 +276,14 @@
             .with_to(*blob_signer_address);
 
         let blob_tx = if let Some(previous_tx) = previous_tx {
-            let minimum_replacement_fees = MaxTxFeesPerGas::from(&previous_tx).double();
+            let minimum_replacement_fees = MaxTxFeesPerGas::from(&previous_tx.details).double();
             let fees = fees.retain_max(minimum_replacement_fees);
 
             blob_tx
                 .with_max_fees(fees)
-                .with_nonce(previous_tx.nonce as u64)
+                .with_nonce(previous_tx.details.nonce as u64)
         } else {
             blob_tx.with_max_fees(fees)
->>>>>>> 847a1956
         };
 
         let blob_tx = blob_provider.fill(blob_tx).await?;
@@ -352,13 +304,13 @@
             hash: tx_id.0,
             details: EthereumDetails {
                 nonce,
-            max_fee: blob_tx.max_fee_per_gas(),
-            priority_fee: blob_tx
-                .max_priority_fee_per_gas()
-                .expect("eip4844 tx to have priority fee"),
-            blob_fee: blob_tx
-                .max_fee_per_blob_gas()
-                .expect("eip4844 tx to have blob fee"),
+                max_fee: blob_tx.max_fee_per_gas(),
+                priority_fee: blob_tx
+                    .max_priority_fee_per_gas()
+                    .expect("eip4844 tx to have priority fee"),
+                blob_fee: blob_tx
+                    .max_fee_per_blob_gas()
+                    .expect("eip4844 tx to have blob fee"),
             },
             ..Default::default()
         };
@@ -607,9 +559,18 @@
 
         // then
         assert_eq!(submitted_tx.details.nonce, previous_tx.details.nonce);
-        assert_eq!(submitted_tx.details.max_fee, 2 * previous_tx.details.max_fee);
-        assert_eq!(submitted_tx.details.priority_fee, 2 * previous_tx.details.priority_fee);
-        assert_eq!(submitted_tx.details.blob_fee, 2 * previous_tx.details.blob_fee);
+        assert_eq!(
+            submitted_tx.details.max_fee,
+            2 * previous_tx.details.max_fee
+        );
+        assert_eq!(
+            submitted_tx.details.priority_fee,
+            2 * previous_tx.details.priority_fee
+        );
+        assert_eq!(
+            submitted_tx.details.blob_fee,
+            2 * previous_tx.details.blob_fee
+        );
     }
 
     #[tokio::test]
@@ -670,6 +631,7 @@
 
         // then
         let result = result.expect_err("should return an error");
+        dbg!(result.to_string());
         assert!(result
             .to_string()
             .contains(&format!("limit {}", tx_max_fee)));
