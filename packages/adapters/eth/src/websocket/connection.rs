use std::{
    cmp::{max, min},
    num::NonZeroU32,
    ops::RangeInclusive,
    time::Duration,
};

use alloy::{
    consensus::Transaction,
    eips::{
        eip4844::{BYTES_PER_BLOB, DATA_GAS_PER_BLOB},
        BlockNumberOrTag,
    },
    network::{Ethereum, EthereumWallet, TransactionBuilder, TransactionBuilder4844, TxSigner},
    primitives::{Address, U256},
    providers::{utils::Eip1559Estimation, Provider, ProviderBuilder, SendableTx, WsConnect},
    pubsub::PubSubFrontend,
    rpc::types::{FeeHistory, TransactionReceipt, TransactionRequest},
    sol,
};
use itertools::Itertools;
use metrics::{
    prometheus::{self, histogram_opts},
    RegistersMetrics,
};
use services::types::{
    BlockSubmissionTx, Fragment, FragmentsSubmitted, L1Tx, NonEmpty, TransactionResponse,
};
use tracing::info;
use url::Url;

use super::{health_tracking_middleware::EthApi, Signers};
use crate::{
    blob_encoder::{self},
    error::{Error, Result},
};

pub type WsProvider = alloy::providers::fillers::FillProvider<
    alloy::providers::fillers::JoinFill<
        alloy::providers::fillers::JoinFill<
            alloy::providers::Identity,
            alloy::providers::fillers::JoinFill<
                alloy::providers::fillers::GasFiller,
                alloy::providers::fillers::JoinFill<
                    alloy::providers::fillers::BlobGasFiller,
                    alloy::providers::fillers::JoinFill<
                        alloy::providers::fillers::NonceFiller,
                        alloy::providers::fillers::ChainIdFiller,
                    >,
                >,
            >,
        >,
        alloy::providers::fillers::WalletFiller<EthereumWallet>,
    >,
    alloy::providers::RootProvider<alloy::pubsub::PubSubFrontend>,
    alloy::pubsub::PubSubFrontend,
    Ethereum,
>;
type FuelStateContract = IFuelStateContract::IFuelStateContractInstance<PubSubFrontend, WsProvider>;

sol!(
    #[sol(rpc)]
    interface IFuelStateContract {
        function commit(bytes32 blockHash, uint256 commitHeight) external whenNotPaused;
        event CommitSubmitted(uint256 indexed commitHeight, bytes32 blockHash);
        function finalized(bytes32 blockHash, uint256 blockHeight) external view whenNotPaused returns (bool);
        function blockHashAtCommit(uint256 commitHeight) external view returns (bytes32);
        function BLOCKS_PER_COMMIT_INTERVAL() external view returns (uint256);
    }
);

#[derive(Clone)]
pub struct WsConnection {
    provider: WsProvider,
    main_address: Address,
    blob_provider: Option<WsProvider>,
    blob_signer_address: Option<Address>,
    contract: FuelStateContract,
    commit_interval: NonZeroU32,
    tx_max_fee: u128,
    send_tx_request_timeout: Duration,
    metrics: Metrics,
}

const MAX_BLOB_FEE_HORIZON: u32 = 5;

impl WsConnection {
    async fn get_next_blob_fee(&self, horizon: u32) -> Result<u128> {
        let mut next_block_blob_fee = self
            .provider
            .get_block_by_number(BlockNumberOrTag::Latest, false)
            .await?
            .ok_or(Error::Network(
                "get_block_by_number returned None".to_string(),
            ))?
            .header
            .next_block_blob_fee()
            .ok_or(Error::Network(
                "next_block_blob_fee returned None".to_string(),
            ))?;

        for _ in 0..horizon {
            // multiply by 1.125 = multiply by 9, then divide by 8
            next_block_blob_fee = next_block_blob_fee.saturating_mul(9).saturating_div(8);
        }
        Ok(next_block_blob_fee)
    }

    async fn get_bumped_fees(
        &self,
        previous_tx: &L1Tx,
        provider: &WsProvider,
    ) -> Result<(u128, u128, u128)> {
        let next_blob_fee = self.get_next_blob_fee(MAX_BLOB_FEE_HORIZON).await?;
        let max_fee_per_blob_gas = max(next_blob_fee, previous_tx.blob_fee.saturating_mul(2));

        let Eip1559Estimation {
            max_fee_per_gas,
            max_priority_fee_per_gas,
        } = provider.estimate_eip1559_fees(None).await?;

        let max_fee_per_gas = max(max_fee_per_gas, previous_tx.max_fee.saturating_mul(2));
        let max_priority_fee_per_gas = max(
            max_priority_fee_per_gas,
            previous_tx.priority_fee.saturating_mul(2),
        );

        Ok((
            max_fee_per_gas,
            max_priority_fee_per_gas,
            max_fee_per_blob_gas,
        ))
    }

    fn get_max_fee(tx: &L1Tx, gas_limit: u128, num_fragments: usize) -> u128 {
        tx.max_fee.saturating_mul(gas_limit).saturating_add(
            tx.blob_fee
                .saturating_mul(num_fragments as u128)
                .saturating_mul(DATA_GAS_PER_BLOB as u128),
        )
    }
}

impl RegistersMetrics for WsConnection {
    fn metrics(&self) -> Vec<Box<dyn metrics::prometheus::core::Collector>> {
        vec![
            Box::new(self.metrics.blobs_per_tx.clone()),
            Box::new(self.metrics.blob_unused_bytes.clone()),
        ]
    }
}

#[derive(Clone)]
struct Metrics {
    blobs_per_tx: prometheus::Histogram,
    blob_unused_bytes: prometheus::Histogram,
}

impl Default for Metrics {
    fn default() -> Self {
        Self {
            blobs_per_tx: prometheus::Histogram::with_opts(histogram_opts!(
                "blob_per_tx",
                "Number of blobs per blob transaction",
                vec![1.0f64, 2., 3., 4., 5., 6.]
            ))
            .expect("to be correctly configured"),

            blob_unused_bytes: prometheus::Histogram::with_opts(histogram_opts!(
                "blob_unused_bytes",
                "unused bytes per blob",
                metrics::custom_exponential_buckets(1000f64, BYTES_PER_BLOB as f64, 20)
            ))
            .expect("to be correctly configured"),
        }
    }
}

#[async_trait::async_trait]
impl EthApi for WsConnection {
    async fn submit(&self, hash: [u8; 32], height: u32) -> Result<BlockSubmissionTx> {
        let commit_height = Self::calculate_commit_height(height, self.commit_interval);

        let contract_call = self.contract.commit(hash.into(), commit_height);
        let tx_request = contract_call.into_transaction_request();

        let Eip1559Estimation {
            max_fee_per_gas,
            max_priority_fee_per_gas,
        } = self.provider.estimate_eip1559_fees(None).await?;

        let nonce = self
            .provider
            .get_transaction_count(self.main_address)
            .await?;
        let tx_request = tx_request
            .max_fee_per_gas(max_fee_per_gas)
            .max_priority_fee_per_gas(max_priority_fee_per_gas)
            .nonce(nonce);

        let send_fut = self.provider.send_transaction(tx_request);
        let tx = tokio::time::timeout(self.send_tx_request_timeout, send_fut)
            .await
            .map_err(|_| Error::Network("timed out trying to submit block".to_string()))??;
        tracing::info!("tx: {} submitted", tx.tx_hash());

        let nonce = nonce.try_into().map_err(|_| {
            Error::Other(
                "could not convert `u64` nonce to `u32` when storing `BlockSubmissionTx`"
                    .to_string(),
            )
        })?;

        let submission_tx = BlockSubmissionTx {
            hash: tx.tx_hash().0,
            nonce,
            max_fee: max_fee_per_gas,
            priority_fee: max_priority_fee_per_gas,
            ..Default::default()
        };

        Ok(submission_tx)
    }

    async fn fees(
        &self,
        height_range: RangeInclusive<u64>,
        reward_percentiles: &[f64],
    ) -> Result<FeeHistory> {
        let max = *height_range.end();
<<<<<<< HEAD
        let count = height_range.clone().count() as u64;
=======
        let count = height_range.count() as u64;
>>>>>>> 5934de5c
        Ok(self
            .provider
            .get_fee_history(count, BlockNumberOrTag::Number(max), reward_percentiles)
            .await?)
    }

    async fn get_block_number(&self) -> Result<u64> {
        let response = self.provider.get_block_number().await?;
        Ok(response)
    }

    async fn balance(&self, address: Address) -> Result<U256> {
        Ok(self.provider.get_balance(address).await?)
    }

    fn commit_interval(&self) -> NonZeroU32 {
        self.commit_interval
    }

    async fn get_transaction_response(
        &self,
        tx_hash: [u8; 32],
    ) -> Result<Option<TransactionResponse>> {
        let tx_receipt = self
            .provider
            .get_transaction_receipt(tx_hash.into())
            .await?;

        Self::convert_to_tx_response(tx_receipt)
    }

    async fn is_squeezed_out(&self, tx_hash: [u8; 32]) -> Result<bool> {
        Ok(self
            .provider
            .get_transaction_by_hash(tx_hash.into())
            .await?
            .is_none())
    }

    async fn submit_state_fragments(
        &self,
        fragments: NonEmpty<Fragment>,
        previous_tx: Option<L1Tx>,
    ) -> Result<(L1Tx, services::types::FragmentsSubmitted)> {
        let (blob_provider, blob_signer_address) =
            match (&self.blob_provider, &self.blob_signer_address) {
                (Some(provider), Some(address)) => (provider, address),
                _ => return Err(Error::Other("blob pool signer not configured".to_string())),
            };

        // we only want to add it to the metrics if the submission succeeds
        let unused_bytes_per_fragment = fragments.iter().map(|f| f.unused_bytes).collect_vec();

        let num_fragments = min(fragments.len(), 6);

        let limited_fragments = fragments.into_iter().take(num_fragments);
        let sidecar = blob_encoder::BlobEncoder::sidecar_from_fragments(limited_fragments)?;

        let blob_tx = match previous_tx {
            Some(previous_tx) => {
                let (max_fee_per_gas, max_priority_fee_per_gas, max_fee_per_blob_gas) =
                    self.get_bumped_fees(&previous_tx, blob_provider).await?;

                TransactionRequest::default()
                    .with_max_fee_per_gas(max_fee_per_gas)
                    .with_max_priority_fee_per_gas(max_priority_fee_per_gas)
                    .with_max_fee_per_blob_gas(max_fee_per_blob_gas)
                    .with_nonce(previous_tx.nonce as u64)
                    .with_blob_sidecar(sidecar)
                    .with_to(*blob_signer_address)
            }
            _ => {
                let blob_fee = self.get_next_blob_fee(MAX_BLOB_FEE_HORIZON).await?;

                TransactionRequest::default()
                    .with_blob_sidecar(sidecar)
                    .with_max_fee_per_blob_gas(blob_fee)
                    .with_to(*blob_signer_address)
            }
        };

        let blob_tx = blob_provider.fill(blob_tx).await?;
        let SendableTx::Envelope(blob_tx) = blob_tx else {
            return Err(crate::error::Error::Other(
                "Expected an envelope because we have a wallet filler as well, but got a builder from alloy. This is a bug.".to_string(),
            ));
        };
        let tx_id = *blob_tx.tx_hash();

        let nonce = blob_tx.nonce().try_into().map_err(|_| {
            Error::Other(
                "could not convert `u64` blob_tx nonce to `u32` when creating `L1Tx`".to_string(),
            )
        })?;

        let l1_tx = L1Tx {
            hash: tx_id.0,
            nonce,
            max_fee: blob_tx.max_fee_per_gas(),
            priority_fee: blob_tx
                .max_priority_fee_per_gas()
                .expect("eip4844 tx to have priority fee"),
            blob_fee: blob_tx
                .max_fee_per_blob_gas()
                .expect("eip4844 tx to have blob fee"),
            ..Default::default()
        };

        info!("sending blob tx: {tx_id} with nonce: {}, max_fee_per_gas: {}, tip: {}, max_blob_fee_per_gas: {}", l1_tx.nonce, l1_tx.max_fee, l1_tx.priority_fee, l1_tx.blob_fee);

        let max_fee = WsConnection::get_max_fee(&l1_tx, blob_tx.gas_limit(), num_fragments);
        if max_fee > self.tx_max_fee {
            return Err(Error::Other(
                format!(
                    "max fee exceeded: tried {}, limit {}",
                    max_fee, self.tx_max_fee
                )
                .to_string(),
            ));
        }

        let send_fut = blob_provider.send_tx_envelope(blob_tx);
        let _ = tokio::time::timeout(self.send_tx_request_timeout, send_fut)
            .await
            .map_err(|_| Error::Network("timed out trying to send blob tx".to_string()))??;

        self.metrics.blobs_per_tx.observe(num_fragments as f64);

        for bytes in unused_bytes_per_fragment {
            self.metrics.blob_unused_bytes.observe(bytes.into());
        }

        let fragments_submitted = FragmentsSubmitted {
            num_fragments: num_fragments.try_into().expect("cannot be zero"),
        };

        Ok((l1_tx, fragments_submitted))
    }

    #[cfg(feature = "test-helpers")]
    async fn finalized(&self, hash: [u8; 32], height: u32) -> Result<bool> {
        Ok(self
            .contract
            .finalized(hash.into(), U256::from(height))
            .call()
            .await?
            ._0)
    }

    #[cfg(feature = "test-helpers")]
    async fn block_hash_at_commit_height(&self, commit_height: u32) -> Result<[u8; 32]> {
        Ok(self
            .contract
            .blockHashAtCommit(U256::from(commit_height))
            .call()
            .await?
            ._0
            .into())
    }
}

impl WsConnection {
    pub async fn connect(
        url: Url,
        contract_address: Address,
        signers: Signers,
        tx_max_fee: u128,
        send_tx_request_timeout: Duration,
    ) -> Result<Self> {
        let address = TxSigner::address(&signers.main);
        let ws = WsConnect::new(url);
        let provider = Self::provider_with_signer(ws.clone(), signers.main).await?;

        let (blob_provider, blob_signer_address) = if let Some(signer) = signers.blob {
            let blob_signer_address = TxSigner::address(&signer);
            let blob_provider = Self::provider_with_signer(ws, signer).await?;
            (Some(blob_provider), Some(blob_signer_address))
        } else {
            (None, None)
        };

        let contract_address = Address::from_slice(contract_address.as_ref());
        let contract = FuelStateContract::new(contract_address, provider.clone());

        let interval_u256 = contract.BLOCKS_PER_COMMIT_INTERVAL().call().await?._0;

        let commit_interval = u32::try_from(interval_u256)
            .map_err(|e| Error::Other(e.to_string()))
            .and_then(|value| {
                NonZeroU32::new(value).ok_or_else(|| {
                    Error::Other("l1 contract reported a commit interval of 0".to_string())
                })
            })?;

        Ok(Self {
            provider,
            main_address: address,
            blob_provider,
            blob_signer_address,
            contract,
            commit_interval,
            tx_max_fee,
            send_tx_request_timeout,
            metrics: Default::default(),
        })
    }

    async fn provider_with_signer<S>(ws: WsConnect, signer: S) -> Result<WsProvider>
    where
        S: TxSigner<alloy::signers::Signature> + Send + Sync + 'static,
    {
        let wallet = EthereumWallet::from(signer);
        ProviderBuilder::new()
            .with_recommended_fillers()
            .wallet(wallet)
            .on_ws(ws)
            .await
            .map_err(Into::into)
    }

    pub(crate) fn calculate_commit_height(block_height: u32, commit_interval: NonZeroU32) -> U256 {
        U256::from(block_height / commit_interval)
    }

    async fn _balance(&self, address: Address) -> Result<U256> {
        Ok(self.provider.get_balance(address).await?)
    }

    fn convert_to_tx_response(
        tx_receipt: Option<TransactionReceipt>,
    ) -> Result<Option<TransactionResponse>> {
        let Some(tx_receipt) = tx_receipt else {
            return Ok(None);
        };

        let block_number = Self::extract_block_number_from_receipt(&tx_receipt)?;

        let fee = tx_receipt
            .gas_used
            .saturating_mul(tx_receipt.effective_gas_price);
        let blob_fee = Self::extract_blob_fee_from_receipt(&tx_receipt);

        Ok(Some(TransactionResponse::new(
            block_number,
            tx_receipt.status(),
            fee,
            blob_fee,
        )))
    }

    fn extract_block_number_from_receipt(receipt: &TransactionReceipt) -> Result<u64> {
        receipt.block_number.ok_or_else(|| {
            Error::Other("transaction receipt does not contain block number".to_string())
        })
    }

    fn extract_blob_fee_from_receipt(receipt: &TransactionReceipt) -> u128 {
        match (receipt.blob_gas_used, receipt.blob_gas_price) {
            (Some(gas_used), Some(gas_price)) => gas_used.saturating_mul(gas_price),
            _ => 0,
        }
    }
}

#[cfg(test)]
mod tests {

    use alloy::{node_bindings::Anvil, signers::local::PrivateKeySigner};
    use services::{block_bundler::port::l1::FragmentEncoder, types::nonempty};

    use super::*;
    use crate::blob_encoder;

    #[test]
    fn calculates_correctly_the_commit_height() {
        assert_eq!(
            WsConnection::calculate_commit_height(10, 3.try_into().unwrap()),
            U256::from(3)
        );
    }

    #[tokio::test]
    async fn submit_fragments_will_bump_gas_prices() {
        // given
        let anvil = Anvil::new()
            .args(["--hardfork", "cancun"])
            .try_spawn()
            .unwrap();

        let signer: PrivateKeySigner = anvil.keys()[0].clone().into();
        let blob_signer: PrivateKeySigner = anvil.keys()[1].clone().into();

        let wallet = EthereumWallet::from(signer.clone());
        let blob_wallet = EthereumWallet::from(blob_signer.clone());

        let ws = WsConnect::new(anvil.ws_endpoint());
        let provider = ProviderBuilder::new()
            .with_recommended_fillers()
            .wallet(wallet.clone())
            .on_ws(ws.clone())
            .await
            .unwrap();
        let blob_provider = ProviderBuilder::new()
            .with_recommended_fillers()
            .wallet(blob_wallet.clone())
            .on_ws(ws)
            .await
            .unwrap();

        let connection = WsConnection {
            provider: provider.clone(),
            main_address: signer.address(),
            blob_provider: Some(blob_provider.clone()),
            blob_signer_address: Some(blob_signer.address()),
            contract: FuelStateContract::new(
                Address::from_slice([0u8; 20].as_ref()),
                provider.clone(),
            ),
            commit_interval: 3.try_into().unwrap(),
            tx_max_fee: u128::MAX,
            send_tx_request_timeout: Duration::from_secs(10),
            metrics: Default::default(),
        };

        let data = nonempty![1, 2, 3];
        let fragments = blob_encoder::BlobEncoder.encode(data, 1.into()).unwrap();
        let sidecar = blob_encoder::BlobEncoder::sidecar_from_fragments(fragments.clone()).unwrap();

        // create a tx with the help of the provider to get gas fields, hash etc
        let tx = TransactionRequest::default()
            .with_blob_sidecar(sidecar)
            .with_to(blob_signer.address());
        let tx = blob_provider.fill(tx).await.unwrap();
        let SendableTx::Envelope(tx) = tx else {
            panic!("Expected an envelope. This is a bug.");
        };
        let previous_tx = L1Tx {
            hash: tx.tx_hash().0,
            nonce: tx.nonce() as u32,
            max_fee: tx.max_fee_per_gas(),
            priority_fee: tx.max_priority_fee_per_gas().unwrap(),
            blob_fee: tx.max_fee_per_blob_gas().unwrap(),
            ..Default::default()
        };

        // when
        let (submitted_tx, _) = connection
            .submit_state_fragments(fragments, Some(previous_tx.clone()))
            .await
            .unwrap();

        // then
        assert_eq!(submitted_tx.nonce, previous_tx.nonce);
        assert_eq!(submitted_tx.max_fee, 2 * previous_tx.max_fee);
        assert_eq!(submitted_tx.priority_fee, 2 * previous_tx.priority_fee);
        assert_eq!(submitted_tx.blob_fee, 2 * previous_tx.blob_fee);
    }

    #[tokio::test]
    async fn submit_fragments_fails_if_max_fee_limit_exceeded() {
        // given
        let anvil = Anvil::new()
            .args(["--hardfork", "cancun"])
            .try_spawn()
            .unwrap();

        let signer: PrivateKeySigner = anvil.keys()[0].clone().into();
        let blob_signer: PrivateKeySigner = anvil.keys()[1].clone().into();

        let wallet = EthereumWallet::from(signer.clone());
        let blob_wallet = EthereumWallet::from(blob_signer.clone());

        let ws = WsConnect::new(anvil.ws_endpoint());
        let provider = ProviderBuilder::new()
            .with_recommended_fillers()
            .wallet(wallet.clone())
            .on_ws(ws.clone())
            .await
            .unwrap();
        let blob_provider = ProviderBuilder::new()
            .with_recommended_fillers()
            .wallet(blob_wallet.clone())
            .on_ws(ws)
            .await
            .unwrap();

        let tx_max_fee = 1;
        let connection = WsConnection {
            provider: provider.clone(),
            main_address: signer.address(),
            blob_provider: Some(blob_provider.clone()),
            blob_signer_address: Some(blob_signer.address()),
            contract: FuelStateContract::new(
                Address::from_slice([0u8; 20].as_ref()),
                provider.clone(),
            ),
            commit_interval: 3.try_into().unwrap(),
            tx_max_fee,
            send_tx_request_timeout: Duration::from_secs(10),
            metrics: Default::default(),
        };

        let data = nonempty![1, 2, 3];
        let fragment = blob_encoder::BlobEncoder
            .encode(data, 1.try_into().unwrap())
            .unwrap();

        // when
        let result = connection.submit_state_fragments(fragment, None).await;

        // then
        let result = result.expect_err("should return an error");
        assert!(result
            .to_string()
            .contains(&format!("limit {}", tx_max_fee)));
    }
}<|MERGE_RESOLUTION|>--- conflicted
+++ resolved
@@ -228,11 +228,7 @@
         reward_percentiles: &[f64],
     ) -> Result<FeeHistory> {
         let max = *height_range.end();
-<<<<<<< HEAD
-        let count = height_range.clone().count() as u64;
-=======
         let count = height_range.count() as u64;
->>>>>>> 5934de5c
         Ok(self
             .provider
             .get_fee_history(count, BlockNumberOrTag::Number(max), reward_percentiles)
