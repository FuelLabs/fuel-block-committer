--- conflicted
+++ resolved
@@ -10,14 +10,9 @@
     block_bundler::{self, port::UnbundledBlocks},
     block_committer, block_importer,
     types::{
-<<<<<<< HEAD
         storage::{BundleFragment, SequentialFuelBlocks},
         BlockSubmission, BlockSubmissionTx, BundleCost, CompressedFuelBlock, DateTime,
         DispersalStatus, EigenDASubmission, Fragment, L1Tx, NonEmpty, NonNegative,
-=======
-        storage::BundleFragment, BlockSubmission, BlockSubmissionTx, BundleCost,
-        CompressedFuelBlock, DateTime, Fragment, L1Tx, NonEmpty, NonNegative,
->>>>>>> 9b576b04
         TransactionCostUpdate, TransactionState, Utc,
     },
 };
