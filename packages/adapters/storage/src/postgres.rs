--- conflicted
+++ resolved
@@ -620,19 +620,10 @@
 
     pub(crate) async fn _latest_bundled_height(&self) -> Result<Option<u32>> {
         sqlx::query!("SELECT MAX(end_height) AS latest_bundled_height FROM bundles")
-<<<<<<< HEAD
-            .fetch_optional(&self.connection_pool)
-            .await?
-            .map(|height| {
-                let height = height
-                    .latest_bundled_height
-                    .expect("end height is not NULLable");
-=======
             .fetch_one(&self.connection_pool)
             .await?
             .latest_bundled_height
             .map(|height| {
->>>>>>> 5934de5c
                 u32::try_from(height).map_err(|_| {
                     crate::error::Error::Conversion(format!("invalid block height: {height}"))
                 })
