use std::{collections::HashMap, ops::RangeInclusive};

use futures::{TryStreamExt, stream::BoxStream};
use itertools::Itertools;
use metrics::{RegistersMetrics, prometheus::IntGauge};
use services::{
    block_bundler::port::UnbundledBlocks,
    types::{
<<<<<<< HEAD
        storage::SequentialFuelBlocks, BlockSubmission, BlockSubmissionTx, BundleCost,
        CompressedFuelBlock, DateTime, DispersalStatus, EigenDASubmission, Fragment, NonEmpty,
        NonNegative, TransactionCostUpdate, TransactionState, Utc,
=======
        BlockSubmission, BlockSubmissionTx, BundleCost, CompressedFuelBlock, DateTime, Fragment,
        NonEmpty, NonNegative, TransactionCostUpdate, TransactionState, Utc,
        storage::SequentialFuelBlocks,
>>>>>>> 419c8116
    },
};
use sqlx::{
    PgConnection, QueryBuilder,
    postgres::{PgConnectOptions, PgPoolOptions},
};

use super::error::{Error, Result};
use crate::{
    mappings::{
        eigen_tables::{self, SubmissionStatus},
        tables::{self, L1TxState},
    },
    postgres::tables::u128_to_bigdecimal,
};

#[derive(Debug, Clone)]
struct Metrics {
    height_of_latest_commitment: IntGauge,
    lowest_unbundled_height: IntGauge,
}

impl Default for Metrics {
    fn default() -> Self {
        let height_of_latest_commitment = IntGauge::new(
            "height_of_latest_commitment",
            "The height of the latest commitment",
        )
        .expect("height_of_latest_commitment gauge to be correctly configured");

        let lowest_unbundled_height = IntGauge::new(
            "lowest_unbundled_height",
            "The height of the lowest block unbundled block",
        )
        .expect("lowest_unbundled_height gauge to be correctly configured");

        Self {
            height_of_latest_commitment,
            lowest_unbundled_height,
        }
    }
}

#[derive(Clone)]
pub struct Postgres {
    connection_pool: sqlx::Pool<sqlx::Postgres>,
    metrics: Metrics,
}

impl RegistersMetrics for Postgres {
    fn metrics(&self) -> Vec<Box<dyn metrics::prometheus::core::Collector>> {
        vec![
            Box::new(self.metrics.height_of_latest_commitment.clone()),
            Box::new(self.metrics.lowest_unbundled_height.clone()),
        ]
    }
}

struct BundleCostUpdate {
    cost_contribution: u128,
    size_contribution: u64,
    latest_da_block_height: u64,
}

type BundleCostUpdates = HashMap<i32, BundleCostUpdate>;

#[derive(Debug, Clone, serde::Deserialize)]
pub struct DbConfig {
    /// The hostname or IP address of the `PostgreSQL` server.
    pub host: String,
    /// The port number on which the `PostgreSQL` server is listening.
    pub port: u16,
    /// The username used to authenticate with the `PostgreSQL` server.
    pub username: String,
    /// The password used to authenticate with the `PostgreSQL` server.
    pub password: String,
    /// The name of the database to connect to on the `PostgreSQL` server.
    pub database: String,
    /// The maximum number of connections allowed in the connection pool.
    pub max_connections: u32,
    /// Whether to use SSL when connecting to the `PostgreSQL` server.
    pub use_ssl: bool,
}

impl Postgres {
    pub async fn connect(opt: &DbConfig) -> services::Result<Self> {
        let ssl_mode = if opt.use_ssl {
            sqlx::postgres::PgSslMode::Require
        } else {
            sqlx::postgres::PgSslMode::Disable
        };

        let options = PgConnectOptions::new()
            .ssl_mode(ssl_mode)
            .username(&opt.username)
            .password(&opt.password)
            .database(&opt.database)
            .host(&opt.host)
            .port(opt.port);

        let connection_pool = PgPoolOptions::new()
            .max_connections(opt.max_connections)
            .connect_with(options)
            .await
            .map_err(crate::error::Error::from)?;

        Ok(Self {
            connection_pool,
            metrics: Metrics::default(),
        })
    }

    #[cfg(feature = "test-helpers")]
    pub fn db_name(&self) -> String {
        self.connection_pool
            .connect_options()
            .get_database()
            .expect("database name to be set")
            .to_owned()
    }

    #[cfg(feature = "test-helpers")]
    pub fn port(&self) -> u16 {
        self.connection_pool.connect_options().get_port()
    }

    /// Close only when shutting down the application. Will close the connection pool even if it is
    /// shared.
    pub async fn close(self) {
        self.connection_pool.close().await;
    }

    pub async fn migrate(&self) -> services::Result<()> {
        sqlx::migrate!()
            .run(&self.connection_pool)
            .await
            .map_err(crate::error::Error::from)?;
        Ok(())
    }

    #[cfg(feature = "test-helpers")]
    pub(crate) fn pool(&self) -> sqlx::Pool<sqlx::Postgres> {
        self.connection_pool.clone()
    }

    pub(crate) async fn _record_block_submission(
        &self,
        submission_tx: BlockSubmissionTx,
        submission: BlockSubmission,
        created_at: DateTime<Utc>,
    ) -> crate::error::Result<NonNegative<i32>> {
        let mut transaction = self.connection_pool.begin().await?;

        let row = tables::L1FuelBlockSubmission::from(submission);
        let submission_id = sqlx::query!(
            "INSERT INTO l1_fuel_block_submission (fuel_block_hash, fuel_block_height, completed) VALUES ($1, $2, $3) RETURNING id",
            row.fuel_block_hash,
            row.fuel_block_height,
            row.completed,
        )
        .fetch_one(&mut *transaction)
        .await?
        .id;

        let id = NonNegative::try_from(submission_id)
            .map_err(|e| crate::error::Error::Conversion(e.to_string()))?;

        let row = tables::L1FuelBlockSubmissionTx::from(submission_tx);
        sqlx::query!(
            "INSERT INTO l1_transaction (hash, nonce, max_fee, priority_fee, submission_id, state, created_at) VALUES ($1, $2, $3, $4, $5, $6, $7)",
            row.hash,
            row.nonce,
            row.max_fee,
            row.priority_fee,
            submission_id,
            i16::from(L1TxState::Pending),
            created_at,
        )
        .execute(&mut *transaction)
        .await?;

        transaction.commit().await?;

        Ok(id)
    }

    pub(crate) async fn _get_pending_block_submission_txs(
        &self,
        submission_id: NonNegative<i32>,
    ) -> Result<Vec<BlockSubmissionTx>> {
        sqlx::query_as!(
            tables::L1FuelBlockSubmissionTx,
            "SELECT * FROM l1_transaction WHERE state = $1 AND submission_id = $2",
            i16::from(L1TxState::Pending),
            submission_id.as_i32()
        )
        .fetch_all(&self.connection_pool)
        .await?
        .into_iter()
        .map(BlockSubmissionTx::try_from)
        .collect::<Result<Vec<_>>>()
    }

    pub(crate) async fn _update_block_submission_tx(
        &self,
        tx_hash: [u8; 32],
        state: TransactionState,
    ) -> Result<BlockSubmission> {
        // tx shouldn't go back to pending
        assert_ne!(state, TransactionState::Pending);

        let mut transaction = self.connection_pool.begin().await?;

        let finalized_at = match &state {
            TransactionState::Finalized(date_time) => Some(*date_time),
            _ => None,
        };
        let state = i16::from(L1TxState::from(&state));
        // update the transaction state
        let tx_row = sqlx::query_as!(
            tables::L1FuelBlockSubmissionTx,
            "UPDATE l1_transaction SET state = $1, finalized_at = $2 WHERE hash = $3 RETURNING *",
            state,
            finalized_at,
            tx_hash.as_slice(),
        )
        .fetch_optional(&mut *transaction)
        .await?;

        let submission_id = if let Some(row) = tx_row {
            row.submission_id
        } else {
            let hash = hex::encode(tx_hash);
            return Err(Error::Database(format!(
                "Cannot update tx state! Tx with hash: `{hash}` not found in DB."
            )));
        };

        // set submission to completed
        let submission_row = sqlx::query_as!(
            tables::L1FuelBlockSubmission,
            "UPDATE l1_fuel_block_submission SET completed = true WHERE id = $1 RETURNING *",
            submission_id as i64
        )
        .fetch_optional(&mut *transaction)
        .await?
        .map(BlockSubmission::try_from)
        .transpose()?;

        let submission_row = if let Some(row) = submission_row {
            row
        } else {
            let hash = hex::encode(tx_hash);
            return Err(Error::Database(format!(
                "Cannot update tx state! Tx with hash: `{hash}` not found in DB."
            )));
        };

        transaction.commit().await?;

        Ok(submission_row)
    }

    pub(crate) async fn _oldest_unsubmitted_fragments(
        &self,
        starting_height: u32,
        limit: usize,
    ) -> Result<Vec<services::types::storage::BundleFragment>> {
        let limit: i64 = limit.try_into().unwrap_or(i64::MAX);
        let fragments = sqlx::query_as!(
            tables::BundleFragment,
            r#"SELECT
        sub.id,
        sub.idx,
        sub.bundle_id,
        sub.data,
        sub.unused_bytes,
        sub.total_bytes,
        sub.start_height
    FROM (
        SELECT DISTINCT ON (f.id)
            f.*,
            b.start_height
        FROM l1_fragments f
        JOIN bundles b ON b.id = f.bundle_id
        WHERE
            b.end_height >= $2
            AND NOT EXISTS (
                SELECT 1
                FROM eigen_submission_fragments tf
                JOIN eigen_submission t ON t.id = tf.submission_id
                WHERE tf.fragment_id = f.id
                  AND t.status <> $1
            )
        ORDER BY
            f.id,
            b.start_height ASC,
            f.idx ASC
    ) AS sub
    ORDER BY
        sub.start_height ASC,
        sub.idx ASC
    LIMIT $3;
"#,
            i16::from(SubmissionStatus::Failed),
            i64::from(starting_height),
            limit
        )
        .fetch_all(&self.connection_pool)
        .await?
        .into_iter()
        .map(TryFrom::try_from)
        .try_collect()?;

        Ok(fragments)
    }

    pub(crate) async fn _oldest_nonfinalized_fragments(
        &self,
        starting_height: u32,
        limit: usize,
    ) -> Result<Vec<services::types::storage::BundleFragment>> {
        let limit: i64 = limit.try_into().unwrap_or(i64::MAX);
        let fragments = sqlx::query_as!(
            tables::BundleFragment,
            r#"SELECT
        sub.id,
        sub.idx,
        sub.bundle_id,
        sub.data,
        sub.unused_bytes,
        sub.total_bytes,
        sub.start_height
    FROM (
        SELECT DISTINCT ON (f.id)
            f.*,
            b.start_height
        FROM l1_fragments f
        JOIN bundles b ON b.id = f.bundle_id
        WHERE
            b.end_height >= $2
            AND NOT EXISTS (
                SELECT 1
                FROM l1_transaction_fragments tf
                JOIN l1_blob_transaction t ON t.id = tf.transaction_id
                WHERE tf.fragment_id = f.id
                  AND t.state <> $1
            )
        ORDER BY
            f.id,
            b.start_height ASC,
            f.idx ASC
    ) AS sub
    ORDER BY
        sub.start_height ASC,
        sub.idx ASC
    LIMIT $3;
"#,
            i16::from(L1TxState::Failed),
            i64::from(starting_height),
            limit
        )
        .fetch_all(&self.connection_pool)
        .await?
        .into_iter()
        .map(TryFrom::try_from)
        .try_collect()?;

        Ok(fragments)
    }

    pub(crate) async fn _fragments_submitted_by_tx(
        &self,
        tx_hash: [u8; 32],
    ) -> Result<Vec<services::types::storage::BundleFragment>> {
        let fragments = sqlx::query_as!(
            tables::BundleFragment,
            r#"
                SELECT
                    f.*,
                    b.start_height
                FROM l1_fragments f
                JOIN l1_transaction_fragments tf ON tf.fragment_id = f.id
                JOIN l1_blob_transaction t ON t.id = tf.transaction_id
                JOIN bundles b ON b.id = f.bundle_id
                WHERE t.hash = $1
        "#,
            tx_hash.as_slice()
        )
        .fetch_all(&self.connection_pool)
        .await?
        .into_iter()
        .map(TryFrom::try_from)
        .try_collect()?;

        Ok(fragments)
    }

    pub(crate) async fn _missing_blocks(
        &self,
        starting_height: u32,
        current_height: u32,
    ) -> crate::error::Result<Vec<RangeInclusive<u32>>> {
        let heights: Vec<_> = sqlx::query!(
            r#"WITH all_heights AS (SELECT generate_series($1::BIGINT, $2::BIGINT) AS height)
                SELECT ah.height
                FROM all_heights ah
                LEFT JOIN fuel_blocks fb ON fb.height = ah.height
                WHERE fb.height IS NULL
                ORDER BY ah.height;"#,
            i64::from(starting_height),
            i64::from(current_height)
        )
        .fetch_all(&self.connection_pool)
        .await
        .map_err(Error::from)?
        .into_iter()
        .flat_map(|row| row.height)
        .map(|height| {
            u32::try_from(height).map_err(|_| {
                crate::error::Error::Conversion(format!("invalid block height: {height}"))
            })
        })
        .try_collect()?;

        Ok(create_ranges(heights))
    }

    pub(crate) async fn _insert_blocks(&self, blocks: NonEmpty<CompressedFuelBlock>) -> Result<()> {
        // Currently: height and data
        const FIELDS_PER_BLOCK: u16 = 2;
        /// The maximum number of bind parameters that can be passed to a single postgres query is
        /// u16::MAX. Sqlx panics if this limit is exceeded.
        const MAX_BLOCKS_PER_QUERY: usize = (u16::MAX / FIELDS_PER_BLOCK) as usize;

        let mut tx = self.connection_pool.begin().await?;

        let queries = blocks
            .into_iter()
            .map(tables::DBCompressedFuelBlock::from)
            .chunks(MAX_BLOCKS_PER_QUERY)
            .into_iter()
            .map(|chunk| {
                let mut query_builder = QueryBuilder::new("INSERT INTO fuel_blocks (height, data)");

                query_builder.push_values(chunk, |mut b, block| {
                    // update the constants above if you add/remove bindings
                    b.push_bind(block.height).push_bind(block.data);
                });

                query_builder
            })
            .collect_vec();

        for mut query in queries {
            query.build().execute(&mut *tx).await?;
        }

        tx.commit().await?;

        Ok(())
    }

    pub(crate) async fn _submission_w_latest_block(
        &self,
    ) -> crate::error::Result<Option<BlockSubmission>> {
        let submission = sqlx::query_as!(
            tables::L1FuelBlockSubmission,
            "SELECT * FROM l1_fuel_block_submission ORDER BY fuel_block_height DESC LIMIT 1"
        )
        .fetch_optional(&self.connection_pool)
        .await?
        .map(BlockSubmission::try_from)
        .transpose()?;

        if let Some(submission) = &submission {
            self.metrics
                .height_of_latest_commitment
                .set(submission.block_height.into());
        }

        Ok(submission)
    }

    pub(crate) async fn _last_time_a_fragment_was_finalized(
        &self,
    ) -> crate::error::Result<Option<DateTime<Utc>>> {
        let response = sqlx::query!(
            r#"SELECT
            MAX(l1_blob_transaction.finalized_at) AS last_fragment_time
        FROM
            l1_transaction_fragments
        JOIN
            l1_blob_transaction ON l1_blob_transaction.id = l1_transaction_fragments.transaction_id
        WHERE
            l1_blob_transaction.state = $1;
        "#,
            i16::from(L1TxState::Finalized)
        )
        .fetch_optional(&self.connection_pool)
        .await?
        .and_then(|response| response.last_fragment_time);

        Ok(response)
    }

    pub(crate) async fn _earliest_submission_attempt(
        &self,
        nonce: u32,
    ) -> Result<Option<DateTime<Utc>>> {
        let response = sqlx::query!(
            r#"SELECT
            MIN(l1_blob_transaction.created_at) AS earliest_tx_time
        FROM
            l1_blob_transaction
        WHERE
            l1_blob_transaction.nonce = $1;
        "#,
            nonce as i64
        )
        .fetch_optional(&self.connection_pool)
        .await?
        .and_then(|response| response.earliest_tx_time);

        Ok(response)
    }

    pub(crate) async fn total_unbundled_blocks(&self, starting_height: u32) -> Result<u64> {
        let count = sqlx::query!(
            r#"SELECT COUNT(*)
                FROM fuel_blocks fb 
                WHERE fb.height >= $1
                AND NOT EXISTS (
                    SELECT 1 FROM bundles b 
                    WHERE fb.height BETWEEN b.start_height AND b.end_height
                    AND b.end_height >= $1
                )"#,
            i64::from(starting_height)
        )
        .fetch_one(&self.connection_pool)
        .await?
        .count
        .unwrap_or_default();

        let count = u64::try_from(count)
            .map_err(|_| crate::error::Error::Conversion("invalid block count".to_string()))?;

        Ok(count)
    }

    pub(crate) async fn _lowest_unbundled_blocks(
        &self,
        starting_height: u32,
        max_cumulative_bytes: u32,
    ) -> Result<Option<UnbundledBlocks>> {
        // We're not using snapshot isolation here, so the count may change by the time
        // we retrieve the blocks. If the pruner is configured aggressively to track the
        // lookback window closely, the worst-case scenario is a temporary over- or
        // underestimation of the block count. This discrepancy should resolve quickly,
        // making the overhead of a snapshot-isolated transaction unnecessary.
        let total_unbundled_blocks = self.total_unbundled_blocks(starting_height).await?;

        if total_unbundled_blocks == 0 {
            return Ok(None);
        }

        let stream = self.stream_unbundled_blocks(starting_height);
        let blocks = take_blocks_until_limit(stream, max_cumulative_bytes).await?;

        let sequential_blocks = {
            let Some(nonempty_blocks) = NonEmpty::from_vec(blocks) else {
                return Ok(None);
            };
            SequentialFuelBlocks::from_first_sequence(nonempty_blocks)
        };

        let lowest_unbundled_height = *sequential_blocks.height_range().start();
        self.metrics
            .lowest_unbundled_height
            .set(lowest_unbundled_height.into());

        Ok(Some(UnbundledBlocks {
            oldest: sequential_blocks,
            total_unbundled: (total_unbundled_blocks as usize)
                .try_into()
                .expect("checked already"),
        }))
    }

    fn stream_unbundled_blocks(
        &self,
        starting_height: u32,
    ) -> BoxStream<'_, std::result::Result<tables::DBCompressedFuelBlock, sqlx::Error>> {
        sqlx::query_as!(
            tables::DBCompressedFuelBlock,
            r#"
            SELECT fb.* 
        FROM fuel_blocks fb 
        WHERE fb.height >= $1
        AND NOT EXISTS (
            SELECT 1 FROM bundles b 
            WHERE fb.height BETWEEN b.start_height AND b.end_height
            AND b.end_height >= $1
        ) 
        ORDER BY fb.height"#,
            i64::from(starting_height),
        )
        .fetch(&self.connection_pool)
    }

    pub(crate) async fn _set_submission_completed(
        &self,
        fuel_block_hash: [u8; 32],
    ) -> Result<BlockSubmission> {
        let updated_row = sqlx::query_as!(
            tables::L1FuelBlockSubmission,
            "UPDATE l1_fuel_block_submission SET completed = true WHERE fuel_block_hash = $1 RETURNING *",
            fuel_block_hash.as_slice(),
        ).fetch_optional(&self.connection_pool).await?;

        if let Some(row) = updated_row {
            Ok(row.try_into()?)
        } else {
            let hash = hex::encode(fuel_block_hash);
            Err(Error::Database(format!(
                "Cannot set submission to completed! Submission of block: `{hash}` not found in DB."
            )))
        }
    }

    pub(crate) async fn _record_pending_tx(
        &self,
        submission_tx: services::types::L1Tx,
        fragment_ids: NonEmpty<NonNegative<i32>>,
        created_at: DateTime<Utc>,
    ) -> Result<()> {
        let mut tx = self.connection_pool.begin().await?;

        let row = tables::L1Tx::from(submission_tx);
        let tx_id = sqlx::query!(
            "INSERT INTO l1_blob_transaction (hash, state, nonce, max_fee, priority_fee, blob_fee, created_at) VALUES ($1, $2, $3, $4, $5, $6, $7) RETURNING id",
            row.hash,
            i16::from(L1TxState::Pending),
            row.nonce,
            row.max_fee,
            row.priority_fee,
            row.blob_fee,
            created_at
        )
        .fetch_one(&mut *tx)
        .await?
        .id;

        for id in fragment_ids {
            sqlx::query!(
            "INSERT INTO l1_transaction_fragments (transaction_id, fragment_id) VALUES ($1, $2)",
            tx_id,
            id.as_i32()
            )
            .execute(&mut *tx)
            .await?;
        }

        tx.commit().await?;
        Ok(())
    }

    pub(crate) async fn _has_pending_txs(&self) -> Result<bool> {
        Ok(sqlx::query!(
            "SELECT EXISTS (SELECT 1 FROM l1_blob_transaction WHERE state = $1) AS has_pending_transactions;",
            i16::from(L1TxState::Pending)
        )
        .fetch_one(&self.connection_pool)
        .await?
        .has_pending_transactions.unwrap_or(false))
    }

    pub(crate) async fn _has_nonfinalized_txs(&self) -> Result<bool> {
        Ok(sqlx::query!(
            "SELECT EXISTS (SELECT 1 FROM l1_blob_transaction WHERE state = $1 OR state = $2) AS has_nonfinalized_transactions;",
            i16::from(L1TxState::Pending),
            i16::from(L1TxState::IncludedInBlock)
        )
        .fetch_one(&self.connection_pool)
        .await?
        .has_nonfinalized_transactions.unwrap_or(false))
    }

    pub(crate) async fn _get_non_finalized_txs(&self) -> Result<Vec<services::types::L1Tx>> {
        sqlx::query_as!(
            tables::L1Tx,
            "SELECT * FROM l1_blob_transaction WHERE state = $1 or state = $2",
            i16::from(L1TxState::IncludedInBlock),
            i16::from(L1TxState::Pending)
        )
        .fetch_all(&self.connection_pool)
        .await?
        .into_iter()
        .map(TryFrom::try_from)
        .collect::<Result<Vec<_>>>()
    }

    pub(crate) async fn _get_latest_pending_txs(&self) -> Result<Option<services::types::L1Tx>> {
        sqlx::query_as!(
            tables::L1Tx,
            "SELECT * FROM l1_blob_transaction WHERE state = $1 ORDER BY created_at DESC LIMIT 1",
            i16::from(L1TxState::Pending)
        )
        .fetch_optional(&self.connection_pool)
        .await?
        .map(TryFrom::try_from)
        .transpose()
    }

    pub(crate) async fn _latest_bundled_height(&self) -> Result<Option<u32>> {
        sqlx::query!("SELECT MAX(end_height) AS latest_bundled_height FROM bundles")
            .fetch_one(&self.connection_pool)
            .await?
            .latest_bundled_height
            .map(|height| {
                u32::try_from(height).map_err(|_| {
                    crate::error::Error::Conversion(format!("invalid block height: {height}"))
                })
            })
            .transpose()
    }

    pub(crate) async fn _update_tx_state(
        &self,
        hash: [u8; 32],
        state: TransactionState,
    ) -> Result<()> {
        let finalized_at = match &state {
            TransactionState::Finalized(date_time) => Some(*date_time),
            _ => None,
        };
        let state = i16::from(L1TxState::from(&state));

        sqlx::query!(
            "UPDATE l1_blob_transaction SET state = $1, finalized_at = $2 WHERE hash = $3",
            state,
            finalized_at,
            hash.as_slice(),
        )
        .execute(&self.connection_pool)
        .await?;

        Ok(())
    }

    pub(crate) async fn _update_tx_states_and_costs(
        &self,
        selective_changes: Vec<([u8; 32], TransactionState)>,
        noncewide_changes: Vec<([u8; 32], u32, TransactionState)>,
        cost_per_tx: Vec<TransactionCostUpdate>,
    ) -> Result<()> {
        let mut tx = self.connection_pool.begin().await?;

        self.update_transaction_states(&mut tx, &selective_changes, &noncewide_changes)
            .await?;

        self.update_costs(&mut tx, &cost_per_tx).await?;

        tx.commit().await?;

        Ok(())
    }

    async fn update_transaction_states(
        &self,
        tx: &mut PgConnection,
        selective_changes: &[([u8; 32], TransactionState)],
        noncewide_changes: &[([u8; 32], u32, TransactionState)],
    ) -> Result<()> {
        for (hash, state) in selective_changes {
            self.update_transaction_state(tx, hash, state).await?;
        }

        for (hash, nonce, state) in noncewide_changes {
            self.update_transactions_noncewide(tx, hash, *nonce, state)
                .await?;
        }

        Ok(())
    }

    async fn update_transaction_state(
        &self,
        tx: &mut PgConnection,
        hash: &[u8; 32],
        state: &TransactionState,
    ) -> Result<()> {
        let finalized_at = match state {
            TransactionState::Finalized(date_time) => Some(*date_time),
            _ => None,
        };
        let state_int = i16::from(L1TxState::from(state));

        sqlx::query!(
            "UPDATE l1_blob_transaction SET state = $1, finalized_at = $2 WHERE hash = $3",
            state_int,
            finalized_at,
            hash.as_slice(),
        )
        .execute(tx)
        .await?;

        Ok(())
    }

    async fn update_transactions_noncewide(
        &self,
        tx: &mut PgConnection,
        hash: &[u8; 32],
        nonce: u32,
        state: &TransactionState,
    ) -> Result<()> {
        let finalized_at = match state {
            TransactionState::Finalized(date_time) => Some(*date_time),
            _ => None,
        };
        let state_int = i16::from(L1TxState::from(state));

        // set all transactions with the same nonce to Failed
        sqlx::query!(
            "UPDATE l1_blob_transaction SET state = $1, finalized_at = $2 WHERE nonce = $3",
            i16::from(L1TxState::Failed),
            Option::<DateTime<Utc>>::None,
            nonce as i64,
        )
        .execute(&mut *tx)
        .await?;

        // update the specific transaction
        sqlx::query!(
            "UPDATE l1_blob_transaction SET state = $1, finalized_at = $2 WHERE hash = $3",
            state_int,
            finalized_at,
            hash.as_slice(),
        )
        .execute(tx)
        .await?;

        Ok(())
    }

    async fn update_costs(
        &self,
        tx: &mut PgConnection,
        cost_per_tx: &[TransactionCostUpdate],
    ) -> Result<()> {
        let bundle_updates = self.process_cost_updates(tx, cost_per_tx).await?;

        for (bundle_id, update) in bundle_updates {
            self.update_bundle_cost(tx, bundle_id, &update).await?;
        }

        Ok(())
    }

    async fn process_cost_updates(
        &self,
        tx: &mut PgConnection,
        cost_per_tx: &[TransactionCostUpdate],
    ) -> Result<BundleCostUpdates> {
        let mut bundle_updates: BundleCostUpdates = HashMap::new();

        for TransactionCostUpdate {
            tx_hash,
            total_fee,
            da_block_height,
        } in cost_per_tx
        {
            let rows = sqlx::query!(
                r#"
            SELECT
                f.bundle_id,
                SUM(f.total_bytes)::BIGINT       AS total_bytes,
                SUM(f.unused_bytes)::BIGINT      AS unused_bytes,
                COUNT(*)::BIGINT                 AS fragment_count
            FROM l1_blob_transaction t
            JOIN l1_transaction_fragments tf ON t.id = tf.transaction_id
            JOIN l1_fragments f              ON tf.fragment_id = f.id
            WHERE t.hash = $1
            GROUP BY f.bundle_id
            "#,
                tx_hash.as_slice()
            )
            .fetch_all(&mut *tx)
            .await?;

            let total_fragments_in_tx = rows
                .iter()
                .map(|r| r.fragment_count.unwrap_or(0) as u64)
                .sum::<u64>();

            for row in rows {
                let bundle_id = row.bundle_id;

                let frag_count_in_bundle = row.fragment_count.unwrap_or(0) as u64;
                let total_bytes = row.total_bytes.unwrap_or(0).max(0) as u64;
                let unused_bytes = row.unused_bytes.unwrap_or(0).max(0) as u64;
                let used_bytes = total_bytes.saturating_sub(unused_bytes);

                const PPM: u128 = 1_000_000;
                let fraction_in_ppm = if total_fragments_in_tx == 0 {
                    0u128
                } else {
                    u128::from(frag_count_in_bundle)
                        .saturating_mul(PPM)
                        .saturating_div(u128::from(total_fragments_in_tx))
                };

                let cost_contribution = fraction_in_ppm
                    .saturating_mul(*total_fee)
                    .saturating_div(PPM);

                let entry = bundle_updates.entry(bundle_id).or_insert(BundleCostUpdate {
                    cost_contribution: 0,
                    size_contribution: 0,
                    latest_da_block_height: 0,
                });

                entry.cost_contribution = entry.cost_contribution.saturating_add(cost_contribution);
                entry.size_contribution = entry.size_contribution.saturating_add(used_bytes);
                entry.latest_da_block_height = entry.latest_da_block_height.max(*da_block_height);
            }
        }

        Ok(bundle_updates)
    }

    async fn update_bundle_cost(
        &self,
        tx: &mut PgConnection,
        bundle_id: i32,
        update: &BundleCostUpdate,
    ) -> Result<()> {
        // Check if any fragment in the bundle is not associated with a finalized transaction
        let is_finalized = sqlx::query_scalar!(
            r#"
            SELECT COUNT(*) = 0 AS "is_finalized!"
            FROM l1_fragments f
            WHERE f.bundle_id = $1 AND NOT EXISTS (
                SELECT 1
                FROM l1_transaction_fragments tf
                JOIN l1_blob_transaction t ON tf.transaction_id = t.id
                WHERE tf.fragment_id = f.id AND t.state = $2
            )
            "#,
            bundle_id,
            i16::from(L1TxState::Finalized),
        )
        .fetch_one(&mut *tx)
        .await?;

        sqlx::query!(
            r#"
            INSERT INTO bundle_cost (
                bundle_id, cost, size, da_block_height, is_finalized
            ) VALUES (
                $1, $2, $3, $4, $5
            )
            ON CONFLICT (bundle_id) DO UPDATE SET
                cost = bundle_cost.cost + EXCLUDED.cost,
                size = bundle_cost.size + EXCLUDED.size,
                da_block_height = EXCLUDED.da_block_height,
                is_finalized = EXCLUDED.is_finalized
            "#,
            bundle_id,
            u128_to_bigdecimal(update.cost_contribution),
            i64::try_from(update.size_contribution).unwrap(),
            i64::try_from(update.latest_da_block_height).unwrap(),
            is_finalized,
        )
        .execute(&mut *tx)
        .await?;

        Ok(())
    }

    pub(crate) async fn _get_finalized_costs(
        &self,
        from_block_height: u32,
        limit: usize,
    ) -> Result<Vec<BundleCost>> {
        sqlx::query_as!(
            tables::BundleCost,
            r#"
            SELECT
                bc.bundle_id,
                bc.cost,
                bc.size,
                bc.da_block_height,
                bc.is_finalized,
                b.start_height,
                b.end_height
            FROM
                bundle_cost bc
                JOIN bundles b ON bc.bundle_id = b.id
            WHERE
                b.end_height >= $1 AND bc.is_finalized = TRUE
            ORDER BY
                b.start_height ASC
            LIMIT $2
            "#,
            from_block_height as i64,
            limit as i64
        )
        .fetch_all(&self.connection_pool)
        .await?
        .into_iter()
        .map(BundleCost::try_from)
        .collect::<Result<Vec<_>>>()
    }

    pub(crate) async fn _get_latest_costs(&self, limit: usize) -> Result<Vec<BundleCost>> {
        sqlx::query_as!(
            tables::BundleCost,
            r#"
            SELECT
                bc.bundle_id,
                bc.cost,
                bc.size,
                bc.da_block_height,
                bc.is_finalized,
                b.start_height,
                b.end_height
            FROM
                bundle_cost bc
                JOIN bundles b ON bc.bundle_id = b.id
            WHERE
                bc.is_finalized = TRUE
            ORDER BY
                b.start_height DESC
            LIMIT $1
            "#,
            limit as i64
        )
        .fetch_all(&self.connection_pool)
        .await?
        .into_iter()
        .map(BundleCost::try_from)
        .collect::<Result<Vec<_>>>()
    }

    pub(crate) async fn _next_bundle_id(&self) -> Result<NonNegative<i32>> {
        let next_id = sqlx::query!("SELECT nextval(pg_get_serial_sequence('bundles', 'id'))")
            .fetch_one(&self.connection_pool)
            .await?
            .nextval
            .ok_or_else(|| {
                crate::error::Error::Database(
                    "next bundle id query returned NULL. This is a bug.".to_string(),
                )
            })?;

        let id = i32::try_from(next_id).map_err(|e| {
            crate::error::Error::Conversion(format!(
                "bundle id received from db is bigger than expected: {e}"
            ))
        })?;

        let non_negative = NonNegative::try_from(id).map_err(|e| {
            crate::error::Error::Conversion(format!("invalid bundle id received from db: {e}"))
        })?;

        Ok(non_negative)
    }

    pub(crate) async fn _insert_bundle_and_fragments(
        &self,
        bundle_id: NonNegative<i32>,
        block_range: RangeInclusive<u32>,
        fragments: NonEmpty<Fragment>,
    ) -> Result<()> {
        let mut tx = self.connection_pool.begin().await?;

        let start = *block_range.start();
        let end = *block_range.end();

        // Insert a new bundle and retrieve its ID
        let bundle_id = sqlx::query!(
            "INSERT INTO bundles(id, start_height, end_height) VALUES ($1, $2, $3) RETURNING id",
            bundle_id.get(),
            i64::from(start),
            i64::from(end)
        )
        .fetch_one(&mut *tx)
        .await?
        .id;

        let bundle_id: NonNegative<i32> = bundle_id.try_into().map_err(|e| {
            crate::error::Error::Conversion(format!("invalid bundle id received from db: {}", e))
        })?;

        // Define constants for batching
        const FIELDS_PER_FRAGMENT: u16 = 5; // idx, data, bundle_id, unused_bytes, total_bytes
        const MAX_FRAGMENTS_PER_QUERY: usize = (u16::MAX / FIELDS_PER_FRAGMENT) as usize;

        // Prepare fragments for insertion
        let fragment_rows = fragments
            .into_iter()
            .enumerate()
            .map(|(idx, fragment)| {
                let idx = i32::try_from(idx).map_err(|_| {
                    crate::error::Error::Conversion(format!("invalid idx for fragment: {}", idx))
                })?;
                Ok((
                    idx,
                    Vec::from(fragment.data),
                    bundle_id.as_i32(),
                    i64::from(fragment.unused_bytes),
                    i64::from(fragment.total_bytes.get()),
                ))
            })
            .collect::<Result<Vec<_>>>()?;

        // Batch insert fragments
        let queries = fragment_rows
            .into_iter()
            .chunks(MAX_FRAGMENTS_PER_QUERY)
            .into_iter()
            .map(|chunk| {
                let mut query_builder = QueryBuilder::new(
                    "INSERT INTO l1_fragments (idx, data, bundle_id, unused_bytes, total_bytes)",
                );

                query_builder.push_values(chunk, |mut b, values| {
                    b.push_bind(values.0);
                    b.push_bind(values.1);
                    b.push_bind(values.2);
                    b.push_bind(values.3);
                    b.push_bind(values.4);
                });

                query_builder
            })
            .collect::<Vec<_>>();

        // Execute all fragment insertion queries
        for mut query in queries {
            query.build().execute(&mut *tx).await?;
        }

        // Commit the transaction
        tx.commit().await?;

        Ok(())
    }

    pub(crate) async fn _prune_entries_older_than(
        &self,
        date: DateTime<Utc>,
    ) -> Result<services::state_pruner::port::PrunedBlocksRange> {
        let mut transaction = self.connection_pool.begin().await?;

        let response = sqlx::query!(
            r#"
            WITH

            -- Delete from l1_blob_transaction
            deleted_blob_transactions AS (
                DELETE FROM l1_blob_transaction
                WHERE created_at < $1
                RETURNING id
            ),

            -- Delete from l1_transaction_fragments
            deleted_transaction_fragments AS (
                DELETE FROM l1_transaction_fragments
                WHERE transaction_id IN (SELECT id FROM deleted_blob_transactions)
                RETURNING transaction_id, fragment_id
            ),

            -- Build updated_transaction_fragments that represent the state after deletions
            updated_transaction_fragments AS (
                SELECT fragment_id FROM l1_transaction_fragments
                WHERE transaction_id NOT IN (SELECT transaction_id FROM deleted_transaction_fragments)
            ),

            -- Delete fragments that are not referenced by any other transaction
            deleted_fragments AS (
                DELETE FROM l1_fragments f
                WHERE id IN (SELECT fragment_id FROM deleted_transaction_fragments)
                  AND NOT EXISTS (
                      SELECT 1
                      FROM updated_transaction_fragments tf
                      WHERE tf.fragment_id = f.id
                  )
                RETURNING id, bundle_id
            ),

            -- Step 4: Build updated_fragments that represent the state after deletions
            updated_fragments AS (
                SELECT bundle_id
                FROM l1_fragments
                WHERE id NOT IN (SELECT id FROM deleted_fragments)
            ),

            -- Delete unreferenced bundles and collect start and end heights
            deleted_bundles AS (
                DELETE FROM bundles b
                WHERE id IN (SELECT bundle_id FROM deleted_fragments)
                  AND NOT EXISTS (
                      SELECT 1
                      FROM updated_fragments f
                      WHERE f.bundle_id = b.id
                  )
                RETURNING start_height, end_height, id
            ),

            -- Delete unreferenced bundle costs
            deleted_bundle_costs AS (
                DELETE FROM bundle_cost bc
                WHERE bundle_id IN (SELECT id FROM deleted_bundles)
            ),

            -- Delete corresponding fuel_blocks entries
            deleted_fuel_blocks AS (
                DELETE FROM fuel_blocks fb
                WHERE EXISTS (
                    SELECT 1
                    FROM deleted_bundles db
                    WHERE fb.height BETWEEN db.start_height AND db.end_height
                )
            ),

            -- Delete from l1_transaction
            deleted_transactions AS (
                DELETE FROM l1_transaction
                WHERE created_at < $1
                RETURNING id, submission_id
            ),

            -- Build updated_transactions that represent the state after deletions
            updated_transactions AS (
                SELECT submission_id FROM l1_transaction
                WHERE id NOT IN (SELECT id FROM deleted_transactions)
            ),

            -- Delete from l1_fuel_block_submission
            deleted_submissions AS (
                DELETE FROM l1_fuel_block_submission bs
                WHERE id IN (SELECT submission_id FROM deleted_transactions)
                  AND NOT EXISTS (
                      SELECT 1
                      FROM updated_transactions t
                      WHERE t.submission_id = bs.id
                  )
            )

            SELECT
                MIN(start_height) AS start_height,
                MAX(end_height) AS end_height
            FROM deleted_bundles;
            "#,
           date
        )
        .fetch_one(&mut *transaction)
        .await?;

        transaction.commit().await?;

        Ok(services::state_pruner::port::PrunedBlocksRange {
            start_height: response.start_height.unwrap_or_default() as u32,
            end_height: response.end_height.unwrap_or_default() as u32,
        })
    }

    pub(crate) async fn _table_sizes(&self) -> Result<services::state_pruner::port::TableSizes> {
        let response = sqlx::query!(
            r#"
            SELECT
                (SELECT COUNT(*) FROM l1_blob_transaction) AS size_blob_transactions,
                (SELECT COUNT(*) FROM l1_transaction_fragments) AS size_transaction_fragments,
                (SELECT COUNT(*) FROM l1_fragments) AS size_fragments,
                (SELECT COUNT(*) FROM bundles) AS size_bundles,
                (SELECT COUNT(*) FROM bundle_cost) AS size_bundle_costs,
                (SELECT COUNT(*) FROM fuel_blocks) AS size_fuel_blocks,
                (SELECT COUNT(*) FROM l1_transaction) AS size_contract_transactions,
                (SELECT COUNT(*) FROM l1_fuel_block_submission) AS size_contract_submissions
            "#,
        )
        .fetch_one(&self.connection_pool)
        .await?;

        Ok(services::state_pruner::port::TableSizes {
            blob_transactions: response.size_blob_transactions.unwrap_or_default() as u32,
            fragments: response.size_fragments.unwrap_or_default() as u32,
            transaction_fragments: response.size_transaction_fragments.unwrap_or_default() as u32,
            bundles: response.size_bundles.unwrap_or_default() as u32,
            bundle_costs: response.size_bundle_costs.unwrap_or_default() as u32,
            blocks: response.size_fuel_blocks.unwrap_or_default() as u32,
            contract_transactions: response.size_contract_transactions.unwrap_or_default() as u32,
            contract_submissions: response.size_contract_submissions.unwrap_or_default() as u32,
        })
    }

    pub(crate) async fn _record_eigenda_submission(
        &self,
        submission: EigenDASubmission,
        fragment_id: i32,
        created_at: DateTime<Utc>,
    ) -> Result<()> {
        let mut tx = self.connection_pool.begin().await?;

        let row = eigen_tables::EigenDASubmission::from(submission);
        let submission_id = sqlx::query!(
            "INSERT INTO eigen_submission (request_id, status, created_at) VALUES ($1, $2, $3) RETURNING id",
            row.request_id,
            i16::from(eigen_tables::SubmissionStatus::Processing),
            created_at
        )
        .fetch_one(&mut *tx)
        .await?
        .id;

        sqlx::query!(
            "INSERT INTO eigen_submission_fragments (submission_id, fragment_id) VALUES ($1, $2)",
            submission_id,
            fragment_id
        )
        .execute(&mut *tx)
        .await?;

        tx.commit().await?;

        Ok(())
    }

    pub(crate) async fn _get_non_finalized_eigen_submission(
        &self,
    ) -> Result<Vec<EigenDASubmission>> {
        sqlx::query_as!(
            eigen_tables::EigenDASubmission,
            "SELECT * FROM eigen_submission WHERE status = $1 or status = $2",
            i16::from(eigen_tables::SubmissionStatus::Processing),
            i16::from(eigen_tables::SubmissionStatus::Confirmed),
        )
        .fetch_all(&self.connection_pool)
        .await?
        .into_iter()
        .map(TryFrom::try_from)
        .collect::<Result<Vec<_>>>()
    }

    pub(crate) async fn _update_eigen_submissions(
        &self,
        changes: Vec<(u32, DispersalStatus)>,
    ) -> Result<()> {
        let mut tx = self.connection_pool.begin().await?;

        for (id, status) in changes {
            let status: i16 = SubmissionStatus::from(status).into();

            sqlx::query!(
                "UPDATE eigen_submission SET status = $1 WHERE id = $2",
                status,
                id as i32
            )
            .execute(&mut *tx)
            .await?;
        }

        tx.commit().await?;

        Ok(())
    }
}

async fn take_blocks_until_limit(
    mut stream: BoxStream<'_, std::result::Result<tables::DBCompressedFuelBlock, sqlx::Error>>,
    max_cumulative_bytes: u32,
) -> Result<Vec<CompressedFuelBlock>> {
    let mut blocks = vec![];

    let mut total_bytes = 0;
    let mut last_height: Option<u32> = None;
    while let Some(val) = stream.try_next().await? {
        let data_len = val.data.len();
        if total_bytes + data_len > max_cumulative_bytes as usize {
            break;
        }

        let block = CompressedFuelBlock::try_from(val)?;
        let height = block.height;
        total_bytes += data_len;

        blocks.push(block);

        match &mut last_height {
            Some(last_height) if height != last_height.saturating_add(1) => {
                break;
            }
            _ => {
                last_height = Some(height);
            }
        }
    }

    Ok(blocks)
}

fn create_ranges(heights: Vec<u32>) -> Vec<RangeInclusive<u32>> {
    // db should take care of it always being ASC sorted and unique, but just in case it doesn't
    // hurt to dedupe and sort here
    heights
        .into_iter()
        .unique()
        .sorted_unstable()
        .enumerate()
        .chunk_by(|(i, height)| {
            // consecutive heights will give the same number when subtracted from their indexes
            // heights( 5, 6, 7) -> ( 5-0, 6-1, 7-2) = ( 5, 5, 5 )
            height
                .checked_sub(*i as u32)
                .expect("cannot underflow since elements are sorted and `height` is always >= `i` ")
        })
        .into_iter()
        .map(|(_key, group)| {
            let mut group_iter = group.map(|(_, h)| h);
            let start = group_iter.next().expect("group cannot be empty");
            let end = group_iter.last().unwrap_or(start);
            start..=end
        })
        .collect()
}

#[cfg(test)]
mod tests {
    use std::{env, fs, path::Path};

    use rand::Rng;
    use services::types::{CollectNonEmpty, Fragment, L1Tx, TransactionState};
    use sqlx::{Executor, PgPool, Row};
    use tokio::time::Instant;

    use super::*;
    use crate::test_instance;

    #[tokio::test]
    async fn test_second_migration_applies_successfully() {
        let db = test_instance::PostgresProcess::shared()
            .await
            .expect("Failed to initialize PostgresProcess")
            .create_noschema_random_db()
            .await
            .expect("Failed to create random test database");

        let manifest_dir = env!("CARGO_MANIFEST_DIR");
        let migrations_path = Path::new(manifest_dir).join("migrations");

        async fn apply_migration(pool: &sqlx::Pool<sqlx::Postgres>, path: &Path) {
            let sql = fs::read_to_string(path)
                .map_err(|e| format!("Failed to read migration file {:?}: {}", path, e))
                .unwrap();
            pool.execute(sqlx::raw_sql(&sql)).await.unwrap();
        }

        // -----------------------
        // Apply Initial Migration
        // -----------------------
        let initial_migration_path = migrations_path.join("0001_initial.up.sql");
        apply_migration(&db.db.pool(), &initial_migration_path).await;

        // Insert sample data into initial tables

        let fuel_block_hash = vec![0u8; 32];
        let insert_l1_submissions = r#"
        INSERT INTO l1_submissions (fuel_block_hash, fuel_block_height)
        VALUES ($1, $2)
        RETURNING id
    "#;
        let row = sqlx::query(insert_l1_submissions)
            .bind(&fuel_block_hash)
            .bind(1000i64)
            .fetch_one(&db.db.pool())
            .await
            .unwrap();
        let submission_id: i32 = row.try_get("id").unwrap();

        let insert_l1_fuel_block_submission = r#"
        INSERT INTO l1_fuel_block_submission (fuel_block_hash, fuel_block_height, completed, submittal_height)
        VALUES ($1, $2, $3, $4)
    "#;
        sqlx::query(insert_l1_fuel_block_submission)
            .bind(&fuel_block_hash)
            .bind(1000i64)
            .bind(true)
            .bind(950i64)
            .execute(&db.db.pool())
            .await
            .unwrap();

        // Insert into l1_transactions
        let tx_hash = vec![1u8; 32];
        let insert_l1_transactions = r#"
        INSERT INTO l1_transactions (hash, state)
        VALUES ($1, $2)
        RETURNING id
    "#;
        let row = sqlx::query(insert_l1_transactions)
            .bind(&tx_hash)
            .bind(0i16)
            .fetch_one(&db.db.pool())
            .await
            .unwrap();
        let transaction_id: i32 = row.try_get("id").unwrap();

        // Insert into l1_fragments
        let fragment_data = vec![2u8; 10];
        let insert_l1_fragments = r#"
        INSERT INTO l1_fragments (fragment_idx, submission_id, data)
        VALUES ($1, $2, $3)
        RETURNING id
    "#;
        let row = sqlx::query(insert_l1_fragments)
            .bind(0i64)
            .bind(submission_id)
            .bind(&fragment_data)
            .fetch_one(&db.db.pool())
            .await
            .unwrap();
        let fragment_id: i32 = row.try_get("id").unwrap();

        // Insert into l1_transaction_fragments
        let insert_l1_transaction_fragments = r#"
        INSERT INTO l1_transaction_fragments (transaction_id, fragment_id)
        VALUES ($1, $2)
    "#;
        sqlx::query(insert_l1_transaction_fragments)
            .bind(transaction_id)
            .bind(fragment_id)
            .execute(&db.db.pool())
            .await
            .unwrap();

        // ------------------------
        // Apply Second Migration
        // ------------------------
        let second_migration_path = migrations_path.join("0002_better_fragmentation.up.sql");
        apply_migration(&db.db.pool(), &second_migration_path).await;

        // ------------------------
        // Verification Steps
        // ------------------------

        // Function to check table existence
        async fn table_exists(pool: &PgPool, table_name: &str) -> bool {
            let query = r#"
            SELECT EXISTS (
                SELECT FROM information_schema.tables
                WHERE table_schema = 'public'
                AND table_name = $1
            )
        "#;
            let row = sqlx::query(query)
                .bind(table_name)
                .fetch_one(pool)
                .await
                .expect("Failed to execute table_exists query");
            row.try_get::<bool, _>(0).unwrap_or(false)
        }

        // Function to check column existence and type
        async fn column_info(pool: &PgPool, table_name: &str, column_name: &str) -> Option<String> {
            let query = r#"
            SELECT data_type
            FROM information_schema.columns
            WHERE table_name = $1 AND column_name = $2
        "#;
            let row = sqlx::query(query)
                .bind(table_name)
                .bind(column_name)
                .fetch_optional(pool)
                .await
                .expect("Failed to execute column_info query");
            row.map(|row| row.try_get("data_type").unwrap_or_default())
        }

        let fuel_blocks_exists = table_exists(&db.db.pool(), "fuel_blocks").await;
        assert!(fuel_blocks_exists, "fuel_blocks table does not exist");

        let bundles_exists = table_exists(&db.db.pool(), "bundles").await;
        assert!(bundles_exists, "bundles table does not exist");

        async fn check_columns(pool: &PgPool, table: &str, column: &str, expected_type: &str) {
            let info = column_info(pool, table, column).await;
            assert!(
                info.is_some(),
                "Column '{}' does not exist in table '{}'",
                column,
                table
            );
            let data_type = info.unwrap();
            assert_eq!(
                data_type, expected_type,
                "Column '{}' in table '{}' has type '{}', expected '{}'",
                column, table, data_type, expected_type
            );
        }

        // Check that 'l1_fragments' has new columns
        check_columns(&db.db.pool(), "l1_fragments", "idx", "integer").await;
        check_columns(&db.db.pool(), "l1_fragments", "total_bytes", "bigint").await;
        check_columns(&db.db.pool(), "l1_fragments", "unused_bytes", "bigint").await;
        check_columns(&db.db.pool(), "l1_fragments", "bundle_id", "integer").await;

        // Verify 'l1_transactions' has 'finalized_at' column
        check_columns(
            &db.db.pool(),
            "l1_transactions",
            "finalized_at",
            "timestamp with time zone",
        )
        .await;

        // Verify that l1_fragments and l1_transaction_fragments are empty after migration
        let count_l1_fragments = sqlx::query_scalar::<_, i64>(
            r#"
        SELECT COUNT(*) FROM l1_fragments
        "#,
        )
        .fetch_one(&db.db.pool())
        .await
        .unwrap();
        assert_eq!(
            count_l1_fragments, 0,
            "l1_fragments table is not empty after migration"
        );

        let count_l1_transaction_fragments = sqlx::query_scalar::<_, i64>(
            r#"
        SELECT COUNT(*) FROM l1_transaction_fragments
        "#,
        )
        .fetch_one(&db.db.pool())
        .await
        .unwrap();
        assert_eq!(
            count_l1_transaction_fragments, 0,
            "l1_transaction_fragments table is not empty after migration"
        );

        // Insert a default bundle to satisfy the foreign key constraint for future inserts
        let insert_default_bundle = r#"
        INSERT INTO bundles (start_height, end_height)
        VALUES ($1, $2)
        RETURNING id
    "#;
        let row = sqlx::query(insert_default_bundle)
            .bind(0i64)
            .bind(0i64)
            .fetch_one(&db.db.pool())
            .await
            .unwrap();
        let bundle_id: i32 = row.try_get("id").unwrap();
        assert_eq!(bundle_id, 1, "Default bundle ID is not 1");

        // Attempt to insert a fragment with empty data
        let insert_invalid_fragment = r#"
        INSERT INTO l1_fragments (idx, data, total_bytes, unused_bytes, bundle_id)
        VALUES ($1, $2, $3, $4, $5)
    "#;
        let result = sqlx::query(insert_invalid_fragment)
            .bind(1i32)
            .bind::<&[u8]>(&[]) // Empty data should fail due to check constraint
            .bind(10i64)
            .bind(5i64)
            .bind(1i32) // Valid bundle_id
            .execute(&db.db.pool())
            .await;

        assert!(
            result.is_err(),
            "Inserting empty data should fail due to check constraint"
        );

        // Insert a valid fragment
        let fragment_data_valid = vec![3u8; 15];
        let insert_valid_fragment = r#"
        INSERT INTO l1_fragments (idx, data, total_bytes, unused_bytes, bundle_id)
        VALUES ($1, $2, $3, $4, $5)
        RETURNING id
    "#;
        let row = sqlx::query(insert_valid_fragment)
            .bind(1i32)
            .bind(&fragment_data_valid)
            .bind(15i64)
            .bind(0i64)
            .bind(1i32)
            .fetch_one(&db.db.pool())
            .await
            .unwrap();

        let new_fragment_id: i32 = row.try_get("id").unwrap();
        assert!(new_fragment_id > 0, "Failed to insert a valid fragment");
    }

    #[tokio::test]
    async fn stress_test_update_costs() -> Result<()> {
        use services::{
            block_bundler::port::Storage, state_committer::port::Storage as CommitterStorage,
            state_listener::port::Storage as ListenerStorage,
        };

        let mut rng = rand::thread_rng();

        let storage = test_instance::PostgresProcess::shared()
            .await
            .expect("Failed to initialize PostgresProcess")
            .create_random_db()
            .await
            .expect("Failed to create random test database");

        let fragments_per_bundle = 1_000_000;
        let txs_per_fragment = 100;

        // insert the bundle and fragments
        let bundle_id = storage.next_bundle_id().await.unwrap();
        let end_height = rng.gen_range(1..5000);
        let range = 0..=end_height;

        // create fragments for the bundle
        let fragments = (0..fragments_per_bundle)
            .map(|_| Fragment {
                data: NonEmpty::from_vec(vec![rng.r#gen()]).unwrap(),
                unused_bytes: rng.gen_range(0..1000),
                total_bytes: rng.gen_range(1000..5000).try_into().unwrap(),
            })
            .collect::<Vec<_>>();
        let fragments = NonEmpty::from_vec(fragments).unwrap();

        storage
            .insert_bundle_and_fragments(bundle_id, range, fragments.clone())
            .await
            .unwrap();

        let fragment_ids = storage
            .oldest_nonfinalized_fragments(0, 2)
            .await
            .unwrap()
            .into_iter()
            .map(|f| f.id)
            .collect_nonempty()
            .unwrap();

        let mut tx_changes = vec![];
        let mut cost_updates = vec![];

        // for each fragment, create multiple transactions
        for _id in fragment_ids.iter() {
            for _ in 0..txs_per_fragment {
                let tx_hash = rng.r#gen::<[u8; 32]>();
                let tx = L1Tx {
                    hash: tx_hash,
                    nonce: rng.r#gen(),
                    ..Default::default()
                };

                storage
                    .record_pending_tx(tx.clone(), fragment_ids.clone(), Utc::now())
                    .await
                    .unwrap();

                // update transaction state to simulate finalized transactions
                let finalization_time = Utc::now();
                tx_changes.push((tx.hash, TransactionState::Finalized(finalization_time)));

                // cost updates
                let total_fee = rng.gen_range(1_000_000u128..10_000_000u128);
                let da_block_height = rng.gen_range(1_000_000u64..10_000_000u64);
                cost_updates.push(TransactionCostUpdate {
                    tx_hash,
                    total_fee,
                    da_block_height,
                });
            }
        }

        // update transaction states and costs
        let start_time = Instant::now();

        storage
            .update_tx_states_and_costs(tx_changes, vec![], cost_updates)
            .await
            .unwrap();

        let duration = start_time.elapsed();

        assert!(duration.as_secs() < 60);

        Ok(())
    }
}<|MERGE_RESOLUTION|>--- conflicted
+++ resolved
@@ -6,15 +6,9 @@
 use services::{
     block_bundler::port::UnbundledBlocks,
     types::{
-<<<<<<< HEAD
         storage::SequentialFuelBlocks, BlockSubmission, BlockSubmissionTx, BundleCost,
         CompressedFuelBlock, DateTime, DispersalStatus, EigenDASubmission, Fragment, NonEmpty,
         NonNegative, TransactionCostUpdate, TransactionState, Utc,
-=======
-        BlockSubmission, BlockSubmissionTx, BundleCost, CompressedFuelBlock, DateTime, Fragment,
-        NonEmpty, NonNegative, TransactionCostUpdate, TransactionState, Utc,
-        storage::SequentialFuelBlocks,
->>>>>>> 419c8116
     },
 };
 use sqlx::{
