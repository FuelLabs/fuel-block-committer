use std::{collections::HashMap, ops::RangeInclusive};

use futures::{stream::BoxStream, TryStreamExt};
use itertools::Itertools;
use metrics::{prometheus::IntGauge, RegistersMetrics};
<<<<<<< HEAD
use services::types::{
    storage::SequentialFuelBlocks, BlockSubmission, BlockSubmissionTx, BundleCost,
    CompressedFuelBlock, DateTime, DispersalStatus, EigenDASubmission, Fragment, NonEmpty,
    NonNegative, TransactionCostUpdate, TransactionState, TryCollectNonEmpty, Utc,
=======
use services::{
    block_bundler::port::UnbundledBlocks,
    types::{
        storage::SequentialFuelBlocks, BlockSubmission, BlockSubmissionTx, BundleCost,
        CompressedFuelBlock, DateTime, Fragment, NonEmpty, NonNegative, TransactionCostUpdate,
        TransactionState, Utc,
    },
>>>>>>> 9b576b04
};
use sqlx::{
    postgres::{PgConnectOptions, PgPoolOptions},
    PgConnection, QueryBuilder,
};

use super::error::{Error, Result};
use crate::{
    mappings::{
        eigen_tables::{self, SubmissionStatus},
        tables::{self, L1TxState},
    },
    postgres::tables::u128_to_bigdecimal,
};

#[derive(Debug, Clone)]
struct Metrics {
    height_of_latest_commitment: IntGauge,
    lowest_unbundled_height: IntGauge,
}

impl Default for Metrics {
    fn default() -> Self {
        let height_of_latest_commitment = IntGauge::new(
            "height_of_latest_commitment",
            "The height of the latest commitment",
        )
        .expect("height_of_latest_commitment gauge to be correctly configured");

        let lowest_unbundled_height = IntGauge::new(
            "lowest_unbundled_height",
            "The height of the lowest block unbundled block",
        )
        .expect("lowest_unbundled_height gauge to be correctly configured");

        Self {
            height_of_latest_commitment,
            lowest_unbundled_height,
        }
    }
}

#[derive(Clone)]
pub struct Postgres {
    connection_pool: sqlx::Pool<sqlx::Postgres>,
    metrics: Metrics,
}

impl RegistersMetrics for Postgres {
    fn metrics(&self) -> Vec<Box<dyn metrics::prometheus::core::Collector>> {
        vec![
            Box::new(self.metrics.height_of_latest_commitment.clone()),
            Box::new(self.metrics.lowest_unbundled_height.clone()),
        ]
    }
}

struct BundleCostUpdate {
    cost_contribution: u128,
    size_contribution: u64,
    latest_da_block_height: u64,
}

type BundleCostUpdates = HashMap<i32, BundleCostUpdate>;

#[derive(Debug, Clone, serde::Deserialize)]
pub struct DbConfig {
    /// The hostname or IP address of the `PostgreSQL` server.
    pub host: String,
    /// The port number on which the `PostgreSQL` server is listening.
    pub port: u16,
    /// The username used to authenticate with the `PostgreSQL` server.
    pub username: String,
    /// The password used to authenticate with the `PostgreSQL` server.
    pub password: String,
    /// The name of the database to connect to on the `PostgreSQL` server.
    pub database: String,
    /// The maximum number of connections allowed in the connection pool.
    pub max_connections: u32,
    /// Whether to use SSL when connecting to the `PostgreSQL` server.
    pub use_ssl: bool,
}

impl Postgres {
    pub async fn connect(opt: &DbConfig) -> services::Result<Self> {
        let ssl_mode = if opt.use_ssl {
            sqlx::postgres::PgSslMode::Require
        } else {
            sqlx::postgres::PgSslMode::Disable
        };

        let options = PgConnectOptions::new()
            .ssl_mode(ssl_mode)
            .username(&opt.username)
            .password(&opt.password)
            .database(&opt.database)
            .host(&opt.host)
            .port(opt.port);

        let connection_pool = PgPoolOptions::new()
            .max_connections(opt.max_connections)
            .connect_with(options)
            .await
            .map_err(crate::error::Error::from)?;

        Ok(Self {
            connection_pool,
            metrics: Metrics::default(),
        })
    }

    #[cfg(feature = "test-helpers")]
    pub fn db_name(&self) -> String {
        self.connection_pool
            .connect_options()
            .get_database()
            .expect("database name to be set")
            .to_owned()
    }

    #[cfg(feature = "test-helpers")]
    pub fn port(&self) -> u16 {
        self.connection_pool.connect_options().get_port()
    }

    /// Close only when shutting down the application. Will close the connection pool even if it is
    /// shared.
    pub async fn close(self) {
        self.connection_pool.close().await;
    }

    pub async fn migrate(&self) -> services::Result<()> {
        sqlx::migrate!()
            .run(&self.connection_pool)
            .await
            .map_err(crate::error::Error::from)?;
        Ok(())
    }

    #[cfg(feature = "test-helpers")]
    pub(crate) fn pool(&self) -> sqlx::Pool<sqlx::Postgres> {
        self.connection_pool.clone()
    }

    pub(crate) async fn _record_block_submission(
        &self,
        submission_tx: BlockSubmissionTx,
        submission: BlockSubmission,
        created_at: DateTime<Utc>,
    ) -> crate::error::Result<NonNegative<i32>> {
        let mut transaction = self.connection_pool.begin().await?;

        let row = tables::L1FuelBlockSubmission::from(submission);
        let submission_id = sqlx::query!(
            "INSERT INTO l1_fuel_block_submission (fuel_block_hash, fuel_block_height, completed) VALUES ($1, $2, $3) RETURNING id",
            row.fuel_block_hash,
            row.fuel_block_height,
            row.completed,
        )
        .fetch_one(&mut *transaction)
        .await?
        .id;

        let id = NonNegative::try_from(submission_id)
            .map_err(|e| crate::error::Error::Conversion(e.to_string()))?;

        let row = tables::L1FuelBlockSubmissionTx::from(submission_tx);
        sqlx::query!(
            "INSERT INTO l1_transaction (hash, nonce, max_fee, priority_fee, submission_id, state, created_at) VALUES ($1, $2, $3, $4, $5, $6, $7)",
            row.hash,
            row.nonce,
            row.max_fee,
            row.priority_fee,
            submission_id,
            i16::from(L1TxState::Pending),
            created_at,
        )
        .execute(&mut *transaction)
        .await?;

        transaction.commit().await?;

        Ok(id)
    }

    pub(crate) async fn _get_pending_block_submission_txs(
        &self,
        submission_id: NonNegative<i32>,
    ) -> Result<Vec<BlockSubmissionTx>> {
        sqlx::query_as!(
            tables::L1FuelBlockSubmissionTx,
            "SELECT * FROM l1_transaction WHERE state = $1 AND submission_id = $2",
            i16::from(L1TxState::Pending),
            submission_id.as_i32()
        )
        .fetch_all(&self.connection_pool)
        .await?
        .into_iter()
        .map(BlockSubmissionTx::try_from)
        .collect::<Result<Vec<_>>>()
    }

    pub(crate) async fn _update_block_submission_tx(
        &self,
        tx_hash: [u8; 32],
        state: TransactionState,
    ) -> Result<BlockSubmission> {
        // tx shouldn't go back to pending
        assert_ne!(state, TransactionState::Pending);

        let mut transaction = self.connection_pool.begin().await?;

        let finalized_at = match &state {
            TransactionState::Finalized(date_time) => Some(*date_time),
            _ => None,
        };
        let state = i16::from(L1TxState::from(&state));
        // update the transaction state
        let tx_row = sqlx::query_as!(
            tables::L1FuelBlockSubmissionTx,
            "UPDATE l1_transaction SET state = $1, finalized_at = $2 WHERE hash = $3 RETURNING *",
            state,
            finalized_at,
            tx_hash.as_slice(),
        )
        .fetch_optional(&mut *transaction)
        .await?;

        let submission_id = if let Some(row) = tx_row {
            row.submission_id
        } else {
            let hash = hex::encode(tx_hash);
            return Err(Error::Database(format!(
                "Cannot update tx state! Tx with hash: `{hash}` not found in DB."
            )));
        };

        // set submission to completed
        let submission_row = sqlx::query_as!(
            tables::L1FuelBlockSubmission,
            "UPDATE l1_fuel_block_submission SET completed = true WHERE id = $1 RETURNING *",
            submission_id as i64
        )
        .fetch_optional(&mut *transaction)
        .await?
        .map(BlockSubmission::try_from)
        .transpose()?;

        let submission_row = if let Some(row) = submission_row {
            row
        } else {
            let hash = hex::encode(tx_hash);
            return Err(Error::Database(format!(
                "Cannot update tx state! Tx with hash: `{hash}` not found in DB."
            )));
        };

        transaction.commit().await?;

        Ok(submission_row)
    }

    pub(crate) async fn _oldest_unsubmitted_fragments(
        &self,
        starting_height: u32,
        limit: usize,
    ) -> Result<Vec<services::types::storage::BundleFragment>> {
        let limit: i64 = limit.try_into().unwrap_or(i64::MAX);
        let fragments = sqlx::query_as!(
            tables::BundleFragment,
            r#"SELECT
        sub.id,
        sub.idx,
        sub.bundle_id,
        sub.data,
        sub.unused_bytes,
        sub.total_bytes,
        sub.start_height
    FROM (
        SELECT DISTINCT ON (f.id)
            f.*,
            b.start_height
        FROM l1_fragments f
        JOIN bundles b ON b.id = f.bundle_id
        WHERE
            b.end_height >= $2
            AND NOT EXISTS (
                SELECT 1
                FROM eigen_submission_fragments tf
                JOIN eigen_submission t ON t.id = tf.submission_id
                WHERE tf.fragment_id = f.id
                  AND t.status <> $1
            )
        ORDER BY
            f.id,
            b.start_height ASC,
            f.idx ASC
    ) AS sub
    ORDER BY
        sub.start_height ASC,
        sub.idx ASC
    LIMIT $3;
"#,
            i16::from(SubmissionStatus::Failed),
            i64::from(starting_height),
            limit
        )
        .fetch_all(&self.connection_pool)
        .await?
        .into_iter()
        .map(TryFrom::try_from)
        .try_collect()?;

        Ok(fragments)
    }

    pub(crate) async fn _oldest_nonfinalized_fragments(
        &self,
        starting_height: u32,
        limit: usize,
    ) -> Result<Vec<services::types::storage::BundleFragment>> {
        let limit: i64 = limit.try_into().unwrap_or(i64::MAX);
        let fragments = sqlx::query_as!(
            tables::BundleFragment,
            r#"SELECT
        sub.id,
        sub.idx,
        sub.bundle_id,
        sub.data,
        sub.unused_bytes,
        sub.total_bytes,
        sub.start_height
    FROM (
        SELECT DISTINCT ON (f.id)
            f.*,
            b.start_height
        FROM l1_fragments f
        JOIN bundles b ON b.id = f.bundle_id
        WHERE
            b.end_height >= $2
            AND NOT EXISTS (
                SELECT 1
                FROM l1_transaction_fragments tf
                JOIN l1_blob_transaction t ON t.id = tf.transaction_id
                WHERE tf.fragment_id = f.id
                  AND t.state <> $1
            )
        ORDER BY
            f.id,
            b.start_height ASC,
            f.idx ASC
    ) AS sub
    ORDER BY
        sub.start_height ASC,
        sub.idx ASC
    LIMIT $3;
"#,
            i16::from(L1TxState::Failed),
            i64::from(starting_height),
            limit
        )
        .fetch_all(&self.connection_pool)
        .await?
        .into_iter()
        .map(TryFrom::try_from)
        .try_collect()?;

        Ok(fragments)
    }

    pub(crate) async fn _fragments_submitted_by_tx(
        &self,
        tx_hash: [u8; 32],
    ) -> Result<Vec<services::types::storage::BundleFragment>> {
        let fragments = sqlx::query_as!(
            tables::BundleFragment,
            r#"
                SELECT
                    f.*,
                    b.start_height
                FROM l1_fragments f
                JOIN l1_transaction_fragments tf ON tf.fragment_id = f.id
                JOIN l1_blob_transaction t ON t.id = tf.transaction_id
                JOIN bundles b ON b.id = f.bundle_id
                WHERE t.hash = $1
        "#,
            tx_hash.as_slice()
        )
        .fetch_all(&self.connection_pool)
        .await?
        .into_iter()
        .map(TryFrom::try_from)
        .try_collect()?;

        Ok(fragments)
    }

    pub(crate) async fn _missing_blocks(
        &self,
        starting_height: u32,
        current_height: u32,
    ) -> crate::error::Result<Vec<RangeInclusive<u32>>> {
        let heights: Vec<_> = sqlx::query!(
            r#"WITH all_heights AS (SELECT generate_series($1::BIGINT, $2::BIGINT) AS height)
                SELECT ah.height
                FROM all_heights ah
                LEFT JOIN fuel_blocks fb ON fb.height = ah.height
                WHERE fb.height IS NULL
                ORDER BY ah.height;"#,
            i64::from(starting_height),
            i64::from(current_height)
        )
        .fetch_all(&self.connection_pool)
        .await
        .map_err(Error::from)?
        .into_iter()
        .flat_map(|row| row.height)
        .map(|height| {
            u32::try_from(height).map_err(|_| {
                crate::error::Error::Conversion(format!("invalid block height: {height}"))
            })
        })
        .try_collect()?;

        Ok(create_ranges(heights))
    }

    pub(crate) async fn _insert_blocks(&self, blocks: NonEmpty<CompressedFuelBlock>) -> Result<()> {
        // Currently: height and data
        const FIELDS_PER_BLOCK: u16 = 2;
        /// The maximum number of bind parameters that can be passed to a single postgres query is
        /// u16::MAX. Sqlx panics if this limit is exceeded.
        const MAX_BLOCKS_PER_QUERY: usize = (u16::MAX / FIELDS_PER_BLOCK) as usize;

        let mut tx = self.connection_pool.begin().await?;

        let queries = blocks
            .into_iter()
            .map(tables::DBCompressedFuelBlock::from)
            .chunks(MAX_BLOCKS_PER_QUERY)
            .into_iter()
            .map(|chunk| {
                let mut query_builder = QueryBuilder::new("INSERT INTO fuel_blocks (height, data)");

                query_builder.push_values(chunk, |mut b, block| {
                    // update the constants above if you add/remove bindings
                    b.push_bind(block.height).push_bind(block.data);
                });

                query_builder
            })
            .collect_vec();

        for mut query in queries {
            query.build().execute(&mut *tx).await?;
        }

        tx.commit().await?;

        Ok(())
    }

    pub(crate) async fn _submission_w_latest_block(
        &self,
    ) -> crate::error::Result<Option<BlockSubmission>> {
        let submission = sqlx::query_as!(
            tables::L1FuelBlockSubmission,
            "SELECT * FROM l1_fuel_block_submission ORDER BY fuel_block_height DESC LIMIT 1"
        )
        .fetch_optional(&self.connection_pool)
        .await?
        .map(BlockSubmission::try_from)
        .transpose()?;

        if let Some(submission) = &submission {
            self.metrics
                .height_of_latest_commitment
                .set(submission.block_height.into());
        }

        Ok(submission)
    }

    pub(crate) async fn _last_time_a_fragment_was_finalized(
        &self,
    ) -> crate::error::Result<Option<DateTime<Utc>>> {
        let response = sqlx::query!(
            r#"SELECT
            MAX(l1_blob_transaction.finalized_at) AS last_fragment_time
        FROM
            l1_transaction_fragments
        JOIN
            l1_blob_transaction ON l1_blob_transaction.id = l1_transaction_fragments.transaction_id
        WHERE
            l1_blob_transaction.state = $1;
        "#,
            i16::from(L1TxState::Finalized)
        )
        .fetch_optional(&self.connection_pool)
        .await?
        .and_then(|response| response.last_fragment_time);

        Ok(response)
    }

    pub(crate) async fn _earliest_submission_attempt(
        &self,
        nonce: u32,
    ) -> Result<Option<DateTime<Utc>>> {
        let response = sqlx::query!(
            r#"SELECT
            MIN(l1_blob_transaction.created_at) AS earliest_tx_time
        FROM
            l1_blob_transaction
        WHERE
            l1_blob_transaction.nonce = $1;
        "#,
            nonce as i64
        )
        .fetch_optional(&self.connection_pool)
        .await?
        .and_then(|response| response.earliest_tx_time);

        Ok(response)
    }

    pub(crate) async fn total_unbundled_blocks(&self, starting_height: u32) -> Result<u64> {
        let count = sqlx::query!(
            r#"SELECT COUNT(*)
                FROM fuel_blocks fb 
                WHERE fb.height >= $1
                AND NOT EXISTS (
                    SELECT 1 FROM bundles b 
                    WHERE fb.height BETWEEN b.start_height AND b.end_height
                    AND b.end_height >= $1
                )"#,
            i64::from(starting_height)
        )
        .fetch_one(&self.connection_pool)
        .await?
        .count
        .unwrap_or_default();

        let count = u64::try_from(count)
            .map_err(|_| crate::error::Error::Conversion("invalid block count".to_string()))?;

        Ok(count)
    }

    pub(crate) async fn _lowest_unbundled_blocks(
        &self,
        starting_height: u32,
        max_cumulative_bytes: u32,
    ) -> Result<Option<UnbundledBlocks>> {
        // We're not using snapshot isolation here, so the count may change by the time
        // we retrieve the blocks. If the pruner is configured aggressively to track the
        // lookback window closely, the worst-case scenario is a temporary over- or
        // underestimation of the block count. This discrepancy should resolve quickly,
        // making the overhead of a snapshot-isolated transaction unnecessary.
        let total_unbundled_blocks = self.total_unbundled_blocks(starting_height).await?;

        if total_unbundled_blocks == 0 {
            return Ok(None);
        }

        let stream = self.stream_unbundled_blocks(starting_height);
        let blocks = take_blocks_until_limit(stream, max_cumulative_bytes).await?;

        let sequential_blocks = {
            let Some(nonempty_blocks) = NonEmpty::from_vec(blocks) else {
                return Ok(None);
            };
            SequentialFuelBlocks::from_first_sequence(nonempty_blocks)
        };

        let lowest_unbundled_height = *sequential_blocks.height_range().start();
        self.metrics
            .lowest_unbundled_height
            .set(lowest_unbundled_height.into());

        Ok(Some(UnbundledBlocks {
            oldest: sequential_blocks,
            total_unbundled: (total_unbundled_blocks as usize)
                .try_into()
                .expect("checked already"),
        }))
    }

    fn stream_unbundled_blocks(
        &self,
        starting_height: u32,
    ) -> BoxStream<'_, std::result::Result<tables::DBCompressedFuelBlock, sqlx::Error>> {
        sqlx::query_as!(
            tables::DBCompressedFuelBlock,
            r#"
            SELECT fb.* 
        FROM fuel_blocks fb 
        WHERE fb.height >= $1
        AND NOT EXISTS (
            SELECT 1 FROM bundles b 
            WHERE fb.height BETWEEN b.start_height AND b.end_height
            AND b.end_height >= $1
        ) 
        ORDER BY fb.height"#,
            i64::from(starting_height),
        )
        .fetch(&self.connection_pool)
    }

    pub(crate) async fn _set_submission_completed(
        &self,
        fuel_block_hash: [u8; 32],
    ) -> Result<BlockSubmission> {
        let updated_row = sqlx::query_as!(
            tables::L1FuelBlockSubmission,
            "UPDATE l1_fuel_block_submission SET completed = true WHERE fuel_block_hash = $1 RETURNING *",
            fuel_block_hash.as_slice(),
        ).fetch_optional(&self.connection_pool).await?;

        if let Some(row) = updated_row {
            Ok(row.try_into()?)
        } else {
            let hash = hex::encode(fuel_block_hash);
            Err(Error::Database(format!("Cannot set submission to completed! Submission of block: `{hash}` not found in DB.")))
        }
    }

    pub(crate) async fn _record_pending_tx(
        &self,
        submission_tx: services::types::L1Tx,
        fragment_ids: NonEmpty<NonNegative<i32>>,
        created_at: DateTime<Utc>,
    ) -> Result<()> {
        let mut tx = self.connection_pool.begin().await?;

        let row = tables::L1Tx::from(submission_tx);
        let tx_id = sqlx::query!(
            "INSERT INTO l1_blob_transaction (hash, state, nonce, max_fee, priority_fee, blob_fee, created_at) VALUES ($1, $2, $3, $4, $5, $6, $7) RETURNING id",
            row.hash,
            i16::from(L1TxState::Pending),
            row.nonce,
            row.max_fee,
            row.priority_fee,
            row.blob_fee,
            created_at
        )
        .fetch_one(&mut *tx)
        .await?
        .id;

        for id in fragment_ids {
            sqlx::query!(
            "INSERT INTO l1_transaction_fragments (transaction_id, fragment_id) VALUES ($1, $2)",
            tx_id,
            id.as_i32()
            )
            .execute(&mut *tx)
            .await?;
        }

        tx.commit().await?;
        Ok(())
    }

    pub(crate) async fn _has_pending_txs(&self) -> Result<bool> {
        Ok(sqlx::query!(
            "SELECT EXISTS (SELECT 1 FROM l1_blob_transaction WHERE state = $1) AS has_pending_transactions;",
            i16::from(L1TxState::Pending)
        )
        .fetch_one(&self.connection_pool)
        .await?
        .has_pending_transactions.unwrap_or(false))
    }

    pub(crate) async fn _has_nonfinalized_txs(&self) -> Result<bool> {
        Ok(sqlx::query!(
            "SELECT EXISTS (SELECT 1 FROM l1_blob_transaction WHERE state = $1 OR state = $2) AS has_nonfinalized_transactions;",
            i16::from(L1TxState::Pending),
            i16::from(L1TxState::IncludedInBlock)
        )
        .fetch_one(&self.connection_pool)
        .await?
        .has_nonfinalized_transactions.unwrap_or(false))
    }

    pub(crate) async fn _get_non_finalized_txs(&self) -> Result<Vec<services::types::L1Tx>> {
        sqlx::query_as!(
            tables::L1Tx,
            "SELECT * FROM l1_blob_transaction WHERE state = $1 or state = $2",
            i16::from(L1TxState::IncludedInBlock),
            i16::from(L1TxState::Pending)
        )
        .fetch_all(&self.connection_pool)
        .await?
        .into_iter()
        .map(TryFrom::try_from)
        .collect::<Result<Vec<_>>>()
    }

    pub(crate) async fn _get_latest_pending_txs(&self) -> Result<Option<services::types::L1Tx>> {
        sqlx::query_as!(
            tables::L1Tx,
            "SELECT * FROM l1_blob_transaction WHERE state = $1 ORDER BY created_at DESC LIMIT 1",
            i16::from(L1TxState::Pending)
        )
        .fetch_optional(&self.connection_pool)
        .await?
        .map(TryFrom::try_from)
        .transpose()
    }

    pub(crate) async fn _latest_bundled_height(&self) -> Result<Option<u32>> {
        sqlx::query!("SELECT MAX(end_height) AS latest_bundled_height FROM bundles")
            .fetch_one(&self.connection_pool)
            .await?
            .latest_bundled_height
            .map(|height| {
                u32::try_from(height).map_err(|_| {
                    crate::error::Error::Conversion(format!("invalid block height: {height}"))
                })
            })
            .transpose()
    }

    pub(crate) async fn _update_tx_state(
        &self,
        hash: [u8; 32],
        state: TransactionState,
    ) -> Result<()> {
        let finalized_at = match &state {
            TransactionState::Finalized(date_time) => Some(*date_time),
            _ => None,
        };
        let state = i16::from(L1TxState::from(&state));

        sqlx::query!(
            "UPDATE l1_blob_transaction SET state = $1, finalized_at = $2 WHERE hash = $3",
            state,
            finalized_at,
            hash.as_slice(),
        )
        .execute(&self.connection_pool)
        .await?;

        Ok(())
    }

    pub(crate) async fn _update_tx_states_and_costs(
        &self,
        selective_changes: Vec<([u8; 32], TransactionState)>,
        noncewide_changes: Vec<([u8; 32], u32, TransactionState)>,
        cost_per_tx: Vec<TransactionCostUpdate>,
    ) -> Result<()> {
        let mut tx = self.connection_pool.begin().await?;

        self.update_transaction_states(&mut tx, &selective_changes, &noncewide_changes)
            .await?;

        self.update_costs(&mut tx, &cost_per_tx).await?;

        tx.commit().await?;

        Ok(())
    }

    async fn update_transaction_states(
        &self,
        tx: &mut PgConnection,
        selective_changes: &[([u8; 32], TransactionState)],
        noncewide_changes: &[([u8; 32], u32, TransactionState)],
    ) -> Result<()> {
        for (hash, state) in selective_changes {
            self.update_transaction_state(tx, hash, state).await?;
        }

        for (hash, nonce, state) in noncewide_changes {
            self.update_transactions_noncewide(tx, hash, *nonce, state)
                .await?;
        }

        Ok(())
    }

    async fn update_transaction_state(
        &self,
        tx: &mut PgConnection,
        hash: &[u8; 32],
        state: &TransactionState,
    ) -> Result<()> {
        let finalized_at = match state {
            TransactionState::Finalized(date_time) => Some(*date_time),
            _ => None,
        };
        let state_int = i16::from(L1TxState::from(state));

        sqlx::query!(
            "UPDATE l1_blob_transaction SET state = $1, finalized_at = $2 WHERE hash = $3",
            state_int,
            finalized_at,
            hash.as_slice(),
        )
        .execute(tx)
        .await?;

        Ok(())
    }

    async fn update_transactions_noncewide(
        &self,
        tx: &mut PgConnection,
        hash: &[u8; 32],
        nonce: u32,
        state: &TransactionState,
    ) -> Result<()> {
        let finalized_at = match state {
            TransactionState::Finalized(date_time) => Some(*date_time),
            _ => None,
        };
        let state_int = i16::from(L1TxState::from(state));

        // set all transactions with the same nonce to Failed
        sqlx::query!(
            "UPDATE l1_blob_transaction SET state = $1, finalized_at = $2 WHERE nonce = $3",
            i16::from(L1TxState::Failed),
            Option::<DateTime<Utc>>::None,
            nonce as i64,
        )
        .execute(&mut *tx)
        .await?;

        // update the specific transaction
        sqlx::query!(
            "UPDATE l1_blob_transaction SET state = $1, finalized_at = $2 WHERE hash = $3",
            state_int,
            finalized_at,
            hash.as_slice(),
        )
        .execute(tx)
        .await?;

        Ok(())
    }

    async fn update_costs(
        &self,
        tx: &mut PgConnection,
        cost_per_tx: &[TransactionCostUpdate],
    ) -> Result<()> {
        let bundle_updates = self.process_cost_updates(tx, cost_per_tx).await?;

        for (bundle_id, update) in bundle_updates {
            self.update_bundle_cost(tx, bundle_id, &update).await?;
        }

        Ok(())
    }

    async fn process_cost_updates(
        &self,
        tx: &mut PgConnection,
        cost_per_tx: &[TransactionCostUpdate],
    ) -> Result<BundleCostUpdates> {
        let mut bundle_updates: BundleCostUpdates = HashMap::new();

        for TransactionCostUpdate {
            tx_hash,
            total_fee,
            da_block_height,
        } in cost_per_tx
        {
            let rows = sqlx::query!(
                r#"
            SELECT
                f.bundle_id,
                SUM(f.total_bytes)::BIGINT       AS total_bytes,
                SUM(f.unused_bytes)::BIGINT      AS unused_bytes,
                COUNT(*)::BIGINT                 AS fragment_count
            FROM l1_blob_transaction t
            JOIN l1_transaction_fragments tf ON t.id = tf.transaction_id
            JOIN l1_fragments f              ON tf.fragment_id = f.id
            WHERE t.hash = $1
            GROUP BY f.bundle_id
            "#,
                tx_hash.as_slice()
            )
            .fetch_all(&mut *tx)
            .await?;

            let total_fragments_in_tx = rows
                .iter()
                .map(|r| r.fragment_count.unwrap_or(0) as u64)
                .sum::<u64>();

            for row in rows {
                let bundle_id = row.bundle_id;

                let frag_count_in_bundle = row.fragment_count.unwrap_or(0) as u64;
                let total_bytes = row.total_bytes.unwrap_or(0).max(0) as u64;
                let unused_bytes = row.unused_bytes.unwrap_or(0).max(0) as u64;
                let used_bytes = total_bytes.saturating_sub(unused_bytes);

                const PPM: u128 = 1_000_000;
                let fraction_in_ppm = if total_fragments_in_tx == 0 {
                    0u128
                } else {
                    u128::from(frag_count_in_bundle)
                        .saturating_mul(PPM)
                        .saturating_div(u128::from(total_fragments_in_tx))
                };

                let cost_contribution = fraction_in_ppm
                    .saturating_mul(*total_fee)
                    .saturating_div(PPM);

                let entry = bundle_updates.entry(bundle_id).or_insert(BundleCostUpdate {
                    cost_contribution: 0,
                    size_contribution: 0,
                    latest_da_block_height: 0,
                });

                entry.cost_contribution = entry.cost_contribution.saturating_add(cost_contribution);
                entry.size_contribution = entry.size_contribution.saturating_add(used_bytes);
                entry.latest_da_block_height = entry.latest_da_block_height.max(*da_block_height);
            }
        }

        Ok(bundle_updates)
    }

    async fn update_bundle_cost(
        &self,
        tx: &mut PgConnection,
        bundle_id: i32,
        update: &BundleCostUpdate,
    ) -> Result<()> {
        // Check if any fragment in the bundle is not associated with a finalized transaction
        let is_finalized = sqlx::query_scalar!(
            r#"
            SELECT COUNT(*) = 0 AS "is_finalized!"
            FROM l1_fragments f
            WHERE f.bundle_id = $1 AND NOT EXISTS (
                SELECT 1
                FROM l1_transaction_fragments tf
                JOIN l1_blob_transaction t ON tf.transaction_id = t.id
                WHERE tf.fragment_id = f.id AND t.state = $2
            )
            "#,
            bundle_id,
            i16::from(L1TxState::Finalized),
        )
        .fetch_one(&mut *tx)
        .await?;

        sqlx::query!(
            r#"
            INSERT INTO bundle_cost (
                bundle_id, cost, size, da_block_height, is_finalized
            ) VALUES (
                $1, $2, $3, $4, $5
            )
            ON CONFLICT (bundle_id) DO UPDATE SET
                cost = bundle_cost.cost + EXCLUDED.cost,
                size = bundle_cost.size + EXCLUDED.size,
                da_block_height = EXCLUDED.da_block_height,
                is_finalized = EXCLUDED.is_finalized
            "#,
            bundle_id,
            u128_to_bigdecimal(update.cost_contribution),
            i64::try_from(update.size_contribution).unwrap(),
            i64::try_from(update.latest_da_block_height).unwrap(),
            is_finalized,
        )
        .execute(&mut *tx)
        .await?;

        Ok(())
    }

    pub(crate) async fn _get_finalized_costs(
        &self,
        from_block_height: u32,
        limit: usize,
    ) -> Result<Vec<BundleCost>> {
        sqlx::query_as!(
            tables::BundleCost,
            r#"
            SELECT
                bc.bundle_id,
                bc.cost,
                bc.size,
                bc.da_block_height,
                bc.is_finalized,
                b.start_height,
                b.end_height
            FROM
                bundle_cost bc
                JOIN bundles b ON bc.bundle_id = b.id
            WHERE
                b.end_height >= $1 AND bc.is_finalized = TRUE
            ORDER BY
                b.start_height ASC
            LIMIT $2
            "#,
            from_block_height as i64,
            limit as i64
        )
        .fetch_all(&self.connection_pool)
        .await?
        .into_iter()
        .map(BundleCost::try_from)
        .collect::<Result<Vec<_>>>()
    }

    pub(crate) async fn _get_latest_costs(&self, limit: usize) -> Result<Vec<BundleCost>> {
        sqlx::query_as!(
            tables::BundleCost,
            r#"
            SELECT
                bc.bundle_id,
                bc.cost,
                bc.size,
                bc.da_block_height,
                bc.is_finalized,
                b.start_height,
                b.end_height
            FROM
                bundle_cost bc
                JOIN bundles b ON bc.bundle_id = b.id
            WHERE
                bc.is_finalized = TRUE
            ORDER BY
                b.start_height DESC
            LIMIT $1
            "#,
            limit as i64
        )
        .fetch_all(&self.connection_pool)
        .await?
        .into_iter()
        .map(BundleCost::try_from)
        .collect::<Result<Vec<_>>>()
    }

    pub(crate) async fn _next_bundle_id(&self) -> Result<NonNegative<i32>> {
        let next_id = sqlx::query!("SELECT nextval(pg_get_serial_sequence('bundles', 'id'))")
            .fetch_one(&self.connection_pool)
            .await?
            .nextval
            .ok_or_else(|| {
                crate::error::Error::Database(
                    "next bundle id query returned NULL. This is a bug.".to_string(),
                )
            })?;

        let id = i32::try_from(next_id).map_err(|e| {
            crate::error::Error::Conversion(format!(
                "bundle id received from db is bigger than expected: {e}"
            ))
        })?;

        let non_negative = NonNegative::try_from(id).map_err(|e| {
            crate::error::Error::Conversion(format!("invalid bundle id received from db: {e}"))
        })?;

        Ok(non_negative)
    }

    pub(crate) async fn _insert_bundle_and_fragments(
        &self,
        bundle_id: NonNegative<i32>,
        block_range: RangeInclusive<u32>,
        fragments: NonEmpty<Fragment>,
    ) -> Result<()> {
        let mut tx = self.connection_pool.begin().await?;

        let start = *block_range.start();
        let end = *block_range.end();

        // Insert a new bundle and retrieve its ID
        let bundle_id = sqlx::query!(
            "INSERT INTO bundles(id, start_height, end_height) VALUES ($1, $2, $3) RETURNING id",
            bundle_id.get(),
            i64::from(start),
            i64::from(end)
        )
        .fetch_one(&mut *tx)
        .await?
        .id;

        let bundle_id: NonNegative<i32> = bundle_id.try_into().map_err(|e| {
            crate::error::Error::Conversion(format!("invalid bundle id received from db: {}", e))
        })?;

        // Define constants for batching
        const FIELDS_PER_FRAGMENT: u16 = 5; // idx, data, bundle_id, unused_bytes, total_bytes
        const MAX_FRAGMENTS_PER_QUERY: usize = (u16::MAX / FIELDS_PER_FRAGMENT) as usize;

        // Prepare fragments for insertion
        let fragment_rows = fragments
            .into_iter()
            .enumerate()
            .map(|(idx, fragment)| {
                let idx = i32::try_from(idx).map_err(|_| {
                    crate::error::Error::Conversion(format!("invalid idx for fragment: {}", idx))
                })?;
                Ok((
                    idx,
                    Vec::from(fragment.data),
                    bundle_id.as_i32(),
                    i64::from(fragment.unused_bytes),
                    i64::from(fragment.total_bytes.get()),
                ))
            })
            .collect::<Result<Vec<_>>>()?;

        // Batch insert fragments
        let queries = fragment_rows
            .into_iter()
            .chunks(MAX_FRAGMENTS_PER_QUERY)
            .into_iter()
            .map(|chunk| {
                let mut query_builder = QueryBuilder::new(
                    "INSERT INTO l1_fragments (idx, data, bundle_id, unused_bytes, total_bytes)",
                );

                query_builder.push_values(chunk, |mut b, values| {
                    b.push_bind(values.0);
                    b.push_bind(values.1);
                    b.push_bind(values.2);
                    b.push_bind(values.3);
                    b.push_bind(values.4);
                });

                query_builder
            })
            .collect::<Vec<_>>();

        // Execute all fragment insertion queries
        for mut query in queries {
            query.build().execute(&mut *tx).await?;
        }

        // Commit the transaction
        tx.commit().await?;

        Ok(())
    }

    pub(crate) async fn _prune_entries_older_than(
        &self,
        date: DateTime<Utc>,
    ) -> Result<services::state_pruner::port::PrunedBlocksRange> {
        let mut transaction = self.connection_pool.begin().await?;

        let response = sqlx::query!(
            r#"
            WITH

            -- Delete from l1_blob_transaction
            deleted_blob_transactions AS (
                DELETE FROM l1_blob_transaction
                WHERE created_at < $1
                RETURNING id
            ),

            -- Delete from l1_transaction_fragments
            deleted_transaction_fragments AS (
                DELETE FROM l1_transaction_fragments
                WHERE transaction_id IN (SELECT id FROM deleted_blob_transactions)
                RETURNING transaction_id, fragment_id
            ),

            -- Build updated_transaction_fragments that represent the state after deletions
            updated_transaction_fragments AS (
                SELECT fragment_id FROM l1_transaction_fragments
                WHERE transaction_id NOT IN (SELECT transaction_id FROM deleted_transaction_fragments)
            ),

            -- Delete fragments that are not referenced by any other transaction
            deleted_fragments AS (
                DELETE FROM l1_fragments f
                WHERE id IN (SELECT fragment_id FROM deleted_transaction_fragments)
                  AND NOT EXISTS (
                      SELECT 1
                      FROM updated_transaction_fragments tf
                      WHERE tf.fragment_id = f.id
                  )
                RETURNING id, bundle_id
            ),

            -- Step 4: Build updated_fragments that represent the state after deletions
            updated_fragments AS (
                SELECT bundle_id
                FROM l1_fragments
                WHERE id NOT IN (SELECT id FROM deleted_fragments)
            ),

            -- Delete unreferenced bundles and collect start and end heights
            deleted_bundles AS (
                DELETE FROM bundles b
                WHERE id IN (SELECT bundle_id FROM deleted_fragments)
                  AND NOT EXISTS (
                      SELECT 1
                      FROM updated_fragments f
                      WHERE f.bundle_id = b.id
                  )
                RETURNING start_height, end_height, id
            ),

            -- Delete unreferenced bundle costs
            deleted_bundle_costs AS (
                DELETE FROM bundle_cost bc
                WHERE bundle_id IN (SELECT id FROM deleted_bundles)
            ),

            -- Delete corresponding fuel_blocks entries
            deleted_fuel_blocks AS (
                DELETE FROM fuel_blocks fb
                WHERE EXISTS (
                    SELECT 1
                    FROM deleted_bundles db
                    WHERE fb.height BETWEEN db.start_height AND db.end_height
                )
            ),

            -- Delete from l1_transaction
            deleted_transactions AS (
                DELETE FROM l1_transaction
                WHERE created_at < $1
                RETURNING id, submission_id
            ),

            -- Build updated_transactions that represent the state after deletions
            updated_transactions AS (
                SELECT submission_id FROM l1_transaction
                WHERE id NOT IN (SELECT id FROM deleted_transactions)
            ),

            -- Delete from l1_fuel_block_submission
            deleted_submissions AS (
                DELETE FROM l1_fuel_block_submission bs
                WHERE id IN (SELECT submission_id FROM deleted_transactions)
                  AND NOT EXISTS (
                      SELECT 1
                      FROM updated_transactions t
                      WHERE t.submission_id = bs.id
                  )
            )

            SELECT
                MIN(start_height) AS start_height,
                MAX(end_height) AS end_height
            FROM deleted_bundles;
            "#,
           date
        )
        .fetch_one(&mut *transaction)
        .await?;

        transaction.commit().await?;

        Ok(services::state_pruner::port::PrunedBlocksRange {
            start_height: response.start_height.unwrap_or_default() as u32,
            end_height: response.end_height.unwrap_or_default() as u32,
        })
    }

    pub(crate) async fn _table_sizes(&self) -> Result<services::state_pruner::port::TableSizes> {
        let response = sqlx::query!(
            r#"
            SELECT
                (SELECT COUNT(*) FROM l1_blob_transaction) AS size_blob_transactions,
                (SELECT COUNT(*) FROM l1_transaction_fragments) AS size_transaction_fragments,
                (SELECT COUNT(*) FROM l1_fragments) AS size_fragments,
                (SELECT COUNT(*) FROM bundles) AS size_bundles,
                (SELECT COUNT(*) FROM bundle_cost) AS size_bundle_costs,
                (SELECT COUNT(*) FROM fuel_blocks) AS size_fuel_blocks,
                (SELECT COUNT(*) FROM l1_transaction) AS size_contract_transactions,
                (SELECT COUNT(*) FROM l1_fuel_block_submission) AS size_contract_submissions
            "#,
        )
        .fetch_one(&self.connection_pool)
        .await?;

        Ok(services::state_pruner::port::TableSizes {
            blob_transactions: response.size_blob_transactions.unwrap_or_default() as u32,
            fragments: response.size_fragments.unwrap_or_default() as u32,
            transaction_fragments: response.size_transaction_fragments.unwrap_or_default() as u32,
            bundles: response.size_bundles.unwrap_or_default() as u32,
            bundle_costs: response.size_bundle_costs.unwrap_or_default() as u32,
            blocks: response.size_fuel_blocks.unwrap_or_default() as u32,
            contract_transactions: response.size_contract_transactions.unwrap_or_default() as u32,
            contract_submissions: response.size_contract_submissions.unwrap_or_default() as u32,
        })
    }

    pub(crate) async fn _record_eigenda_submission(
        &self,
        submission: EigenDASubmission,
        fragment_id: i32,
        created_at: DateTime<Utc>,
    ) -> Result<()> {
        let mut tx = self.connection_pool.begin().await?;

        let row = eigen_tables::EigenDASubmission::from(submission);
        let submission_id = sqlx::query!(
            "INSERT INTO eigen_submission (request_id, status, created_at) VALUES ($1, $2, $3) RETURNING id",
            row.request_id,
            i16::from(eigen_tables::SubmissionStatus::Processing),
            created_at
        )
        .fetch_one(&mut *tx)
        .await?
        .id;

        sqlx::query!(
            "INSERT INTO eigen_submission_fragments (submission_id, fragment_id) VALUES ($1, $2)",
            submission_id,
            fragment_id
        )
        .execute(&mut *tx)
        .await?;

        tx.commit().await?;

        Ok(())
    }

    pub(crate) async fn _get_non_finalized_eigen_submission(
        &self,
    ) -> Result<Vec<EigenDASubmission>> {
        sqlx::query_as!(
            eigen_tables::EigenDASubmission,
            "SELECT * FROM eigen_submission WHERE status = $1 or status = $2",
            i16::from(eigen_tables::SubmissionStatus::Processing),
            i16::from(eigen_tables::SubmissionStatus::Confirmed),
        )
        .fetch_all(&self.connection_pool)
        .await?
        .into_iter()
        .map(TryFrom::try_from)
        .collect::<Result<Vec<_>>>()
    }

    pub(crate) async fn _update_eigen_submissions(
        &self,
        changes: Vec<(u32, DispersalStatus)>,
    ) -> Result<()> {
        let mut tx = self.connection_pool.begin().await?;

        for (id, status) in changes {
            let status: i16 = SubmissionStatus::from(status).into();

            sqlx::query!(
                "UPDATE eigen_submission SET status = $1 WHERE id = $2",
                status,
                id as i32
            )
            .execute(&mut *tx)
            .await?;
        }

        tx.commit().await?;

        Ok(())
    }
}

async fn take_blocks_until_limit(
    mut stream: BoxStream<'_, std::result::Result<tables::DBCompressedFuelBlock, sqlx::Error>>,
    max_cumulative_bytes: u32,
) -> Result<Vec<CompressedFuelBlock>> {
    let mut blocks = vec![];

    let mut total_bytes = 0;
    let mut last_height: Option<u32> = None;
    while let Some(val) = stream.try_next().await? {
        let data_len = val.data.len();
        if total_bytes + data_len > max_cumulative_bytes as usize {
            break;
        }

        let block = CompressedFuelBlock::try_from(val)?;
        let height = block.height;
        total_bytes += data_len;

        blocks.push(block);

        match &mut last_height {
            Some(last_height) if height != last_height.saturating_add(1) => {
                break;
            }
            _ => {
                last_height = Some(height);
            }
        }
    }

    Ok(blocks)
}

fn create_ranges(heights: Vec<u32>) -> Vec<RangeInclusive<u32>> {
    // db should take care of it always being ASC sorted and unique, but just in case it doesn't
    // hurt to dedupe and sort here
    heights
        .into_iter()
        .unique()
        .sorted_unstable()
        .enumerate()
        .chunk_by(|(i, height)| {
            // consecutive heights will give the same number when subtracted from their indexes
            // heights( 5, 6, 7) -> ( 5-0, 6-1, 7-2) = ( 5, 5, 5 )
            height
                .checked_sub(*i as u32)
                .expect("cannot underflow since elements are sorted and `height` is always >= `i` ")
        })
        .into_iter()
        .map(|(_key, group)| {
            let mut group_iter = group.map(|(_, h)| h);
            let start = group_iter.next().expect("group cannot be empty");
            let end = group_iter.last().unwrap_or(start);
            start..=end
        })
        .collect()
}

#[cfg(test)]
mod tests {
    use std::{env, fs, path::Path};

    use rand::Rng;
    use services::types::{CollectNonEmpty, Fragment, L1Tx, TransactionState};
    use sqlx::{Executor, PgPool, Row};
    use tokio::time::Instant;

    use super::*;
    use crate::test_instance;

    #[tokio::test]
    async fn test_second_migration_applies_successfully() {
        let db = test_instance::PostgresProcess::shared()
            .await
            .expect("Failed to initialize PostgresProcess")
            .create_noschema_random_db()
            .await
            .expect("Failed to create random test database");

        let manifest_dir = env!("CARGO_MANIFEST_DIR");
        let migrations_path = Path::new(manifest_dir).join("migrations");

        async fn apply_migration(pool: &sqlx::Pool<sqlx::Postgres>, path: &Path) {
            let sql = fs::read_to_string(path)
                .map_err(|e| format!("Failed to read migration file {:?}: {}", path, e))
                .unwrap();
            pool.execute(sqlx::raw_sql(&sql)).await.unwrap();
        }

        // -----------------------
        // Apply Initial Migration
        // -----------------------
        let initial_migration_path = migrations_path.join("0001_initial.up.sql");
        apply_migration(&db.db.pool(), &initial_migration_path).await;

        // Insert sample data into initial tables

        let fuel_block_hash = vec![0u8; 32];
        let insert_l1_submissions = r#"
        INSERT INTO l1_submissions (fuel_block_hash, fuel_block_height)
        VALUES ($1, $2)
        RETURNING id
    "#;
        let row = sqlx::query(insert_l1_submissions)
            .bind(&fuel_block_hash)
            .bind(1000i64)
            .fetch_one(&db.db.pool())
            .await
            .unwrap();
        let submission_id: i32 = row.try_get("id").unwrap();

        let insert_l1_fuel_block_submission = r#"
        INSERT INTO l1_fuel_block_submission (fuel_block_hash, fuel_block_height, completed, submittal_height)
        VALUES ($1, $2, $3, $4)
    "#;
        sqlx::query(insert_l1_fuel_block_submission)
            .bind(&fuel_block_hash)
            .bind(1000i64)
            .bind(true)
            .bind(950i64)
            .execute(&db.db.pool())
            .await
            .unwrap();

        // Insert into l1_transactions
        let tx_hash = vec![1u8; 32];
        let insert_l1_transactions = r#"
        INSERT INTO l1_transactions (hash, state)
        VALUES ($1, $2)
        RETURNING id
    "#;
        let row = sqlx::query(insert_l1_transactions)
            .bind(&tx_hash)
            .bind(0i16)
            .fetch_one(&db.db.pool())
            .await
            .unwrap();
        let transaction_id: i32 = row.try_get("id").unwrap();

        // Insert into l1_fragments
        let fragment_data = vec![2u8; 10];
        let insert_l1_fragments = r#"
        INSERT INTO l1_fragments (fragment_idx, submission_id, data)
        VALUES ($1, $2, $3)
        RETURNING id
    "#;
        let row = sqlx::query(insert_l1_fragments)
            .bind(0i64)
            .bind(submission_id)
            .bind(&fragment_data)
            .fetch_one(&db.db.pool())
            .await
            .unwrap();
        let fragment_id: i32 = row.try_get("id").unwrap();

        // Insert into l1_transaction_fragments
        let insert_l1_transaction_fragments = r#"
        INSERT INTO l1_transaction_fragments (transaction_id, fragment_id)
        VALUES ($1, $2)
    "#;
        sqlx::query(insert_l1_transaction_fragments)
            .bind(transaction_id)
            .bind(fragment_id)
            .execute(&db.db.pool())
            .await
            .unwrap();

        // ------------------------
        // Apply Second Migration
        // ------------------------
        let second_migration_path = migrations_path.join("0002_better_fragmentation.up.sql");
        apply_migration(&db.db.pool(), &second_migration_path).await;

        // ------------------------
        // Verification Steps
        // ------------------------

        // Function to check table existence
        async fn table_exists(pool: &PgPool, table_name: &str) -> bool {
            let query = r#"
            SELECT EXISTS (
                SELECT FROM information_schema.tables
                WHERE table_schema = 'public'
                AND table_name = $1
            )
        "#;
            let row = sqlx::query(query)
                .bind(table_name)
                .fetch_one(pool)
                .await
                .expect("Failed to execute table_exists query");
            row.try_get::<bool, _>(0).unwrap_or(false)
        }

        // Function to check column existence and type
        async fn column_info(pool: &PgPool, table_name: &str, column_name: &str) -> Option<String> {
            let query = r#"
            SELECT data_type
            FROM information_schema.columns
            WHERE table_name = $1 AND column_name = $2
        "#;
            let row = sqlx::query(query)
                .bind(table_name)
                .bind(column_name)
                .fetch_optional(pool)
                .await
                .expect("Failed to execute column_info query");
            row.map(|row| row.try_get("data_type").unwrap_or_default())
        }

        let fuel_blocks_exists = table_exists(&db.db.pool(), "fuel_blocks").await;
        assert!(fuel_blocks_exists, "fuel_blocks table does not exist");

        let bundles_exists = table_exists(&db.db.pool(), "bundles").await;
        assert!(bundles_exists, "bundles table does not exist");

        async fn check_columns(pool: &PgPool, table: &str, column: &str, expected_type: &str) {
            let info = column_info(pool, table, column).await;
            assert!(
                info.is_some(),
                "Column '{}' does not exist in table '{}'",
                column,
                table
            );
            let data_type = info.unwrap();
            assert_eq!(
                data_type, expected_type,
                "Column '{}' in table '{}' has type '{}', expected '{}'",
                column, table, data_type, expected_type
            );
        }

        // Check that 'l1_fragments' has new columns
        check_columns(&db.db.pool(), "l1_fragments", "idx", "integer").await;
        check_columns(&db.db.pool(), "l1_fragments", "total_bytes", "bigint").await;
        check_columns(&db.db.pool(), "l1_fragments", "unused_bytes", "bigint").await;
        check_columns(&db.db.pool(), "l1_fragments", "bundle_id", "integer").await;

        // Verify 'l1_transactions' has 'finalized_at' column
        check_columns(
            &db.db.pool(),
            "l1_transactions",
            "finalized_at",
            "timestamp with time zone",
        )
        .await;

        // Verify that l1_fragments and l1_transaction_fragments are empty after migration
        let count_l1_fragments = sqlx::query_scalar::<_, i64>(
            r#"
        SELECT COUNT(*) FROM l1_fragments
        "#,
        )
        .fetch_one(&db.db.pool())
        .await
        .unwrap();
        assert_eq!(
            count_l1_fragments, 0,
            "l1_fragments table is not empty after migration"
        );

        let count_l1_transaction_fragments = sqlx::query_scalar::<_, i64>(
            r#"
        SELECT COUNT(*) FROM l1_transaction_fragments
        "#,
        )
        .fetch_one(&db.db.pool())
        .await
        .unwrap();
        assert_eq!(
            count_l1_transaction_fragments, 0,
            "l1_transaction_fragments table is not empty after migration"
        );

        // Insert a default bundle to satisfy the foreign key constraint for future inserts
        let insert_default_bundle = r#"
        INSERT INTO bundles (start_height, end_height)
        VALUES ($1, $2)
        RETURNING id
    "#;
        let row = sqlx::query(insert_default_bundle)
            .bind(0i64)
            .bind(0i64)
            .fetch_one(&db.db.pool())
            .await
            .unwrap();
        let bundle_id: i32 = row.try_get("id").unwrap();
        assert_eq!(bundle_id, 1, "Default bundle ID is not 1");

        // Attempt to insert a fragment with empty data
        let insert_invalid_fragment = r#"
        INSERT INTO l1_fragments (idx, data, total_bytes, unused_bytes, bundle_id)
        VALUES ($1, $2, $3, $4, $5)
    "#;
        let result = sqlx::query(insert_invalid_fragment)
            .bind(1i32)
            .bind::<&[u8]>(&[]) // Empty data should fail due to check constraint
            .bind(10i64)
            .bind(5i64)
            .bind(1i32) // Valid bundle_id
            .execute(&db.db.pool())
            .await;

        assert!(
            result.is_err(),
            "Inserting empty data should fail due to check constraint"
        );

        // Insert a valid fragment
        let fragment_data_valid = vec![3u8; 15];
        let insert_valid_fragment = r#"
        INSERT INTO l1_fragments (idx, data, total_bytes, unused_bytes, bundle_id)
        VALUES ($1, $2, $3, $4, $5)
        RETURNING id
    "#;
        let row = sqlx::query(insert_valid_fragment)
            .bind(1i32)
            .bind(&fragment_data_valid)
            .bind(15i64)
            .bind(0i64)
            .bind(1i32)
            .fetch_one(&db.db.pool())
            .await
            .unwrap();

        let new_fragment_id: i32 = row.try_get("id").unwrap();
        assert!(new_fragment_id > 0, "Failed to insert a valid fragment");
    }

    #[tokio::test]
    async fn stress_test_update_costs() -> Result<()> {
        use services::{
            block_bundler::port::Storage, state_committer::port::Storage as CommitterStorage,
            state_listener::port::Storage as ListenerStorage,
        };

        let mut rng = rand::thread_rng();

        let storage = test_instance::PostgresProcess::shared()
            .await
            .expect("Failed to initialize PostgresProcess")
            .create_random_db()
            .await
            .expect("Failed to create random test database");

        let fragments_per_bundle = 1_000_000;
        let txs_per_fragment = 100;

        // insert the bundle and fragments
        let bundle_id = storage.next_bundle_id().await.unwrap();
        let end_height = rng.gen_range(1..5000);
        let range = 0..=end_height;

        // create fragments for the bundle
        let fragments = (0..fragments_per_bundle)
            .map(|_| Fragment {
                data: NonEmpty::from_vec(vec![rng.gen()]).unwrap(),
                unused_bytes: rng.gen_range(0..1000),
                total_bytes: rng.gen_range(1000..5000).try_into().unwrap(),
            })
            .collect::<Vec<_>>();
        let fragments = NonEmpty::from_vec(fragments).unwrap();

        storage
            .insert_bundle_and_fragments(bundle_id, range, fragments.clone())
            .await
            .unwrap();

        let fragment_ids = storage
            .oldest_nonfinalized_fragments(0, 2)
            .await
            .unwrap()
            .into_iter()
            .map(|f| f.id)
            .collect_nonempty()
            .unwrap();

        let mut tx_changes = vec![];
        let mut cost_updates = vec![];

        // for each fragment, create multiple transactions
        for _id in fragment_ids.iter() {
            for _ in 0..txs_per_fragment {
                let tx_hash = rng.gen::<[u8; 32]>();
                let tx = L1Tx {
                    hash: tx_hash,
                    nonce: rng.gen(),
                    ..Default::default()
                };

                storage
                    .record_pending_tx(tx.clone(), fragment_ids.clone(), Utc::now())
                    .await
                    .unwrap();

                // update transaction state to simulate finalized transactions
                let finalization_time = Utc::now();
                tx_changes.push((tx.hash, TransactionState::Finalized(finalization_time)));

                // cost updates
                let total_fee = rng.gen_range(1_000_000u128..10_000_000u128);
                let da_block_height = rng.gen_range(1_000_000u64..10_000_000u64);
                cost_updates.push(TransactionCostUpdate {
                    tx_hash,
                    total_fee,
                    da_block_height,
                });
            }
        }

        // update transaction states and costs
        let start_time = Instant::now();

        storage
            .update_tx_states_and_costs(tx_changes, vec![], cost_updates)
            .await
            .unwrap();

        let duration = start_time.elapsed();

        assert!(duration.as_secs() < 60);

        Ok(())
    }
}<|MERGE_RESOLUTION|>--- conflicted
+++ resolved
@@ -3,20 +3,13 @@
 use futures::{stream::BoxStream, TryStreamExt};
 use itertools::Itertools;
 use metrics::{prometheus::IntGauge, RegistersMetrics};
-<<<<<<< HEAD
-use services::types::{
-    storage::SequentialFuelBlocks, BlockSubmission, BlockSubmissionTx, BundleCost,
-    CompressedFuelBlock, DateTime, DispersalStatus, EigenDASubmission, Fragment, NonEmpty,
-    NonNegative, TransactionCostUpdate, TransactionState, TryCollectNonEmpty, Utc,
-=======
 use services::{
     block_bundler::port::UnbundledBlocks,
     types::{
         storage::SequentialFuelBlocks, BlockSubmission, BlockSubmissionTx, BundleCost,
-        CompressedFuelBlock, DateTime, Fragment, NonEmpty, NonNegative, TransactionCostUpdate,
+        CompressedFuelBlock, DateTime, DispersalStatus, EigenDASubmission, Fragment, NonEmpty, NonNegative, TransactionCostUpdate,
         TransactionState, Utc,
     },
->>>>>>> 9b576b04
 };
 use sqlx::{
     postgres::{PgConnectOptions, PgPoolOptions},
@@ -1312,7 +1305,7 @@
             contract_submissions: response.size_contract_submissions.unwrap_or_default() as u32,
         })
     }
-
+    
     pub(crate) async fn _record_eigenda_submission(
         &self,
         submission: EigenDASubmission,
@@ -1383,6 +1376,39 @@
 
         Ok(())
     }
+}
+
+async fn take_blocks_until_limit(
+    mut stream: BoxStream<'_, std::result::Result<tables::DBCompressedFuelBlock, sqlx::Error>>,
+    max_cumulative_bytes: u32,
+) -> Result<Vec<CompressedFuelBlock>> {
+    let mut blocks = vec![];
+
+    let mut total_bytes = 0;
+    let mut last_height: Option<u32> = None;
+    while let Some(val) = stream.try_next().await? {
+        let data_len = val.data.len();
+        if total_bytes + data_len > max_cumulative_bytes as usize {
+            break;
+        }
+
+        let block = CompressedFuelBlock::try_from(val)?;
+        let height = block.height;
+        total_bytes += data_len;
+
+        blocks.push(block);
+
+        match &mut last_height {
+            Some(last_height) if height != last_height.saturating_add(1) => {
+                break;
+            }
+            _ => {
+                last_height = Some(height);
+            }
+        }
+    }
+
+    Ok(blocks)
 }
 
 async fn take_blocks_until_limit(
