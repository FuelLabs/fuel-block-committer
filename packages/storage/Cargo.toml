[package]
name = "storage"
authors = { workspace = true }
edition = { workspace = true }
homepage = { workspace = true }
license = { workspace = true }
repository = { workspace = true }
version = { workspace = true }
publish = { workspace = true }
rust-version = { workspace = true }

[dependencies]
delegate = { workspace = true, optional = true }
hex = { workspace = true }
<<<<<<< HEAD
num-bigint = { workspace = true }
=======
itertools = { workspace = true, features = ["use_alloc"] }
>>>>>>> 29bf231f
ports = { workspace = true, features = ["storage"] }
rand = { workspace = true, optional = true }
serde = { workspace = true }
sqlx = { workspace = true, features = [
  "bigdecimal",
  "postgres",
  "runtime-tokio",
  "migrate",
  "macros",
  "tls-rustls",
  "time",
  "chrono",
] }
testcontainers = { workspace = true, optional = true, features = [
  "signal-hook",
  "watchdog",
] }
thiserror = { workspace = true }
tokio = { workspace = true, optional = true }

[dev-dependencies]
ports = { workspace = true, features = ["storage"] }
<<<<<<< HEAD
hex = { workspace = true }
rand = { workspace = true }
=======
rand = { workspace = true, features = ["small_rng"] }
>>>>>>> 29bf231f
storage = { workspace = true, features = ["test-helpers"] }
tokio = { workspace = true }

[features]
test-helpers = [
  "dep:testcontainers",
  "tokio/sync",
  "dep:rand",
  "dep:delegate",
  "ports/test-helpers",
]<|MERGE_RESOLUTION|>--- conflicted
+++ resolved
@@ -12,11 +12,8 @@
 [dependencies]
 delegate = { workspace = true, optional = true }
 hex = { workspace = true }
-<<<<<<< HEAD
 num-bigint = { workspace = true }
-=======
 itertools = { workspace = true, features = ["use_alloc"] }
->>>>>>> 29bf231f
 ports = { workspace = true, features = ["storage"] }
 rand = { workspace = true, optional = true }
 serde = { workspace = true }
@@ -39,12 +36,8 @@
 
 [dev-dependencies]
 ports = { workspace = true, features = ["storage"] }
-<<<<<<< HEAD
 hex = { workspace = true }
-rand = { workspace = true }
-=======
 rand = { workspace = true, features = ["small_rng"] }
->>>>>>> 29bf231f
 storage = { workspace = true, features = ["test-helpers"] }
 tokio = { workspace = true }
 
