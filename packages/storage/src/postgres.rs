<<<<<<< HEAD
use ports::types::{BlockSubmission, StateFragment, StateFragmentId, StateSubmission};
=======
use ports::types::{
    BlockSubmission, StateFragment, StateSubmission, SubmissionTx, TransactionState,
};
>>>>>>> 1daed88a
use sqlx::postgres::{PgConnectOptions, PgPoolOptions};

use super::error::{Error, Result};
use crate::{
    tables,
    tables::state_submission::{L1StateFragment, L1StateSubmission},
};

#[derive(Clone)]
pub struct Postgres {
    connection_pool: sqlx::Pool<sqlx::Postgres>,
}

#[derive(Debug, Clone, serde::Deserialize)]
pub struct DbConfig {
    /// The hostname or IP address of the `PostgreSQL` server.
    pub host: String,
    /// The port number on which the `PostgreSQL` server is listening.
    pub port: u16,
    /// The username used to authenticate with the `PostgreSQL` server.
    pub username: String,
    /// The password used to authenticate with the `PostgreSQL` server.
    pub password: String,
    /// The name of the database to connect to on the `PostgreSQL` server.
    pub database: String,
    /// The maximum number of connections allowed in the connection pool.
    pub max_connections: u32,
    /// Whether to use SSL when connecting to the `PostgreSQL` server.
    pub use_ssl: bool,
}

impl Postgres {
    pub async fn connect(opt: &DbConfig) -> ports::storage::Result<Self> {
        let ssl_mode = if opt.use_ssl {
            sqlx::postgres::PgSslMode::Require
        } else {
            sqlx::postgres::PgSslMode::Disable
        };

        let options = PgConnectOptions::new()
            .ssl_mode(ssl_mode)
            .username(&opt.username)
            .password(&opt.password)
            .database(&opt.database)
            .host(&opt.host)
            .port(opt.port);

        let connection_pool = PgPoolOptions::new()
            .max_connections(opt.max_connections)
            .connect_with(options)
            .await
            .map_err(crate::error::Error::from)?;

        Ok(Self { connection_pool })
    }

    #[cfg(feature = "test-helpers")]
    pub fn db_name(&self) -> String {
        self.connection_pool
            .connect_options()
            .get_database()
            .expect("database name to be set")
            .to_owned()
    }

    #[cfg(feature = "test-helpers")]
    pub fn port(&self) -> u16 {
        self.connection_pool.connect_options().get_port()
    }

    /// Close only when shutting down the application. Will close the connection pool even if it is
    /// shared.
    pub async fn close(self) {
        self.connection_pool.close().await;
    }

    pub async fn migrate(&self) -> ports::storage::Result<()> {
        sqlx::migrate!()
            .run(&self.connection_pool)
            .await
            .map_err(crate::error::Error::from)?;
        Ok(())
    }

    #[cfg(feature = "test-helpers")]
    pub(crate) async fn execute(&self, query: &str) -> Result<()> {
        sqlx::query(query).execute(&self.connection_pool).await?;
        Ok(())
    }

    pub(crate) async fn _insert(&self, submission: BlockSubmission) -> crate::error::Result<()> {
        let row = tables::L1FuelBlockSubmission::from(submission);
        sqlx::query!(
            "INSERT INTO l1_fuel_block_submission (fuel_block_hash, fuel_block_height, completed, submittal_height) VALUES ($1, $2, $3, $4)",
            row.fuel_block_hash,
            row.fuel_block_height,
            row.completed,
            row.submittal_height
        ).execute(&self.connection_pool).await?;
        Ok(())
    }

    pub(crate) async fn _submission_w_latest_block(
        &self,
    ) -> crate::error::Result<Option<BlockSubmission>> {
        sqlx::query_as!(
            tables::L1FuelBlockSubmission,
            "SELECT * FROM l1_fuel_block_submission ORDER BY fuel_block_height DESC LIMIT 1"
        )
        .fetch_optional(&self.connection_pool)
        .await?
        .map(BlockSubmission::try_from)
        .transpose()
    }

    pub(crate) async fn _set_submission_completed(
        &self,
        fuel_block_hash: [u8; 32],
    ) -> Result<BlockSubmission> {
        let updated_row = sqlx::query_as!(
            tables::L1FuelBlockSubmission,
            "UPDATE l1_fuel_block_submission SET completed = true WHERE fuel_block_hash = $1 RETURNING *",
            fuel_block_hash.as_slice(),
        ).fetch_optional(&self.connection_pool).await?;

        if let Some(row) = updated_row {
            Ok(row.try_into()?)
        } else {
            let hash = hex::encode(fuel_block_hash);
            Err(Error::Database(format!("Cannot set submission to completed! Submission of block: `{hash}` not found in DB.")))
        }
    }

    pub(crate) async fn _insert_state_submission(
        &self,
        state: StateSubmission,
        fragments: Vec<StateFragment>,
    ) -> Result<()> {
        if fragments.is_empty() {
            return Err(Error::Database(
                "cannot insert state with no fragments".to_string(),
            ));
        }

        let state_row = tables::L1StateSubmission::from(state);
        let fragment_rows = fragments
            .into_iter()
            .map(tables::L1StateFragment::from)
            .collect::<Vec<_>>();

        let mut transaction = self.connection_pool.begin().await?;

        // Insert the state submission
        let submission_id = sqlx::query!(
            "INSERT INTO l1_submissions (fuel_block_hash, fuel_block_height) VALUES ($1, $2) RETURNING id",
            state_row.fuel_block_hash,
            state_row.fuel_block_height
        )
        .fetch_one(&mut *transaction)
        .await?.id;

        // Insert the state fragments
        // TODO: optimize this
        for fragment_row in fragment_rows {
            sqlx::query!(
                "INSERT INTO l1_fragments (fragment_idx, submission_id, data, created_at) VALUES ($1, $2, $3, $4)",
                fragment_row.fragment_idx,
                submission_id,
                fragment_row.data,
                fragment_row.created_at
            )
            .execute(&mut *transaction)
            .await?;
        }

        transaction.commit().await?;

        Ok(())
    }

    pub(crate) async fn _get_unsubmitted_fragments(&self) -> Result<Vec<StateFragment>> {
        const BLOB_LIMIT: i64 = 6;
        let rows = sqlx::query_as!(
            // all fragments that are not associated to any pending or finalized tx
            tables::L1StateFragment,
            "SELECT l1_fragments.*
            FROM l1_fragments
            WHERE l1_fragments.id NOT IN (
                SELECT l1_fragments.id
                FROM l1_fragments
                JOIN l1_transaction_fragments ON l1_fragments.id = l1_transaction_fragments.fragment_id
                JOIN l1_transactions ON l1_transaction_fragments.transaction_id = l1_transactions.id
                WHERE l1_transactions.state IN ($1, $2)
            )
            ORDER BY l1_fragments.created_at
            LIMIT $3;",
            TransactionState::Finalized.into_i16(),
            TransactionState::Pending.into_i16(),
            BLOB_LIMIT
        )
        .fetch_all(&self.connection_pool)
        .await?
        .into_iter()
        .map(StateFragment::try_from);

        rows.collect::<Result<Vec<_>>>()
    }

    pub(crate) async fn _record_pending_tx(
        &self,
        tx_hash: [u8; 32],
        fragment_ids: Vec<u32>,
    ) -> Result<()> {
        let mut transaction = self.connection_pool.begin().await?;

        let transaction_id = sqlx::query!(
            "INSERT INTO l1_transactions (hash, state) VALUES ($1, $2) RETURNING id",
            tx_hash.as_slice(),
            TransactionState::Pending.into_i16(),
        )
        .fetch_one(&mut *transaction)
        .await?
        .id;

        for fragment_id in fragment_ids {
            sqlx::query!(
                "INSERT INTO l1_transaction_fragments (transaction_id, fragment_id) VALUES ($1, $2)",
                transaction_id,
                fragment_id as i64
            )
            .execute(&mut *transaction)
            .await?;
        }

        transaction.commit().await?;

        Ok(())
    }

    pub(crate) async fn _has_pending_txs(&self) -> Result<bool> {
        Ok(sqlx::query!(
            "SELECT EXISTS (SELECT 1 FROM l1_transactions WHERE state = $1) AS has_pending_transactions;",
            TransactionState::Pending.into_i16()
        )
        .fetch_one(&self.connection_pool)
        .await?
        .has_pending_transactions.unwrap_or(false))
    }

    pub(crate) async fn _get_pending_txs(&self) -> Result<Vec<SubmissionTx>> {
        sqlx::query_as!(
            tables::L1SubmissionTx,
            "SELECT * FROM l1_transactions WHERE state = $1",
            TransactionState::Pending.into_i16()
        )
        .fetch_all(&self.connection_pool)
        .await?
        .into_iter()
        .map(SubmissionTx::try_from)
        .collect::<Result<Vec<_>>>()
    }

    pub(crate) async fn _state_submission_w_latest_block(
        &self,
    ) -> crate::error::Result<Option<StateSubmission>> {
        sqlx::query_as!(
            tables::L1StateSubmission,
            "SELECT * FROM l1_submissions ORDER BY fuel_block_height DESC LIMIT 1"
        )
        .fetch_optional(&self.connection_pool)
        .await?
        .map(StateSubmission::try_from)
        .transpose()
    }

    pub(crate) async fn _update_submission_tx_state(
        &self,
        hash: [u8; 32],
        state: TransactionState,
    ) -> Result<()> {
        sqlx::query!(
            "UPDATE l1_transactions SET state = $1 WHERE hash = $2",
            state.into_i16(),
            hash.as_slice(),
        )
        .execute(&self.connection_pool)
        .await?;

        Ok(())
    }
}<|MERGE_RESOLUTION|>--- conflicted
+++ resolved
@@ -1,17 +1,10 @@
-<<<<<<< HEAD
-use ports::types::{BlockSubmission, StateFragment, StateFragmentId, StateSubmission};
-=======
 use ports::types::{
     BlockSubmission, StateFragment, StateSubmission, SubmissionTx, TransactionState,
 };
->>>>>>> 1daed88a
 use sqlx::postgres::{PgConnectOptions, PgPoolOptions};
 
 use super::error::{Error, Result};
-use crate::{
-    tables,
-    tables::state_submission::{L1StateFragment, L1StateSubmission},
-};
+use crate::tables;
 
 #[derive(Clone)]
 pub struct Postgres {
