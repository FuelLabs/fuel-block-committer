<<<<<<< HEAD
use ports::types::{
    BlockSubmission, StateFragment, StateFragmentId, StateSubmission, StateSubmissionTx,
    TransactionState,
};
=======
use crate::tables::state_submission::{L1StateFragment, L1StateSubmission};
use ports::types::{BlockSubmission, StateFragment, StateFragmentId, StateSubmission};
>>>>>>> 9e35cf97
use sqlx::postgres::{PgConnectOptions, PgPoolOptions};

use super::error::{Error, Result};
use crate::tables;

#[derive(Clone)]
pub struct Postgres {
    connection_pool: sqlx::Pool<sqlx::Postgres>,
}

#[derive(Debug, Clone, serde::Deserialize)]
pub struct DbConfig {
    /// The hostname or IP address of the `PostgreSQL` server.
    pub host: String,
    /// The port number on which the `PostgreSQL` server is listening.
    pub port: u16,
    /// The username used to authenticate with the `PostgreSQL` server.
    pub username: String,
    /// The password used to authenticate with the `PostgreSQL` server.
    pub password: String,
    /// The name of the database to connect to on the `PostgreSQL` server.
    pub database: String,
    /// The maximum number of connections allowed in the connection pool.
    pub max_connections: u32,
}

impl Postgres {
    pub async fn connect(opt: &DbConfig) -> ports::storage::Result<Self> {
        let options = PgConnectOptions::new()
            .username(&opt.username)
            .password(&opt.password)
            .database(&opt.database)
            .host(&opt.host)
            .port(opt.port);

        let connection_pool = PgPoolOptions::new()
            .max_connections(opt.max_connections)
            .connect_with(options)
            .await
            .map_err(crate::error::Error::from)?;

        Ok(Self { connection_pool })
    }

    /// Close only when shutting down the application. Will close the connection pool even if it is
    /// shared.
    pub async fn close(self) {
        self.connection_pool.close().await;
    }

    pub async fn migrate(&self) -> ports::storage::Result<()> {
        sqlx::migrate!()
            .run(&self.connection_pool)
            .await
            .map_err(crate::error::Error::from)?;
        Ok(())
    }

    #[cfg(feature = "test-helpers")]
    pub(crate) async fn execute(&self, query: &str) -> Result<()> {
        sqlx::query(query).execute(&self.connection_pool).await?;
        Ok(())
    }

    pub(crate) async fn _insert(&self, submission: BlockSubmission) -> crate::error::Result<()> {
        let row = tables::L1FuelBlockSubmission::from(submission);
        sqlx::query!(
            "INSERT INTO l1_fuel_block_submission (fuel_block_hash, fuel_block_height, completed, submittal_height) VALUES ($1, $2, $3, $4)",
            row.fuel_block_hash,
            row.fuel_block_height,
            row.completed,
            row.submittal_height
        ).execute(&self.connection_pool).await?;
        Ok(())
    }

    pub(crate) async fn _submission_w_latest_block(
        &self,
    ) -> crate::error::Result<Option<BlockSubmission>> {
        sqlx::query_as!(
            tables::L1FuelBlockSubmission,
            "SELECT * FROM l1_fuel_block_submission ORDER BY fuel_block_height DESC LIMIT 1"
        )
        .fetch_optional(&self.connection_pool)
        .await?
        .map(BlockSubmission::try_from)
        .transpose()
    }

    pub(crate) async fn _set_submission_completed(
        &self,
        fuel_block_hash: [u8; 32],
    ) -> Result<BlockSubmission> {
        let updated_row = sqlx::query_as!(
            tables::L1FuelBlockSubmission,
            "UPDATE l1_fuel_block_submission SET completed = true WHERE fuel_block_hash = $1 RETURNING *",
            fuel_block_hash.as_slice(),
        ).fetch_optional(&self.connection_pool).await?;

        if let Some(row) = updated_row {
            Ok(row.try_into()?)
        } else {
            let hash = hex::encode(fuel_block_hash);
            Err(Error::Database(format!("Cannot set submission to completed! Submission of block: `{hash}` not found in DB.")))
        }
    }

    pub(crate) async fn _insert_state(
        &self,
        state: StateSubmission,
        fragments: Vec<StateFragment>,
    ) -> Result<()> {
        if fragments.is_empty() {
            return Err(Error::Database(
                "Cannot insert state with no fragments".to_string(),
            ));
        }

        let state_row = L1StateSubmission::from(state);
        let fragment_rows = fragments
            .into_iter()
            .map(L1StateFragment::from)
            .collect::<Vec<_>>();

        let mut transaction = self.connection_pool.begin().await?;

        // Insert the state submission
        sqlx::query!(
            "INSERT INTO l1_state_submission (fuel_block_hash, fuel_block_height, completed) VALUES ($1, $2, $3)",
            state_row.fuel_block_hash,
            state_row.fuel_block_height,
            state_row.completed,
        )
        .execute(&mut *transaction)
        .await?;

        // Insert the state fragments
        // TODO: optimize this
        for fragment_row in fragment_rows {
            sqlx::query!(
                "INSERT INTO l1_state_fragment (fuel_block_hash, raw_data, fragment_index, completed) VALUES ($1, $2, $3, $4)",
                fragment_row.fuel_block_hash,
                fragment_row.raw_data,
                fragment_row.fragment_index,
                fragment_row.completed,
            )
            .execute(&mut *transaction)
            .await?;
        }

        transaction.commit().await?;

        Ok(())
    }

    pub(crate) async fn _get_unsubmitted_fragments(&self) -> Result<Vec<StateFragment>> {
        // TODO use blob limit
        let rows = sqlx::query_as!(
            L1StateFragment,
            "SELECT * FROM l1_state_fragment WHERE completed = false ORDER BY created_at ASC LIMIT 6"
        )
        .fetch_all(&self.connection_pool)
        .await?
        .into_iter()
        .map(StateFragment::try_from);

        rows.collect::<Result<Vec<_>>>()
    }

    pub(crate) async fn _record_pending_tx(
        &self,
        tx_hash: [u8; 32],
        fragment_ids: Vec<StateFragmentId>,
    ) -> Result<()> {
        let mut transaction = self.connection_pool.begin().await?;

        sqlx::query!(
            "INSERT INTO l1_state_transaction (hash, state) VALUES ($1, $2)",
            tx_hash.as_slice(),
            TransactionState::Pending.into_i16(),
        )
        .execute(&mut *transaction)
        .await?;

        for (block_hash, fragment_idx) in fragment_ids {
            sqlx::query!(
                "UPDATE l1_state_fragment SET transaction_hash = $1 WHERE fuel_block_hash = $2 AND fragment_index = $3",
                tx_hash.as_slice(),
                block_hash.as_slice(),
                fragment_idx as i64
            )
            .execute(&mut *transaction)
            .await?;
        }

        transaction.commit().await?;

        Ok(())
    }

<<<<<<< HEAD
    pub(crate) async fn _get_pending_txs(&self) -> Result<Vec<StateSubmissionTx>> {
        sqlx::query_as!(
            tables::L1StateSubmissionTx,
            "SELECT * FROM l1_state_transaction WHERE state = $1",
            TransactionState::Pending.into_i16()
        )
        .fetch_all(&self.connection_pool)
        .await?
        .into_iter()
        .map(StateSubmissionTx::try_from)
        .collect::<Result<Vec<_>>>()
=======
    pub(crate) async fn _has_pending_txs(&self) -> Result<bool> {
        let resp =
            sqlx::query!("SELECT EXISTS (SELECT 1 FROM l1_pending_transaction LIMIT 1) as exists")
                .fetch_one(&self.connection_pool)
                .await?;

        Ok(resp.exists.expect("query will always return a row"))
>>>>>>> 9e35cf97
    }

    pub(crate) async fn _state_submission_w_latest_block(
        &self,
    ) -> crate::error::Result<Option<StateSubmission>> {
        sqlx::query_as!(
            L1StateSubmission,
            "SELECT * FROM l1_state_submission ORDER BY fuel_block_height DESC LIMIT 1"
        )
        .fetch_optional(&self.connection_pool)
        .await?
        .map(StateSubmission::try_from)
        .transpose()
    }

    pub(crate) async fn _finalize_state_submission_tx(&self, hash: [u8; 32]) -> Result<()> {
        let mut transaction = self.connection_pool.begin().await?;

        //TODO: @hal3e count updated rows to return error if hash not there
        sqlx::query!(
            "UPDATE l1_state_transaction SET state = $1 WHERE hash = $2",
            TransactionState::Finalized.into_i16(),
            hash.to_vec(),
        )
        .execute(&mut *transaction)
        .await?;

        //if let Some(row) = updated_row {
        //    Ok(row.try_into()?)
        //} else {
        //    let hash = hex::encode(fuel_block_hash);
        //    Err(Error::Database(format!("Cannot set submission to completed! Submission of block: `{hash}` not found in DB.")))
        //}
        //
        //sqlx::query!(
        //    "INSERT INTO l1_state_transaction (hash, state) VALUES ($1, 0)",
        //    tx_hash.as_slice()
        //)
        //.execute(&mut *transaction)
        //.await?;
        //
        //for (block_hash, fragment_idx) in fragment_ids {

        #[derive(sqlx::FromRow)]
        struct MyRow {
            fuel_block_hash: Vec<u8>,
        }

        let fuel_block_hashes = sqlx::query_as!(
MyRow,
        "WITH updated_rows AS (UPDATE l1_state_fragment SET completed = true WHERE transaction_hash = $1 RETURNING fuel_block_hash) SELECT DISTINCT fuel_block_hash FROM updated_rows",
            hash.as_slice(),
        )

            .fetch_all(&mut *transaction).await?;

        transaction.commit().await?;

        // boloow do atomic

        //TODO: @hal3e this shold not be empty: fuel_block_hashes
        //

        for fb_hash in fuel_block_hashes {
            let result = sqlx::query!(
                "SELECT bool_and(completed) FROM l1_state_fragment WHERE fuel_block_hash = $1",
                fb_hash.fuel_block_hash.as_slice()
            )
            .fetch_one(&mut *transaction)
            .await?
            .bool_and
            .expect("hal3e add error");

            if result {
                //TODO: update submission
            } else {
                //TODO: error out
            }
        }

        transaction.commit().await?;

        Ok(())
    }
}<|MERGE_RESOLUTION|>--- conflicted
+++ resolved
@@ -1,12 +1,6 @@
-<<<<<<< HEAD
 use ports::types::{
-    BlockSubmission, StateFragment, StateFragmentId, StateSubmission, StateSubmissionTx,
-    TransactionState,
+    BlockSubmission, StateFragment, StateFragmentId, StateSubmission, TransactionState,
 };
-=======
-use crate::tables::state_submission::{L1StateFragment, L1StateSubmission};
-use ports::types::{BlockSubmission, StateFragment, StateFragmentId, StateSubmission};
->>>>>>> 9e35cf97
 use sqlx::postgres::{PgConnectOptions, PgPoolOptions};
 
 use super::error::{Error, Result};
@@ -125,10 +119,10 @@
             ));
         }
 
-        let state_row = L1StateSubmission::from(state);
+        let state_row = tables::L1StateSubmission::from(state);
         let fragment_rows = fragments
             .into_iter()
-            .map(L1StateFragment::from)
+            .map(tables::L1StateFragment::from)
             .collect::<Vec<_>>();
 
         let mut transaction = self.connection_pool.begin().await?;
@@ -165,7 +159,7 @@
     pub(crate) async fn _get_unsubmitted_fragments(&self) -> Result<Vec<StateFragment>> {
         // TODO use blob limit
         let rows = sqlx::query_as!(
-            L1StateFragment,
+            tables::L1StateFragment,
             "SELECT * FROM l1_state_fragment WHERE completed = false ORDER BY created_at ASC LIMIT 6"
         )
         .fetch_all(&self.connection_pool)
@@ -207,34 +201,22 @@
         Ok(())
     }
 
-<<<<<<< HEAD
-    pub(crate) async fn _get_pending_txs(&self) -> Result<Vec<StateSubmissionTx>> {
-        sqlx::query_as!(
+    pub(crate) async fn _has_pending_txs(&self) -> Result<bool> {
+        !sqlx::query_as!(
             tables::L1StateSubmissionTx,
             "SELECT * FROM l1_state_transaction WHERE state = $1",
             TransactionState::Pending.into_i16()
         )
         .fetch_all(&self.connection_pool)
         .await?
-        .into_iter()
-        .map(StateSubmissionTx::try_from)
-        .collect::<Result<Vec<_>>>()
-=======
-    pub(crate) async fn _has_pending_txs(&self) -> Result<bool> {
-        let resp =
-            sqlx::query!("SELECT EXISTS (SELECT 1 FROM l1_pending_transaction LIMIT 1) as exists")
-                .fetch_one(&self.connection_pool)
-                .await?;
-
-        Ok(resp.exists.expect("query will always return a row"))
->>>>>>> 9e35cf97
+        .is_empty()
     }
 
     pub(crate) async fn _state_submission_w_latest_block(
         &self,
     ) -> crate::error::Result<Option<StateSubmission>> {
         sqlx::query_as!(
-            L1StateSubmission,
+            tables::L1StateSubmission,
             "SELECT * FROM l1_state_submission ORDER BY fuel_block_height DESC LIMIT 1"
         )
         .fetch_optional(&self.connection_pool)
