mod mappings;
#[cfg(feature = "test-helpers")]
mod test_instance;

use std::ops::RangeInclusive;

#[cfg(feature = "test-helpers")]
pub use test_instance::*;

mod error;
mod postgres;
use ports::{
    storage::{BundleFragment, Result, SequentialFuelBlocks, Storage},
    types::{
        BlockSubmission, BlockSubmissionTx, BundleCost, CompressedFuelBlock, DateTime, Fragment,
        L1Tx, NonEmpty, NonNegative, TransactionState, Utc,
    },
};
pub use postgres::{DbConfig, Postgres};

impl Storage for Postgres {
    async fn next_bundle_id(&self) -> Result<NonNegative<i32>> {
        Ok(self._next_bundle_id().await?)
    }
    async fn record_block_submission(
        &self,
        submission_tx: BlockSubmissionTx,
        submission: BlockSubmission,
    ) -> Result<NonNegative<i32>> {
        Ok(self
            ._record_block_submission(submission_tx, submission)
            .await?)
    }

    async fn get_pending_block_submission_txs(
        &self,
        submission_id: NonNegative<i32>,
    ) -> Result<Vec<BlockSubmissionTx>> {
        Ok(self
            ._get_pending_block_submission_txs(submission_id)
            .await?)
    }

    async fn update_block_submission_tx(
        &self,
        hash: [u8; 32],
        state: TransactionState,
    ) -> Result<BlockSubmission> {
        Ok(self._update_block_submission_tx(hash, state).await?)
    }

    async fn oldest_nonfinalized_fragments(
        &self,
        starting_height: u32,
        limit: usize,
    ) -> Result<Vec<BundleFragment>> {
        Ok(self
            ._oldest_nonfinalized_fragments(starting_height, limit)
            .await?)
    }

    async fn fragments_submitted_by_tx(&self, tx_hash: [u8; 32]) -> Result<Vec<BundleFragment>> {
        Ok(self._fragments_submitted_by_tx(tx_hash).await?)
    }

    async fn missing_blocks(
        &self,
        starting_height: u32,
        current_height: u32,
    ) -> Result<Vec<RangeInclusive<u32>>> {
        self._missing_blocks(starting_height, current_height)
            .await
            .map_err(Into::into)
    }

    async fn insert_blocks(&self, blocks: NonEmpty<CompressedFuelBlock>) -> Result<()> {
        Ok(self._insert_blocks(blocks).await?)
    }

    async fn insert_bundle_and_fragments(
        &self,
        bundle_id: NonNegative<i32>,
        block_range: RangeInclusive<u32>,
        fragments: NonEmpty<Fragment>,
    ) -> Result<()> {
        Ok(self
            ._insert_bundle_and_fragments(bundle_id, block_range, fragments)
            .await?)
    }

    async fn last_time_a_fragment_was_finalized(&self) -> Result<Option<DateTime<Utc>>> {
        Ok(self._last_time_a_fragment_was_finalized().await?)
    }

    async fn submission_w_latest_block(&self) -> Result<Option<BlockSubmission>> {
        Ok(self._submission_w_latest_block().await?)
    }

    async fn lowest_sequence_of_unbundled_blocks(
        &self,
        starting_height: u32,
        limit: usize,
    ) -> Result<Option<SequentialFuelBlocks>> {
        Ok(self
            ._lowest_unbundled_blocks(starting_height, limit)
            .await?)
    }

    async fn record_pending_tx(
        &self,
        tx: L1Tx,
        fragment_ids: NonEmpty<NonNegative<i32>>,
    ) -> Result<()> {
        Ok(self._record_pending_tx(tx, fragment_ids).await?)
    }

    async fn get_non_finalized_txs(&self) -> Result<Vec<L1Tx>> {
        Ok(self._get_non_finalized_txs().await?)
    }

    async fn get_pending_txs(&self) -> Result<Vec<L1Tx>> {
        Ok(self._get_pending_txs().await?)
    }

    async fn get_latest_pending_txs(&self) -> Result<Option<ports::types::L1Tx>> {
        Ok(self._get_latest_pending_txs().await?)
    }

    async fn has_pending_txs(&self) -> Result<bool> {
        Ok(self._has_pending_txs().await?)
    }

    async fn has_nonfinalized_txs(&self) -> Result<bool> {
        Ok(self._has_nonfinalized_txs().await?)
    }

    async fn batch_update_tx_states(
        &self,
        selective_changes: Vec<([u8; 32], TransactionState)>,
        noncewide_changes: Vec<([u8; 32], u32, TransactionState)>,
    ) -> Result<()> {
        Ok(self
            ._batch_update_tx_states(selective_changes, noncewide_changes)
            .await?)
    }

    async fn update_costs(&self, cost_per_tx: Vec<([u8; 32], u128, u64)>) -> Result<()> {
        Ok(self._update_costs(cost_per_tx).await?)
    }

    async fn get_finalized_costs(
        &self,
        from_block_height: u32,
        limit: usize,
    ) -> Result<Vec<BundleCost>> {
        Ok(self._get_finalized_costs(from_block_height, limit).await?)
    }
}

#[cfg(test)]
mod tests {
    use itertools::Itertools;
    use ports::{
        storage::{Error, Storage},
        types::{nonempty, CollectNonEmpty},
    };
    use rand::{thread_rng, Rng};

    use super::*;

    // Helper function to create a storage instance for testing
    async fn start_db() -> DbWithProcess {
        PostgresProcess::shared()
            .await
            .unwrap()
            .create_random_db()
            .await
            .unwrap()
    }

    fn random_non_zero_height() -> u32 {
        let mut rng = thread_rng();
        rng.gen_range(1..u32::MAX)
    }

    fn given_incomplete_submission(fuel_block_height: u32) -> BlockSubmission {
        BlockSubmission {
            id: None,
            block_hash: rand::random(),
            block_height: fuel_block_height,
            completed: false,
        }
    }

    async fn ensure_some_fragments_exists_in_the_db(
        storage: impl Storage,
        range: RangeInclusive<u32>,
    ) -> NonEmpty<NonNegative<i32>> {
        let next_id = storage.next_bundle_id().await.unwrap();
        storage
            .insert_bundle_and_fragments(
<<<<<<< HEAD
                range,
=======
                next_id,
                0..=0,
>>>>>>> cc28fc81
                nonempty!(
                    Fragment {
                        data: nonempty![0],
                        unused_bytes: 1000,
                        total_bytes: 100.try_into().unwrap()
                    },
                    Fragment {
                        data: nonempty![1],
                        unused_bytes: 1000,
                        total_bytes: 100.try_into().unwrap()
                    }
                ),
            )
            .await
            .unwrap();

        storage
            .oldest_nonfinalized_fragments(0, 2)
            .await
            .unwrap()
            .into_iter()
            .map(|f| f.id)
            .collect_nonempty()
            .unwrap()
    }

    #[tokio::test]
    async fn can_record_and_find_latest_block() {
        // given
        let storage = start_db().await;
        let latest_height = random_non_zero_height();

        let latest_submission = given_incomplete_submission(latest_height);
        let submission_tx = given_pending_tx(0);
        let submission_id = storage
            .record_block_submission(submission_tx, latest_submission.clone())
            .await
            .unwrap();

        let older_submission = given_incomplete_submission(latest_height - 1);
        let submission_tx = given_pending_tx(1);
        storage
            .record_block_submission(submission_tx, older_submission)
            .await
            .unwrap();

        // when
        let actual = storage.submission_w_latest_block().await.unwrap().unwrap();

        // then
        let expected = BlockSubmission {
            id: Some(submission_id),
            ..latest_submission
        };
        assert_eq!(actual, expected);
    }

    #[tokio::test]
    async fn can_record_and_find_pending_tx() {
        // given
        let process = PostgresProcess::shared().await.unwrap();
        let db = process.create_random_db().await.unwrap();
        let latest_height = random_non_zero_height();

        let latest_submission = given_incomplete_submission(latest_height);
        let submission_tx = given_pending_tx(0);

        let submission_id = db
            .record_block_submission(submission_tx.clone(), latest_submission.clone())
            .await
            .unwrap();

        // when
        let actual = db
            .get_pending_block_submission_txs(submission_id)
            .await
            .unwrap()
            .pop()
            .expect("pending tx to exist");

        // then
        let expected = BlockSubmissionTx {
            id: actual.id,
            created_at: actual.created_at,
            submission_id: Some(submission_id),
            ..submission_tx
        };
        assert_eq!(actual, expected);
    }

    #[tokio::test]
    async fn can_update_completion_status() {
        // given
        let storage = start_db().await;

        let height = random_non_zero_height();
        let submission = given_incomplete_submission(height);
        let submission_tx = given_pending_tx(0);

        let submission_id = storage
            .record_block_submission(submission_tx, submission)
            .await
            .unwrap();

        // when
        let submission_tx = storage
            .get_pending_block_submission_txs(submission_id)
            .await
            .unwrap()
            .pop()
            .expect("pending tx to exist");
        storage
            .update_block_submission_tx(submission_tx.hash, TransactionState::Finalized(Utc::now()))
            .await
            .unwrap();

        // then
        let pending_txs = storage
            .get_pending_block_submission_txs(submission_id)
            .await
            .unwrap();
        assert!(pending_txs.is_empty());

        let submission = storage
            .submission_w_latest_block()
            .await
            .unwrap()
            .expect("submission to exist");
        assert!(submission.completed);
    }

    #[tokio::test]
    async fn updating_a_missing_submission_tx_causes_an_error() {
        // given
        let process = PostgresProcess::shared().await.unwrap();
        let db = process.create_random_db().await.unwrap();

        let submission_tx = given_pending_tx(0);

        // when
        let result = db
            .update_block_submission_tx(submission_tx.hash, TransactionState::Finalized(Utc::now()))
            .await;

        // then
        let Err(Error::Database(msg)) = result else {
            panic!("should be storage error");
        };

        let tx_hash = hex::encode(submission_tx.hash);
        assert_eq!(
            msg,
            format!("Cannot update tx state! Tx with hash: `{tx_hash}` not found in DB.")
        );
    }

    #[tokio::test]
    async fn can_insert_bundle_and_fragments() {
        // given
        let storage = start_db().await;

        let block_range = 1..=5;
        let fragment_1 = Fragment {
            data: nonempty![1u8, 2, 3],
            unused_bytes: 1000,
            total_bytes: 100.try_into().unwrap(),
        };
        let fragment_2 = Fragment {
            data: nonempty![4u8, 5, 6],
            unused_bytes: 1000,
            total_bytes: 100.try_into().unwrap(),
        };
        let fragments = nonempty![fragment_1.clone(), fragment_2.clone()];

        let next_id = storage.next_bundle_id().await.unwrap();
        // when
        storage
            .insert_bundle_and_fragments(next_id, block_range.clone(), fragments.clone())
            .await
            .unwrap();

        // then
        let inserted_fragments = storage
            .oldest_nonfinalized_fragments(0, 2)
            .await
            .unwrap()
            .into_iter()
            .collect_vec();

        assert_eq!(inserted_fragments.len(), 2);
        for (inserted_fragment, given_fragment) in inserted_fragments.iter().zip(fragments.iter()) {
            assert_eq!(inserted_fragment.fragment, *given_fragment);
        }
    }

    fn round_to_millis(date: DateTime<Utc>) -> DateTime<Utc> {
        DateTime::from_timestamp_millis(date.timestamp_millis()).unwrap()
    }

    #[tokio::test]
    async fn can_get_last_time_a_fragment_was_finalized() {
        // given
        let storage = start_db().await;

        let fragment_ids = ensure_some_fragments_exists_in_the_db(&storage, 0..=0).await;
        let tx = L1Tx {
            hash: rand::random::<[u8; 32]>(),
            ..Default::default()
        };
        let hash = tx.hash;
        let nonce = tx.nonce;

        storage.record_pending_tx(tx, fragment_ids).await.unwrap();

        let finalization_time = Utc::now();

        // when
        let changes = vec![(hash, nonce, TransactionState::Finalized(finalization_time))];
        storage
            .batch_update_tx_states(vec![], changes)
            .await
            .unwrap();

        // then
        let last_time = storage
            .last_time_a_fragment_was_finalized()
            .await
            .unwrap()
            .unwrap();

        assert_eq!(
            round_to_millis(last_time),
            round_to_millis(finalization_time)
        );
    }

    async fn insert_sequence_of_unbundled_blocks(
        storage: impl Storage,
        range: RangeInclusive<u32>,
    ) {
        let blocks = range
            .clone()
            .map(|height| CompressedFuelBlock {
                height,
                data: nonempty![height as u8],
            })
            .collect_nonempty()
            .expect("shouldn't be empty");

        storage.insert_blocks(blocks).await.unwrap();
    }

    async fn insert_sequence_of_bundled_blocks(
        storage: impl Storage,
        range: RangeInclusive<u32>,
        num_fragments: usize,
    ) {
        insert_sequence_of_unbundled_blocks(&storage, range.clone()).await;

        let fragments = std::iter::repeat(Fragment {
            data: nonempty![0],
            unused_bytes: 1000,
            total_bytes: 100.try_into().unwrap(),
        })
        .take(num_fragments)
        .collect_nonempty()
        .unwrap();

        let next_id = storage.next_bundle_id().await.unwrap();
        storage
            .insert_bundle_and_fragments(next_id, range, fragments)
            .await
            .unwrap();
    }

    async fn lowest_unbundled_sequence(
        storage: impl Storage,
        starting_height: u32,
        limit: usize,
    ) -> RangeInclusive<u32> {
        storage
            .lowest_sequence_of_unbundled_blocks(starting_height, limit)
            .await
            .unwrap()
            .unwrap()
            .height_range()
    }

    #[tokio::test]
    async fn can_get_lowest_sequence_of_unbundled_blocks() {
        // given
        let storage = start_db().await;

        // Insert blocks 1 to 10
        insert_sequence_of_unbundled_blocks(&storage, 1..=10).await;

        // when
        let height_range = lowest_unbundled_sequence(&storage, 0, usize::MAX).await;

        // then
        assert_eq!(height_range, 1..=10);
    }

    #[tokio::test]
    async fn handles_holes_in_sequences() {
        // given
        let storage = start_db().await;

        insert_sequence_of_unbundled_blocks(&storage, 0..=2).await;
        insert_sequence_of_unbundled_blocks(&storage, 4..=6).await;

        // when
        let height_range = lowest_unbundled_sequence(&storage, 0, usize::MAX).await;

        // then
        assert_eq!(height_range, 0..=2);
    }

    #[tokio::test]
    async fn respects_starting_height() {
        // given
        let storage = start_db().await;

        insert_sequence_of_unbundled_blocks(&storage, 0..=10).await;

        // when
        let height_range = lowest_unbundled_sequence(&storage, 2, usize::MAX).await;

        // then
        assert_eq!(height_range, 2..=10);
    }

    #[tokio::test]
    async fn respects_limit() {
        // given
        let storage = start_db().await;

        insert_sequence_of_unbundled_blocks(&storage, 0..=10).await;

        // when
        let height_range = lowest_unbundled_sequence(&storage, 0, 2).await;

        // then
        assert_eq!(height_range, 0..=1);
    }

    fn given_pending_tx(nonce: u32) -> BlockSubmissionTx {
        BlockSubmissionTx {
            hash: [nonce as u8; 32],
            nonce,
            state: TransactionState::Pending,
            ..Default::default()
        }
    }

    #[tokio::test]
    async fn ignores_bundled_blocks() {
        // given
        let storage = start_db().await;

        insert_sequence_of_bundled_blocks(&storage, 0..=2, 1).await;
        insert_sequence_of_unbundled_blocks(&storage, 3..=4).await;

        // when
        let height_range = lowest_unbundled_sequence(&storage, 0, usize::MAX).await;

        // then
        assert_eq!(height_range, 3..=4);
    }

    /// This can happen if we change the lookback config a couple of times in a short period of time
    #[tokio::test]
    async fn can_handle_bundled_blocks_appearing_after_unbundled_ones() {
        // given
        let storage = start_db().await;

        insert_sequence_of_unbundled_blocks(&storage, 0..=2).await;
        insert_sequence_of_bundled_blocks(&storage, 7..=10, 1).await;
        insert_sequence_of_unbundled_blocks(&storage, 11..=15).await;

        // when
        let height_range = lowest_unbundled_sequence(&storage, 0, usize::MAX).await;

        // then
        assert_eq!(height_range, 0..=2);
    }

    // Important because sqlx panics if the bundle is too big
    #[tokio::test]
    async fn can_insert_big_batches() {
        let storage = start_db().await;

        // u16::MAX because of implementation details
        insert_sequence_of_bundled_blocks(&storage, 0..=u16::MAX as u32 * 2, u16::MAX as usize * 2)
            .await;
    }

    #[tokio::test]
    async fn excludes_fragments_from_bundles_ending_before_starting_height() {
        // given
        let storage = start_db().await;
        let starting_height = 10;

        // Insert a bundle that ends before the starting_height
        let next_id = storage.next_bundle_id().await.unwrap();
        storage
            .insert_bundle_and_fragments(
                next_id,
                1..=5, // Bundle ends at 5
                nonempty!(Fragment {
                    data: nonempty![0],
                    unused_bytes: 1000,
                    total_bytes: 100.try_into().unwrap()
                }),
            )
            .await
            .unwrap();

        // Insert a bundle that ends after the starting_height
        let fragment = Fragment {
            data: nonempty![1],
            unused_bytes: 1000,
            total_bytes: 100.try_into().unwrap(),
        };

        let next_id = storage.next_bundle_id().await.unwrap();
        storage
            .insert_bundle_and_fragments(
                next_id,
                10..=15, // Bundle ends at 15
                nonempty!(fragment.clone()),
            )
            .await
            .unwrap();

        // when
        let fragments = storage
            .oldest_nonfinalized_fragments(starting_height, 10)
            .await
            .unwrap();

        // then
        assert_eq!(fragments.len(), 1);
        assert_eq!(fragments[0].fragment, fragment);
    }

    #[tokio::test]
    async fn includes_fragments_from_bundles_ending_at_starting_height() {
        // given
        let storage = start_db().await;
        let starting_height = 10;

        // Insert a bundle that ends exactly at the starting_height
        let fragment = Fragment {
            data: nonempty![2],
            unused_bytes: 1000,
            total_bytes: 100.try_into().unwrap(),
        };
        let next_id = storage.next_bundle_id().await.unwrap();
        storage
            .insert_bundle_and_fragments(
                next_id,
                5..=10, // Bundle ends at 10
                nonempty!(fragment.clone()),
            )
            .await
            .unwrap();

        // when
        let fragments = storage
            .oldest_nonfinalized_fragments(starting_height, 10)
            .await
            .unwrap();

        // then
        assert_eq!(fragments.len(), 1);
        assert_eq!(fragments[0].fragment, fragment);
    }

    #[tokio::test]
    async fn can_get_next_bundle_id() {
        // given
        let storage = start_db().await;
        let starting_height = 10;

        // Insert a bundle that ends exactly at the starting_height
        let fragment = Fragment {
            data: nonempty![2],
            unused_bytes: 1000,
            total_bytes: 100.try_into().unwrap(),
        };
        let next_id = storage.next_bundle_id().await.unwrap();
        storage
            .insert_bundle_and_fragments(
                next_id,
                5..=10, // Bundle ends at 10
                nonempty!(fragment.clone()),
            )
            .await
            .unwrap();
        let fragments = storage
            .oldest_nonfinalized_fragments(starting_height, 10)
            .await
            .unwrap();

        // when
        let next_id = storage.next_bundle_id().await.unwrap();

        // then
        assert_eq!(next_id.get(), fragments[0].id.get() + 1);
    }

    #[tokio::test]
    async fn empty_db_reports_missing_heights() -> Result<()> {
        // given
        let current_height = 10;
        let storage = start_db().await;

        // when
        let missing_blocks = storage.missing_blocks(0, current_height).await?;

        // then
        assert_eq!(missing_blocks, vec![0..=current_height]);

        Ok(())
    }

    #[tokio::test]
    async fn missing_blocks_no_holes() -> Result<()> {
        // given
        let current_height = 10;
        let storage = start_db().await;

        insert_sequence_of_unbundled_blocks(&storage, 0..=5).await;

        // when
        let missing_blocks = storage.missing_blocks(0, current_height).await?;

        // then
        assert_eq!(missing_blocks, vec![6..=current_height]);

        Ok(())
    }

    #[tokio::test]
    async fn reports_holes_in_blocks() -> Result<()> {
        // given
        let current_height = 15;
        let storage = start_db().await;

        insert_sequence_of_unbundled_blocks(&storage, 3..=5).await;
        insert_sequence_of_unbundled_blocks(&storage, 8..=10).await;

        // when
        let missing_blocks = storage.missing_blocks(0, current_height).await?;

        // then
        assert_eq!(missing_blocks, vec![0..=2, 6..=7, 11..=current_height]);

        Ok(())
    }

    #[tokio::test]
    async fn can_retrieve_fragments_submitted_by_tx() -> Result<()> {
        // given
        let storage = start_db().await;

        let fragment_ids = ensure_some_fragments_exists_in_the_db(&storage, 0..=0).await;
        let hash = rand::random::<[u8; 32]>();
        let tx = L1Tx {
            hash,
            ..Default::default()
        };
        storage.record_pending_tx(tx, fragment_ids).await?;

        // when
        let fragments = storage.fragments_submitted_by_tx(hash).await?;

        // then
        assert_eq!(fragments.len(), 2);

        Ok(())
    }

    #[tokio::test]
    async fn can_get_latest_pending_txs() -> Result<()> {
        // given
        let storage = start_db().await;

        let fragment_ids = ensure_some_fragments_exists_in_the_db(&storage, 0..=0).await;
        let (fragment_1, fragment_2) = (fragment_ids[0], fragment_ids[1]);
        let inserted_1 = L1Tx {
            hash: rand::random::<[u8; 32]>(),
            ..Default::default()
        };
        let mut inserted_2 = L1Tx {
            hash: rand::random::<[u8; 32]>(),
            nonce: 1,
            max_fee: 2000000000000,
            priority_fee: 1500000000,
            blob_fee: 100,
            ..Default::default()
        };
        storage
            .record_pending_tx(inserted_1, nonempty![fragment_1])
            .await?;
        storage
            .record_pending_tx(inserted_2.clone(), nonempty![fragment_2])
            .await?;

        // when
        let retrieved = storage.get_latest_pending_txs().await?.unwrap();

        // then
        inserted_2.id = retrieved.id;
        inserted_2.created_at = retrieved.created_at;
        assert_eq!(retrieved, inserted_2);

        Ok(())
    }

    #[tokio::test]
    async fn can_update_costs() -> Result<()> {
        // given
        let storage = start_db().await;

        let fragment_ids = ensure_some_fragments_exists_in_the_db(&storage, 0..=0).await;
        let tx = L1Tx {
            hash: rand::random::<[u8; 32]>(),
            ..Default::default()
        };
        let hash = tx.hash;
        let nonce = tx.nonce;

        storage.record_pending_tx(tx, fragment_ids).await.unwrap();

        let finalization_time = Utc::now();

        let changes = vec![(hash, nonce, TransactionState::Finalized(finalization_time))];
        storage
            .batch_update_tx_states(vec![], changes)
            .await
            .unwrap();

        let total_fee = 1000u128;
        let da_block_height = 5000u64;
        let cost_per_tx = vec![(hash, total_fee, da_block_height)];

        // when
        storage.update_costs(cost_per_tx.clone()).await?;

        // then
        let bundle_cost = storage.get_finalized_costs(0, 10).await?;

        assert_eq!(bundle_cost.len(), 1);
        assert_eq!(bundle_cost[0].cost, total_fee);
        assert_eq!(bundle_cost[0].da_block_height, da_block_height);

        Ok(())
    }

    async fn ensure_fragments_have_transaction(
        storage: &impl Storage,
        fragment_ids: NonEmpty<NonNegative<i32>>,
        state: TransactionState,
    ) -> [u8; 32] {
        let tx_hash = rand::random::<[u8; 32]>();
        let tx = L1Tx {
            hash: tx_hash,
            nonce: rand::random(),
            ..Default::default()
        };
        storage
            .record_pending_tx(tx.clone(), fragment_ids)
            .await
            .unwrap();

        let changes = vec![(tx.hash, tx.nonce, state)];
        storage
            .batch_update_tx_states(vec![], changes)
            .await
            .expect("tx state should update");

        tx_hash
    }

    async fn ensure_finalized_fragments_exist_in_the_db(
        storage: &impl Storage,
        range: RangeInclusive<u32>,
        total_fee: u128,
        da_block_height: u64,
    ) {
        let fragment_in_db = ensure_some_fragments_exists_in_the_db(storage, range).await;

        let state = TransactionState::Finalized(Utc::now());
        let tx_hash = ensure_fragments_have_transaction(storage, fragment_in_db, state).await;

        let cost_per_tx = vec![(tx_hash, total_fee, da_block_height)];
        storage
            .update_costs(cost_per_tx)
            .await
            .expect("cost update shouldn't fail");
    }

    #[tokio::test]
    async fn costs_returned_only_for_finalized_bundles() {
        // given
        let storage = start_db().await;
        let cost = 1000u128;
        let da_height = 5000u64;
        let bundle_range = 1..=2;

        ensure_finalized_fragments_exist_in_the_db(&storage, bundle_range.clone(), cost, da_height)
            .await;

        // add submitted and unsubmitted fragments
        let fragment_ids = ensure_some_fragments_exists_in_the_db(&storage, 3..=5).await;
        ensure_fragments_have_transaction(
            &storage,
            fragment_ids,
            TransactionState::IncludedInBlock,
        )
        .await;
        ensure_some_fragments_exists_in_the_db(&storage, 6..=10).await;

        // when
        let costs = storage.get_finalized_costs(0, 10).await.unwrap();

        // then
        assert_eq!(costs.len(), 1);

        let bundle_cost = &costs[0];
        assert_eq!(bundle_cost.start_height, *bundle_range.start() as u64);
        assert_eq!(bundle_cost.end_height, *bundle_range.end() as u64);
        assert_eq!(bundle_cost.cost, cost);
        assert_eq!(bundle_cost.da_block_height, da_height);
    }

    #[tokio::test]
    async fn respects_from_block_height_and_limit_in_get_finalized_costs() -> Result<()> {
        // given
        let storage = start_db().await;

        for i in 0..5 {
            let start_height = i * 10 + 1;
            let end_height = start_height + 9;
            let block_range = start_height..=end_height;

            ensure_finalized_fragments_exist_in_the_db(&storage, block_range, 1000u128, 5000u64)
                .await;
        }

        // when
        let from_block_height = 21;
        let limit = 2;
        let finalized_costs = storage
            .get_finalized_costs(from_block_height, limit)
            .await?;

        // then
        assert_eq!(finalized_costs.len(), 2);

        for bc in &finalized_costs {
            assert!(bc.start_height >= from_block_height as u64);
        }

        Ok(())
    }
}<|MERGE_RESOLUTION|>--- conflicted
+++ resolved
@@ -199,12 +199,8 @@
         let next_id = storage.next_bundle_id().await.unwrap();
         storage
             .insert_bundle_and_fragments(
-<<<<<<< HEAD
                 range,
-=======
                 next_id,
-                0..=0,
->>>>>>> cc28fc81
                 nonempty!(
                     Fragment {
                         data: nonempty![0],
