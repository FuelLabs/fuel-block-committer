mod mappings;
#[cfg(feature = "test-helpers")]
mod test_instance;

use std::ops::RangeInclusive;

#[cfg(feature = "test-helpers")]
pub use test_instance::*;

mod error;
mod postgres;
use ports::{
<<<<<<< HEAD
    storage::{Result, Storage},
    types::{
        BlockSubmission, BlockSubmissionTx, StateFragment, StateSubmission, SubmissionTx,
        TransactionState,
=======
    storage::{BundleFragment, Result, SequentialFuelBlocks, Storage},
    types::{
        BlockSubmission, DateTime, Fragment, L1Tx, NonEmpty, NonNegative, TransactionState, Utc,
>>>>>>> 29bf231f
    },
};
pub use postgres::{DbConfig, Postgres};

impl Storage for Postgres {
    async fn record_block_submission(
        &self,
        submission_tx: BlockSubmissionTx,
        submission: BlockSubmission,
    ) -> Result<u32> {
        Ok(self
            ._record_block_submission(submission_tx, submission)
            .await?)
    }

<<<<<<< HEAD
    async fn get_pending_block_submission_txs(
        &self,
        submission_id: u32,
    ) -> Result<Vec<BlockSubmissionTx>> {
        Ok(self
            ._get_pending_block_submission_txs(submission_id)
            .await?)
=======
    async fn oldest_nonfinalized_fragments(
        &self,
        starting_height: u32,
        limit: usize,
    ) -> Result<Vec<BundleFragment>> {
        Ok(self
            ._oldest_nonfinalized_fragments(starting_height, limit)
            .await?)
    }

    async fn missing_blocks(
        &self,
        starting_height: u32,
        current_height: u32,
    ) -> Result<Vec<RangeInclusive<u32>>> {
        self._missing_blocks(starting_height, current_height)
            .await
            .map_err(Into::into)
    }

    async fn insert_blocks(&self, blocks: NonEmpty<ports::storage::FuelBlock>) -> Result<()> {
        Ok(self._insert_blocks(blocks).await?)
    }

    async fn insert_bundle_and_fragments(
        &self,
        block_range: RangeInclusive<u32>,
        fragments: NonEmpty<Fragment>,
    ) -> Result<()> {
        Ok(self
            ._insert_bundle_and_fragments(block_range, fragments)
            .await?)
    }

    async fn last_time_a_fragment_was_finalized(&self) -> Result<Option<DateTime<Utc>>> {
        Ok(self._last_time_a_fragment_was_finalized().await?)
    }

    async fn submission_w_latest_block(&self) -> Result<Option<BlockSubmission>> {
        Ok(self._submission_w_latest_block().await?)
>>>>>>> 29bf231f
    }

    async fn update_block_submission_tx(
        &self,
        hash: [u8; 32],
        state: TransactionState,
    ) -> Result<BlockSubmission> {
        Ok(self._update_block_submission_tx(hash, state).await?)
    }

    async fn submission_w_latest_block(&self) -> Result<Option<BlockSubmission>> {
        Ok(self._submission_w_latest_block().await?)
    }

    async fn lowest_sequence_of_unbundled_blocks(
        &self,
        starting_height: u32,
        limit: usize,
    ) -> Result<Option<SequentialFuelBlocks>> {
        Ok(self
            ._lowest_unbundled_blocks(starting_height, limit)
            .await?)
    }

<<<<<<< HEAD
    async fn get_unsubmitted_fragments(&self) -> Result<Vec<StateFragment>> {
        Ok(self._get_unsubmitted_fragments().await?)
    }

    async fn record_state_submission(
        &self,
        tx_hash: [u8; 32],
        fragment_ids: Vec<u32>,
    ) -> Result<()> {
        Ok(self._record_state_submission(tx_hash, fragment_ids).await?)
=======
    async fn record_pending_tx(
        &self,
        tx_hash: [u8; 32],
        fragment_ids: NonEmpty<NonNegative<i32>>,
    ) -> Result<()> {
        Ok(self._record_pending_tx(tx_hash, fragment_ids).await?)
>>>>>>> 29bf231f
    }

    async fn get_pending_txs(&self) -> Result<Vec<L1Tx>> {
        Ok(self._get_pending_txs().await?)
    }

    async fn has_pending_state_submission(&self) -> Result<bool> {
        Ok(self._has_pending_fragments().await?)
    }

    async fn update_tx_state(&self, hash: [u8; 32], state: TransactionState) -> Result<()> {
        Ok(self._update_tx_state(hash, state).await?)
    }
}

#[cfg(test)]
mod tests {
    use itertools::Itertools;
    use ports::{
<<<<<<< HEAD
        storage::{Error, Result, Storage},
        types::{
            BlockSubmission, BlockSubmissionTx, StateFragment, StateSubmission, TransactionState,
        },
=======
        storage::{Error, Storage},
        types::{nonempty, CollectNonEmpty},
>>>>>>> 29bf231f
    };
    use rand::{thread_rng, Rng, SeedableRng};

    use super::*;

    // Helper function to create a storage instance for testing
    async fn start_db() -> DbWithProcess {
        PostgresProcess::shared()
            .await
            .unwrap()
            .create_random_db()
            .await
            .unwrap()
    }

    fn random_non_zero_height() -> u32 {
        let mut rng = thread_rng();
        rng.gen_range(1..u32::MAX)
    }

    fn given_incomplete_submission(fuel_block_height: u32) -> BlockSubmission {
        BlockSubmission {
            block_hash: rand::random(),
            block_height: fuel_block_height,
            completed: false,
            submittal_height: 0.into(),
        }
    }

    #[tokio::test]
<<<<<<< HEAD
    async fn can_record_and_find_latest_block() {
=======
    async fn can_insert_and_find_latest_block_submission() {
>>>>>>> 29bf231f
        // given
        let storage = start_db().await;
        let latest_height = random_non_zero_height();

        let latest_submission = given_incomplete_submission(latest_height);
<<<<<<< HEAD
        let submission_tx = given_pending_tx(0);
        let submission_id = db
            .record_block_submission(submission_tx, latest_submission.clone())
            .await
            .unwrap();

        let older_submission = given_incomplete_submission(latest_height - 1);
        let submission_tx = given_pending_tx(1);
        db.record_block_submission(submission_tx, older_submission)
            .await
            .unwrap();
=======
        storage.insert(latest_submission.clone()).await.unwrap();

        let older_submission = given_incomplete_submission(latest_height - 1);
        storage.insert(older_submission).await.unwrap();
>>>>>>> 29bf231f

        // when
        let actual = storage.submission_w_latest_block().await.unwrap().unwrap();

        // then
        let expected = BlockSubmission {
            id: Some(submission_id),
            ..latest_submission
        };
        assert_eq!(actual, expected);
    }

    #[tokio::test]
    async fn can_record_and_find_pending_tx() {
        // given
        let process = PostgresProcess::shared().await.unwrap();
        let db = process.create_random_db().await.unwrap();
        let latest_height = random_non_zero_height();

        let latest_submission = given_incomplete_submission(latest_height);
        let submission_tx = given_pending_tx(0);

        let submission_id = db
            .record_block_submission(submission_tx.clone(), latest_submission.clone())
            .await
            .unwrap();

        // when
        let actual = db
            .get_pending_block_submission_txs(submission_id)
            .await
            .unwrap()
            .pop()
            .expect("pending tx to exist");

        // then
        let expected = BlockSubmissionTx {
            id: actual.id,
            created_at: actual.created_at,
            submission_id: Some(submission_id),
            ..submission_tx
        };
        assert_eq!(actual, expected);
    }

    #[tokio::test]
    async fn can_update_completion_status() {
        // given
        let storage = start_db().await;

        let height = random_non_zero_height();
        let submission = given_incomplete_submission(height);
<<<<<<< HEAD
        let submission_tx = given_pending_tx(0);

        let submission_id = db
            .record_block_submission(submission_tx, submission)
            .await
            .unwrap();

        // when
        let submission_tx = db
            ._get_pending_block_submission_txs(submission_id)
            .await
            .unwrap()
            .pop()
            .expect("pending tx to exist");
        db.update_block_submission_tx(submission_tx.hash, TransactionState::Finalized)
            .await
            .unwrap();
=======
        let block_hash = submission.block_hash;
        storage.insert(submission).await.unwrap();

        // when
        let submission = storage.set_submission_completed(block_hash).await.unwrap();
>>>>>>> 29bf231f

        // then
        let pending_txs = db
            ._get_pending_block_submission_txs(submission_id)
            .await
            .unwrap();
        assert!(pending_txs.is_empty());

        let submission = db
            .submission_w_latest_block()
            .await
            .unwrap()
            .expect("submission to exist");
        assert!(submission.completed);
    }

    #[tokio::test]
    async fn updating_a_missing_submission_tx_causes_an_error() {
        // given
        let storage = start_db().await;

        let submission_tx = given_pending_tx(0);

        // when
<<<<<<< HEAD
        let result = db
            .update_block_submission_tx(submission_tx.hash, TransactionState::Finalized)
            .await;
=======
        let result = storage.set_submission_completed(block_hash).await;

        // then
        if let Err(Error::Database(msg)) = result {
            let block_hash_hex = hex::encode(block_hash);
            assert_eq!(
                msg,
                format!(
                    "Cannot set submission to completed! Submission of block: `{}` not found in DB.",
                    block_hash_hex
                )
            );
        } else {
            panic!("Expected storage error");
        }
    }

    async fn ensure_some_fragments_exists_in_the_db(
        storage: impl Storage,
    ) -> NonEmpty<NonNegative<i32>> {
        storage
            .insert_bundle_and_fragments(
                0..=0,
                nonempty!(
                    Fragment {
                        data: nonempty![0],
                        unused_bytes: 1000,
                        total_bytes: 100.try_into().unwrap()
                    },
                    Fragment {
                        data: nonempty![1],
                        unused_bytes: 1000,
                        total_bytes: 100.try_into().unwrap()
                    }
                ),
            )
            .await
            .unwrap();

        storage
            .oldest_nonfinalized_fragments(0, 2)
            .await
            .unwrap()
            .into_iter()
            .map(|f| f.id)
            .collect_nonempty()
            .unwrap()
    }

    #[tokio::test]
    async fn can_record_and_get_pending_txs() {
        // given
        let storage = start_db().await;

        let fragment_ids = ensure_some_fragments_exists_in_the_db(&storage).await;

        let tx_hash = rand::random::<[u8; 32]>();
        storage
            .record_pending_tx(tx_hash, fragment_ids)
            .await
            .unwrap();

        // when
        let has_pending = storage.has_pending_txs().await.unwrap();
        let pending_txs = storage.get_pending_txs().await.unwrap();

        // then
        assert!(has_pending);
        assert_eq!(pending_txs.len(), 1);
        assert_eq!(pending_txs[0].hash, tx_hash);
        assert_eq!(pending_txs[0].state, TransactionState::Pending);
    }

    #[tokio::test]
    async fn can_update_tx_state() {
        // given
        let storage = start_db().await;

        let fragment_ids = ensure_some_fragments_exists_in_the_db(&storage).await;
        let tx_hash = rand::random::<[u8; 32]>();
        storage
            .record_pending_tx(tx_hash, fragment_ids)
            .await
            .unwrap();

        // when
        storage
            .update_tx_state(tx_hash, TransactionState::Finalized(Utc::now()))
            .await
            .unwrap();
>>>>>>> 29bf231f

        // then
        let has_pending = storage.has_pending_txs().await.unwrap();
        let pending_txs = storage.get_pending_txs().await.unwrap();

        assert!(!has_pending);
        assert!(pending_txs.is_empty());
    }

    #[tokio::test]
    async fn can_insert_bundle_and_fragments() {
        // given
        let storage = start_db().await;

        let block_range = 1..=5;
        let fragment_1 = Fragment {
            data: nonempty![1u8, 2, 3],
            unused_bytes: 1000,
            total_bytes: 100.try_into().unwrap(),
        };
        let fragment_2 = Fragment {
            data: nonempty![4u8, 5, 6],
            unused_bytes: 1000,
            total_bytes: 100.try_into().unwrap(),
        };
        let fragments = nonempty![fragment_1.clone(), fragment_2.clone()];

<<<<<<< HEAD
        let tx_hash = hex::encode(submission_tx.hash);
        assert_eq!(
            msg,
            format!("Cannot update tx state! Tx with hash: `{tx_hash}` not found in DB.")
        );
=======
        // when
        storage
            .insert_bundle_and_fragments(block_range.clone(), fragments.clone())
            .await
            .unwrap();

        // then
        let inserted_fragments = storage
            .oldest_nonfinalized_fragments(0, 2)
            .await
            .unwrap()
            .into_iter()
            .collect_vec();

        assert_eq!(inserted_fragments.len(), 2);
        for (inserted_fragment, given_fragment) in inserted_fragments.iter().zip(fragments.iter()) {
            assert_eq!(inserted_fragment.fragment, *given_fragment);
        }
>>>>>>> 29bf231f
    }

    fn round_to_millis(date: DateTime<Utc>) -> DateTime<Utc> {
        DateTime::from_timestamp_millis(date.timestamp_millis()).unwrap()
    }

    #[tokio::test]
    async fn can_get_last_time_a_fragment_was_finalized() {
        // given
        let storage = start_db().await;

        let fragment_ids = ensure_some_fragments_exists_in_the_db(&storage).await;
        let tx_hash = rand::random::<[u8; 32]>();
        storage
            .record_pending_tx(tx_hash, fragment_ids)
            .await
            .unwrap();

        let finalization_time = Utc::now();

        // when
        storage
            .update_tx_state(tx_hash, TransactionState::Finalized(finalization_time))
            .await
            .unwrap();

        // then
        let last_time = storage
            .last_time_a_fragment_was_finalized()
            .await
            .unwrap()
            .unwrap();

        assert_eq!(
            round_to_millis(last_time),
            round_to_millis(finalization_time)
        );
    }

    async fn insert_sequence_of_unbundled_blocks(
        storage: impl Storage,
        range: RangeInclusive<u32>,
    ) {
        let mut rng = rand::rngs::SmallRng::from_entropy();
        let blocks = range
            .clone()
            .map(|height| {
                let block_hash: [u8; 32] = rng.gen();
                let block_data = nonempty![height as u8];
                ports::storage::FuelBlock {
                    hash: block_hash,
                    height,
                    data: block_data,
                }
            })
            .collect_nonempty()
            .expect("shouldn't be empty");

        storage.insert_blocks(blocks).await.unwrap();
    }

    async fn insert_sequence_of_bundled_blocks(
        storage: impl Storage,
        range: RangeInclusive<u32>,
        num_fragments: usize,
    ) {
        insert_sequence_of_unbundled_blocks(&storage, range.clone()).await;

        let fragments = std::iter::repeat(Fragment {
            data: nonempty![0],
            unused_bytes: 1000,
            total_bytes: 100.try_into().unwrap(),
        })
        .take(num_fragments)
        .collect_nonempty()
        .unwrap();

        storage
            .insert_bundle_and_fragments(range, fragments)
            .await
            .unwrap();
    }

    async fn lowest_unbundled_sequence(
        storage: impl Storage,
        starting_height: u32,
        limit: usize,
    ) -> RangeInclusive<u32> {
        storage
            .lowest_sequence_of_unbundled_blocks(starting_height, limit)
            .await
            .unwrap()
            .unwrap()
            .height_range()
    }

    fn given_pending_tx(nonce: u32) -> BlockSubmissionTx {
        BlockSubmissionTx {
            hash: [nonce as u8; 32],
            nonce,
            state: TransactionState::Pending,
            ..Default::default()
        }
    }

    #[tokio::test]
    async fn can_get_lowest_sequence_of_unbundled_blocks() {
        // given
        let storage = start_db().await;

        // Insert blocks 1 to 10
        insert_sequence_of_unbundled_blocks(&storage, 1..=10).await;

        // when
        let height_range = lowest_unbundled_sequence(&storage, 0, usize::MAX).await;

        // then
        assert_eq!(height_range, 1..=10);
    }

    #[tokio::test]
    async fn handles_holes_in_sequences() {
        // given
        let storage = start_db().await;

        insert_sequence_of_unbundled_blocks(&storage, 0..=2).await;
        insert_sequence_of_unbundled_blocks(&storage, 4..=6).await;

        // when
        let height_range = lowest_unbundled_sequence(&storage, 0, usize::MAX).await;

        // then
        assert_eq!(height_range, 0..=2);
    }

    #[tokio::test]
<<<<<<< HEAD
    async fn record_state_submission() -> Result<()> {
=======
    async fn respects_starting_height() {
>>>>>>> 29bf231f
        // given
        let storage = start_db().await;

        insert_sequence_of_unbundled_blocks(&storage, 0..=10).await;

        // when
<<<<<<< HEAD
        db.record_state_submission(tx_hash, fragment_ids).await?;

        // then
        let has_pending_tx = db.has_pending_state_submission().await?;
        let pending_tx = db.get_pending_txs().await?;
=======
        let height_range = lowest_unbundled_sequence(&storage, 2, usize::MAX).await;

        // then
        assert_eq!(height_range, 2..=10);
    }
>>>>>>> 29bf231f

    #[tokio::test]
    async fn respects_limit() {
        // given
        let storage = start_db().await;

        insert_sequence_of_unbundled_blocks(&storage, 0..=10).await;

        // when
        let height_range = lowest_unbundled_sequence(&storage, 0, 2).await;

        // then
        assert_eq!(height_range, 0..=1);
    }

    #[tokio::test]
    async fn ignores_bundled_blocks() {
        // given
        let storage = start_db().await;

<<<<<<< HEAD
        let (state, fragments) = given_state_and_fragments();
        db.insert_state_submission(state, fragments.clone()).await?;
        let tx_hash = [1; 32];
        let fragment_ids = vec![1];
        db.record_state_submission(tx_hash, fragment_ids).await?;
=======
        insert_sequence_of_bundled_blocks(&storage, 0..=2, 1).await;
        insert_sequence_of_unbundled_blocks(&storage, 3..=4).await;
>>>>>>> 29bf231f

        // when
        let height_range = lowest_unbundled_sequence(&storage, 0, usize::MAX).await;

        // then
<<<<<<< HEAD
        let has_pending_tx = db.has_pending_state_submission().await?;
        let pending_tx = db.get_pending_txs().await?;
=======
        assert_eq!(height_range, 3..=4);
    }
>>>>>>> 29bf231f

    /// This can happen if we change the lookback config a couple of times in a short period of time
    #[tokio::test]
    async fn can_handle_bundled_blocks_appearing_after_unbundled_ones() {
        // given
        let storage = start_db().await;

        insert_sequence_of_unbundled_blocks(&storage, 0..=2).await;
        insert_sequence_of_bundled_blocks(&storage, 7..=10, 1).await;
        insert_sequence_of_unbundled_blocks(&storage, 11..=15).await;

        // when
        let height_range = lowest_unbundled_sequence(&storage, 0, usize::MAX).await;

        // then
        assert_eq!(height_range, 0..=2);
    }

    // Important because sqlx panics if the bundle is too big
    #[tokio::test]
    async fn can_insert_big_batches() {
        let storage = start_db().await;

        // u16::MAX because of implementation details
        insert_sequence_of_bundled_blocks(&storage, 0..=u16::MAX as u32 * 2, u16::MAX as usize * 2)
            .await;
    }

    #[tokio::test]
    async fn excludes_fragments_from_bundles_ending_before_starting_height() {
        // given
        let storage = start_db().await;
        let starting_height = 10;

        // Insert a bundle that ends before the starting_height
        storage
            .insert_bundle_and_fragments(
                1..=5, // Bundle ends at 5
                nonempty!(Fragment {
                    data: nonempty![0],
                    unused_bytes: 1000,
                    total_bytes: 100.try_into().unwrap()
                }),
            )
            .await
            .unwrap();

        // Insert a bundle that ends after the starting_height
        let fragment = Fragment {
            data: nonempty![1],
            unused_bytes: 1000,
            total_bytes: 100.try_into().unwrap(),
        };
        storage
            .insert_bundle_and_fragments(
                10..=15, // Bundle ends at 15
                nonempty!(fragment.clone()),
            )
            .await
            .unwrap();

        // when
        let fragments = storage
            .oldest_nonfinalized_fragments(starting_height, 10)
            .await
            .unwrap();

        // then
        assert_eq!(fragments.len(), 1);
        assert_eq!(fragments[0].fragment, fragment);
    }

    #[tokio::test]
    async fn includes_fragments_from_bundles_ending_at_starting_height() {
        // given
        let storage = start_db().await;
        let starting_height = 10;

        // Insert a bundle that ends exactly at the starting_height
        let fragment = Fragment {
            data: nonempty![2],
            unused_bytes: 1000,
            total_bytes: 100.try_into().unwrap(),
        };
        storage
            .insert_bundle_and_fragments(
                5..=10, // Bundle ends at 10
                nonempty!(fragment.clone()),
            )
            .await
            .unwrap();

        // when
<<<<<<< HEAD
        // tx failed
        let tx_hash = [1; 32];
        let fragment_ids = vec![1, 2];
        db.record_state_submission(tx_hash, fragment_ids).await?;
        db.update_submission_tx_state(tx_hash, TransactionState::Failed)
            .await?;

        // tx is finalized
        let tx_hash = [2; 32];
        let fragment_ids = vec![2];
        db.record_state_submission(tx_hash, fragment_ids).await?;
        db.update_submission_tx_state(tx_hash, TransactionState::Finalized)
            .await?;

        // tx is pending
        let tx_hash = [3; 32];
        let fragment_ids = vec![3];
        db.record_state_submission(tx_hash, fragment_ids).await?;
=======
        let fragments = storage
            .oldest_nonfinalized_fragments(starting_height, 10)
            .await
            .unwrap();
>>>>>>> 29bf231f

        // then
        assert_eq!(fragments.len(), 1);
        assert_eq!(fragments[0].fragment, fragment);
    }

    #[tokio::test]
    async fn empty_db_reports_missing_heights() -> Result<()> {
        // given
        let current_height = 10;
        let storage = start_db().await;

        // when
        let missing_blocks = storage.missing_blocks(0, current_height).await?;

        // then
        assert_eq!(missing_blocks, vec![0..=current_height]);

        Ok(())
    }

    #[tokio::test]
    async fn missing_blocks_no_holes() -> Result<()> {
        // given
        let current_height = 10;
        let storage = start_db().await;

        insert_sequence_of_unbundled_blocks(&storage, 0..=5).await;

        // when
        let missing_blocks = storage.missing_blocks(0, current_height).await?;

        // then
        assert_eq!(missing_blocks, vec![6..=current_height]);

        Ok(())
    }

    #[tokio::test]
    async fn reports_holes_in_blocks() -> Result<()> {
        // given
        let current_height = 15;
        let storage = start_db().await;

        insert_sequence_of_unbundled_blocks(&storage, 3..=5).await;
        insert_sequence_of_unbundled_blocks(&storage, 8..=10).await;

        // when
        let missing_blocks = storage.missing_blocks(0, current_height).await?;

        // then
        assert_eq!(missing_blocks, vec![0..=2, 6..=7, 11..=current_height]);

        Ok(())
    }
}<|MERGE_RESOLUTION|>--- conflicted
+++ resolved
@@ -10,16 +10,10 @@
 mod error;
 mod postgres;
 use ports::{
-<<<<<<< HEAD
-    storage::{Result, Storage},
-    types::{
-        BlockSubmission, BlockSubmissionTx, StateFragment, StateSubmission, SubmissionTx,
-        TransactionState,
-=======
     storage::{BundleFragment, Result, SequentialFuelBlocks, Storage},
     types::{
-        BlockSubmission, DateTime, Fragment, L1Tx, NonEmpty, NonNegative, TransactionState, Utc,
->>>>>>> 29bf231f
+        BlockSubmission, BlockSubmissionTx, DateTime, Fragment, L1Tx, NonEmpty, NonNegative,
+        TransactionState, Utc,
     },
 };
 pub use postgres::{DbConfig, Postgres};
@@ -29,21 +23,29 @@
         &self,
         submission_tx: BlockSubmissionTx,
         submission: BlockSubmission,
-    ) -> Result<u32> {
+    ) -> Result<NonNegative<i32>> {
         Ok(self
             ._record_block_submission(submission_tx, submission)
             .await?)
     }
 
-<<<<<<< HEAD
     async fn get_pending_block_submission_txs(
         &self,
-        submission_id: u32,
+        submission_id: NonNegative<i32>,
     ) -> Result<Vec<BlockSubmissionTx>> {
         Ok(self
             ._get_pending_block_submission_txs(submission_id)
             .await?)
-=======
+    }
+
+    async fn update_block_submission_tx(
+        &self,
+        hash: [u8; 32],
+        state: TransactionState,
+    ) -> Result<BlockSubmission> {
+        Ok(self._update_block_submission_tx(hash, state).await?)
+    }
+
     async fn oldest_nonfinalized_fragments(
         &self,
         starting_height: u32,
@@ -84,19 +86,6 @@
 
     async fn submission_w_latest_block(&self) -> Result<Option<BlockSubmission>> {
         Ok(self._submission_w_latest_block().await?)
->>>>>>> 29bf231f
-    }
-
-    async fn update_block_submission_tx(
-        &self,
-        hash: [u8; 32],
-        state: TransactionState,
-    ) -> Result<BlockSubmission> {
-        Ok(self._update_block_submission_tx(hash, state).await?)
-    }
-
-    async fn submission_w_latest_block(&self) -> Result<Option<BlockSubmission>> {
-        Ok(self._submission_w_latest_block().await?)
     }
 
     async fn lowest_sequence_of_unbundled_blocks(
@@ -109,33 +98,20 @@
             .await?)
     }
 
-<<<<<<< HEAD
-    async fn get_unsubmitted_fragments(&self) -> Result<Vec<StateFragment>> {
-        Ok(self._get_unsubmitted_fragments().await?)
-    }
-
-    async fn record_state_submission(
-        &self,
-        tx_hash: [u8; 32],
-        fragment_ids: Vec<u32>,
-    ) -> Result<()> {
-        Ok(self._record_state_submission(tx_hash, fragment_ids).await?)
-=======
     async fn record_pending_tx(
         &self,
         tx_hash: [u8; 32],
         fragment_ids: NonEmpty<NonNegative<i32>>,
     ) -> Result<()> {
         Ok(self._record_pending_tx(tx_hash, fragment_ids).await?)
->>>>>>> 29bf231f
     }
 
     async fn get_pending_txs(&self) -> Result<Vec<L1Tx>> {
         Ok(self._get_pending_txs().await?)
     }
 
-    async fn has_pending_state_submission(&self) -> Result<bool> {
-        Ok(self._has_pending_fragments().await?)
+    async fn has_pending_txs(&self) -> Result<bool> {
+        Ok(self._has_pending_txs().await?)
     }
 
     async fn update_tx_state(&self, hash: [u8; 32], state: TransactionState) -> Result<()> {
@@ -147,15 +123,8 @@
 mod tests {
     use itertools::Itertools;
     use ports::{
-<<<<<<< HEAD
-        storage::{Error, Result, Storage},
-        types::{
-            BlockSubmission, BlockSubmissionTx, StateFragment, StateSubmission, TransactionState,
-        },
-=======
         storage::{Error, Storage},
         types::{nonempty, CollectNonEmpty},
->>>>>>> 29bf231f
     };
     use rand::{thread_rng, Rng, SeedableRng};
 
@@ -178,162 +147,10 @@
 
     fn given_incomplete_submission(fuel_block_height: u32) -> BlockSubmission {
         BlockSubmission {
+            id: None,
             block_hash: rand::random(),
             block_height: fuel_block_height,
             completed: false,
-            submittal_height: 0.into(),
-        }
-    }
-
-    #[tokio::test]
-<<<<<<< HEAD
-    async fn can_record_and_find_latest_block() {
-=======
-    async fn can_insert_and_find_latest_block_submission() {
->>>>>>> 29bf231f
-        // given
-        let storage = start_db().await;
-        let latest_height = random_non_zero_height();
-
-        let latest_submission = given_incomplete_submission(latest_height);
-<<<<<<< HEAD
-        let submission_tx = given_pending_tx(0);
-        let submission_id = db
-            .record_block_submission(submission_tx, latest_submission.clone())
-            .await
-            .unwrap();
-
-        let older_submission = given_incomplete_submission(latest_height - 1);
-        let submission_tx = given_pending_tx(1);
-        db.record_block_submission(submission_tx, older_submission)
-            .await
-            .unwrap();
-=======
-        storage.insert(latest_submission.clone()).await.unwrap();
-
-        let older_submission = given_incomplete_submission(latest_height - 1);
-        storage.insert(older_submission).await.unwrap();
->>>>>>> 29bf231f
-
-        // when
-        let actual = storage.submission_w_latest_block().await.unwrap().unwrap();
-
-        // then
-        let expected = BlockSubmission {
-            id: Some(submission_id),
-            ..latest_submission
-        };
-        assert_eq!(actual, expected);
-    }
-
-    #[tokio::test]
-    async fn can_record_and_find_pending_tx() {
-        // given
-        let process = PostgresProcess::shared().await.unwrap();
-        let db = process.create_random_db().await.unwrap();
-        let latest_height = random_non_zero_height();
-
-        let latest_submission = given_incomplete_submission(latest_height);
-        let submission_tx = given_pending_tx(0);
-
-        let submission_id = db
-            .record_block_submission(submission_tx.clone(), latest_submission.clone())
-            .await
-            .unwrap();
-
-        // when
-        let actual = db
-            .get_pending_block_submission_txs(submission_id)
-            .await
-            .unwrap()
-            .pop()
-            .expect("pending tx to exist");
-
-        // then
-        let expected = BlockSubmissionTx {
-            id: actual.id,
-            created_at: actual.created_at,
-            submission_id: Some(submission_id),
-            ..submission_tx
-        };
-        assert_eq!(actual, expected);
-    }
-
-    #[tokio::test]
-    async fn can_update_completion_status() {
-        // given
-        let storage = start_db().await;
-
-        let height = random_non_zero_height();
-        let submission = given_incomplete_submission(height);
-<<<<<<< HEAD
-        let submission_tx = given_pending_tx(0);
-
-        let submission_id = db
-            .record_block_submission(submission_tx, submission)
-            .await
-            .unwrap();
-
-        // when
-        let submission_tx = db
-            ._get_pending_block_submission_txs(submission_id)
-            .await
-            .unwrap()
-            .pop()
-            .expect("pending tx to exist");
-        db.update_block_submission_tx(submission_tx.hash, TransactionState::Finalized)
-            .await
-            .unwrap();
-=======
-        let block_hash = submission.block_hash;
-        storage.insert(submission).await.unwrap();
-
-        // when
-        let submission = storage.set_submission_completed(block_hash).await.unwrap();
->>>>>>> 29bf231f
-
-        // then
-        let pending_txs = db
-            ._get_pending_block_submission_txs(submission_id)
-            .await
-            .unwrap();
-        assert!(pending_txs.is_empty());
-
-        let submission = db
-            .submission_w_latest_block()
-            .await
-            .unwrap()
-            .expect("submission to exist");
-        assert!(submission.completed);
-    }
-
-    #[tokio::test]
-    async fn updating_a_missing_submission_tx_causes_an_error() {
-        // given
-        let storage = start_db().await;
-
-        let submission_tx = given_pending_tx(0);
-
-        // when
-<<<<<<< HEAD
-        let result = db
-            .update_block_submission_tx(submission_tx.hash, TransactionState::Finalized)
-            .await;
-=======
-        let result = storage.set_submission_completed(block_hash).await;
-
-        // then
-        if let Err(Error::Database(msg)) = result {
-            let block_hash_hex = hex::encode(block_hash);
-            assert_eq!(
-                msg,
-                format!(
-                    "Cannot set submission to completed! Submission of block: `{}` not found in DB.",
-                    block_hash_hex
-                )
-            );
-        } else {
-            panic!("Expected storage error");
         }
     }
 
@@ -370,54 +187,133 @@
     }
 
     #[tokio::test]
-    async fn can_record_and_get_pending_txs() {
-        // given
-        let storage = start_db().await;
-
-        let fragment_ids = ensure_some_fragments_exists_in_the_db(&storage).await;
-
-        let tx_hash = rand::random::<[u8; 32]>();
-        storage
-            .record_pending_tx(tx_hash, fragment_ids)
-            .await
-            .unwrap();
-
-        // when
-        let has_pending = storage.has_pending_txs().await.unwrap();
-        let pending_txs = storage.get_pending_txs().await.unwrap();
-
-        // then
-        assert!(has_pending);
-        assert_eq!(pending_txs.len(), 1);
-        assert_eq!(pending_txs[0].hash, tx_hash);
-        assert_eq!(pending_txs[0].state, TransactionState::Pending);
-    }
-
-    #[tokio::test]
-    async fn can_update_tx_state() {
-        // given
-        let storage = start_db().await;
-
-        let fragment_ids = ensure_some_fragments_exists_in_the_db(&storage).await;
-        let tx_hash = rand::random::<[u8; 32]>();
-        storage
-            .record_pending_tx(tx_hash, fragment_ids)
-            .await
-            .unwrap();
-
-        // when
-        storage
-            .update_tx_state(tx_hash, TransactionState::Finalized(Utc::now()))
-            .await
-            .unwrap();
->>>>>>> 29bf231f
-
-        // then
-        let has_pending = storage.has_pending_txs().await.unwrap();
-        let pending_txs = storage.get_pending_txs().await.unwrap();
-
-        assert!(!has_pending);
+    async fn can_record_and_find_latest_block() {
+        // given
+        let storage = start_db().await;
+        let latest_height = random_non_zero_height();
+
+        let latest_submission = given_incomplete_submission(latest_height);
+        let submission_tx = given_pending_tx(0);
+        let submission_id = storage
+            .record_block_submission(submission_tx, latest_submission.clone())
+            .await
+            .unwrap();
+
+        let older_submission = given_incomplete_submission(latest_height - 1);
+        let submission_tx = given_pending_tx(1);
+        storage
+            .record_block_submission(submission_tx, older_submission)
+            .await
+            .unwrap();
+
+        // when
+        let actual = storage.submission_w_latest_block().await.unwrap().unwrap();
+
+        // then
+        let expected = BlockSubmission {
+            id: Some(submission_id),
+            ..latest_submission
+        };
+        assert_eq!(actual, expected);
+    }
+
+    #[tokio::test]
+    async fn can_record_and_find_pending_tx() {
+        // given
+        let process = PostgresProcess::shared().await.unwrap();
+        let db = process.create_random_db().await.unwrap();
+        let latest_height = random_non_zero_height();
+
+        let latest_submission = given_incomplete_submission(latest_height);
+        let submission_tx = given_pending_tx(0);
+
+        let submission_id = db
+            .record_block_submission(submission_tx.clone(), latest_submission.clone())
+            .await
+            .unwrap();
+
+        // when
+        let actual = db
+            .get_pending_block_submission_txs(submission_id)
+            .await
+            .unwrap()
+            .pop()
+            .expect("pending tx to exist");
+
+        // then
+        let expected = BlockSubmissionTx {
+            id: actual.id,
+            created_at: actual.created_at,
+            submission_id: Some(submission_id),
+            ..submission_tx
+        };
+        assert_eq!(actual, expected);
+    }
+
+    #[tokio::test]
+    async fn can_update_completion_status() {
+        // given
+        let storage = start_db().await;
+
+        let height = random_non_zero_height();
+        let submission = given_incomplete_submission(height);
+        let submission_tx = given_pending_tx(0);
+
+        let submission_id = storage
+            .record_block_submission(submission_tx, submission)
+            .await
+            .unwrap();
+
+        // when
+        let submission_tx = storage
+            .get_pending_block_submission_txs(submission_id)
+            .await
+            .unwrap()
+            .pop()
+            .expect("pending tx to exist");
+        storage
+            .update_block_submission_tx(submission_tx.hash, TransactionState::Finalized(Utc::now()))
+            .await
+            .unwrap();
+
+        // then
+        let pending_txs = storage
+            .get_pending_block_submission_txs(submission_id)
+            .await
+            .unwrap();
         assert!(pending_txs.is_empty());
+
+        let submission = storage
+            .submission_w_latest_block()
+            .await
+            .unwrap()
+            .expect("submission to exist");
+        assert!(submission.completed);
+    }
+
+    #[tokio::test]
+    async fn updating_a_missing_submission_tx_causes_an_error() {
+        // given
+        let process = PostgresProcess::shared().await.unwrap();
+        let db = process.create_random_db().await.unwrap();
+
+        let submission_tx = given_pending_tx(0);
+
+        // when
+        let result = db
+            .update_block_submission_tx(submission_tx.hash, TransactionState::Finalized(Utc::now()))
+            .await;
+
+        // then
+        let Err(Error::Database(msg)) = result else {
+            panic!("should be storage error");
+        };
+
+        let tx_hash = hex::encode(submission_tx.hash);
+        assert_eq!(
+            msg,
+            format!("Cannot update tx state! Tx with hash: `{tx_hash}` not found in DB.")
+        );
     }
 
     #[tokio::test]
@@ -438,13 +334,6 @@
         };
         let fragments = nonempty![fragment_1.clone(), fragment_2.clone()];
 
-<<<<<<< HEAD
-        let tx_hash = hex::encode(submission_tx.hash);
-        assert_eq!(
-            msg,
-            format!("Cannot update tx state! Tx with hash: `{tx_hash}` not found in DB.")
-        );
-=======
         // when
         storage
             .insert_bundle_and_fragments(block_range.clone(), fragments.clone())
@@ -463,7 +352,6 @@
         for (inserted_fragment, given_fragment) in inserted_fragments.iter().zip(fragments.iter()) {
             assert_eq!(inserted_fragment.fragment, *given_fragment);
         }
->>>>>>> 29bf231f
     }
 
     fn round_to_millis(date: DateTime<Utc>) -> DateTime<Utc> {
@@ -560,6 +448,64 @@
             .height_range()
     }
 
+    #[tokio::test]
+    async fn can_get_lowest_sequence_of_unbundled_blocks() {
+        // given
+        let storage = start_db().await;
+
+        // Insert blocks 1 to 10
+        insert_sequence_of_unbundled_blocks(&storage, 1..=10).await;
+
+        // when
+        let height_range = lowest_unbundled_sequence(&storage, 0, usize::MAX).await;
+
+        // then
+        assert_eq!(height_range, 1..=10);
+    }
+
+    #[tokio::test]
+    async fn handles_holes_in_sequences() {
+        // given
+        let storage = start_db().await;
+
+        insert_sequence_of_unbundled_blocks(&storage, 0..=2).await;
+        insert_sequence_of_unbundled_blocks(&storage, 4..=6).await;
+
+        // when
+        let height_range = lowest_unbundled_sequence(&storage, 0, usize::MAX).await;
+
+        // then
+        assert_eq!(height_range, 0..=2);
+    }
+
+    #[tokio::test]
+    async fn respects_starting_height() {
+        // given
+        let storage = start_db().await;
+
+        insert_sequence_of_unbundled_blocks(&storage, 0..=10).await;
+
+        // when
+        let height_range = lowest_unbundled_sequence(&storage, 2, usize::MAX).await;
+
+        // then
+        assert_eq!(height_range, 2..=10);
+    }
+
+    #[tokio::test]
+    async fn respects_limit() {
+        // given
+        let storage = start_db().await;
+
+        insert_sequence_of_unbundled_blocks(&storage, 0..=10).await;
+
+        // when
+        let height_range = lowest_unbundled_sequence(&storage, 0, 2).await;
+
+        // then
+        assert_eq!(height_range, 0..=1);
+    }
+
     fn given_pending_tx(nonce: u32) -> BlockSubmissionTx {
         BlockSubmissionTx {
             hash: [nonce as u8; 32],
@@ -570,102 +516,19 @@
     }
 
     #[tokio::test]
-    async fn can_get_lowest_sequence_of_unbundled_blocks() {
-        // given
-        let storage = start_db().await;
-
-        // Insert blocks 1 to 10
-        insert_sequence_of_unbundled_blocks(&storage, 1..=10).await;
-
-        // when
-        let height_range = lowest_unbundled_sequence(&storage, 0, usize::MAX).await;
-
-        // then
-        assert_eq!(height_range, 1..=10);
-    }
-
-    #[tokio::test]
-    async fn handles_holes_in_sequences() {
-        // given
-        let storage = start_db().await;
-
-        insert_sequence_of_unbundled_blocks(&storage, 0..=2).await;
-        insert_sequence_of_unbundled_blocks(&storage, 4..=6).await;
-
-        // when
-        let height_range = lowest_unbundled_sequence(&storage, 0, usize::MAX).await;
-
-        // then
-        assert_eq!(height_range, 0..=2);
-    }
-
-    #[tokio::test]
-<<<<<<< HEAD
-    async fn record_state_submission() -> Result<()> {
-=======
-    async fn respects_starting_height() {
->>>>>>> 29bf231f
-        // given
-        let storage = start_db().await;
-
-        insert_sequence_of_unbundled_blocks(&storage, 0..=10).await;
-
-        // when
-<<<<<<< HEAD
-        db.record_state_submission(tx_hash, fragment_ids).await?;
-
-        // then
-        let has_pending_tx = db.has_pending_state_submission().await?;
-        let pending_tx = db.get_pending_txs().await?;
-=======
-        let height_range = lowest_unbundled_sequence(&storage, 2, usize::MAX).await;
-
-        // then
-        assert_eq!(height_range, 2..=10);
-    }
->>>>>>> 29bf231f
-
-    #[tokio::test]
-    async fn respects_limit() {
-        // given
-        let storage = start_db().await;
-
-        insert_sequence_of_unbundled_blocks(&storage, 0..=10).await;
-
-        // when
-        let height_range = lowest_unbundled_sequence(&storage, 0, 2).await;
-
-        // then
-        assert_eq!(height_range, 0..=1);
-    }
-
-    #[tokio::test]
     async fn ignores_bundled_blocks() {
         // given
         let storage = start_db().await;
 
-<<<<<<< HEAD
-        let (state, fragments) = given_state_and_fragments();
-        db.insert_state_submission(state, fragments.clone()).await?;
-        let tx_hash = [1; 32];
-        let fragment_ids = vec![1];
-        db.record_state_submission(tx_hash, fragment_ids).await?;
-=======
         insert_sequence_of_bundled_blocks(&storage, 0..=2, 1).await;
         insert_sequence_of_unbundled_blocks(&storage, 3..=4).await;
->>>>>>> 29bf231f
 
         // when
         let height_range = lowest_unbundled_sequence(&storage, 0, usize::MAX).await;
 
         // then
-<<<<<<< HEAD
-        let has_pending_tx = db.has_pending_state_submission().await?;
-        let pending_tx = db.get_pending_txs().await?;
-=======
         assert_eq!(height_range, 3..=4);
     }
->>>>>>> 29bf231f
 
     /// This can happen if we change the lookback config a couple of times in a short period of time
     #[tokio::test]
@@ -759,31 +622,10 @@
             .unwrap();
 
         // when
-<<<<<<< HEAD
-        // tx failed
-        let tx_hash = [1; 32];
-        let fragment_ids = vec![1, 2];
-        db.record_state_submission(tx_hash, fragment_ids).await?;
-        db.update_submission_tx_state(tx_hash, TransactionState::Failed)
-            .await?;
-
-        // tx is finalized
-        let tx_hash = [2; 32];
-        let fragment_ids = vec![2];
-        db.record_state_submission(tx_hash, fragment_ids).await?;
-        db.update_submission_tx_state(tx_hash, TransactionState::Finalized)
-            .await?;
-
-        // tx is pending
-        let tx_hash = [3; 32];
-        let fragment_ids = vec![3];
-        db.record_state_submission(tx_hash, fragment_ids).await?;
-=======
         let fragments = storage
             .oldest_nonfinalized_fragments(starting_height, 10)
             .await
             .unwrap();
->>>>>>> 29bf231f
 
         // then
         assert_eq!(fragments.len(), 1);
