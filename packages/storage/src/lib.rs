#![deny(unused_crate_dependencies)]
mod tables;
#[cfg(feature = "test-helpers")]
mod test_instance;
#[cfg(feature = "test-helpers")]
pub use test_instance::*;

mod error;
mod postgres;
use ports::types::{
    BlockSubmission, StateFragment, StateFragmentId, StateSubmission, StateSubmissionTx,
};
pub use postgres::*;

use ports::types::{StateFragment, StateFragmentId, StateSubmission};

#[async_trait::async_trait]
impl ports::storage::Storage for postgres::Postgres {
    async fn insert(&self, submission: BlockSubmission) -> ports::storage::Result<()> {
        Ok(self._insert(submission).await?)
    }

    async fn submission_w_latest_block(&self) -> ports::storage::Result<Option<BlockSubmission>> {
        Ok(self._submission_w_latest_block().await?)
    }

    async fn set_submission_completed(
        &self,
        fuel_block_hash: [u8; 32],
    ) -> ports::storage::Result<BlockSubmission> {
        Ok(self._set_submission_completed(fuel_block_hash).await?)
    }

    async fn insert_state(
        &self,
        state: StateSubmission,
        fragments: Vec<StateFragment>,
    ) -> ports::storage::Result<()> {
        Ok(self._insert_state(state, fragments).await?)
    }

    async fn get_unsubmitted_fragments(&self) -> ports::storage::Result<Vec<StateFragment>> {
        Ok(self._get_unsubmitted_fragments().await?)
    }

    async fn record_pending_tx(
        &self,
        tx_hash: [u8; 32],
        fragment_ids: Vec<StateFragmentId>,
    ) -> ports::storage::Result<()> {
        Ok(self._record_pending_tx(tx_hash, fragment_ids).await?)
    }

<<<<<<< HEAD
    async fn get_pending_txs(&self) -> ports::storage::Result<Vec<[u8; 32]>> {
        Ok(self._get_pending_txs().await?)
    }

=======
>>>>>>> c70eae20
    async fn has_pending_txs(&self) -> ports::storage::Result<bool> {
        Ok(self._has_pending_txs().await?)
    }

    async fn state_submission_w_latest_block(
        &self,
    ) -> ports::storage::Result<Option<StateSubmission>> {
        Ok(self._state_submission_w_latest_block().await?)
    }
<<<<<<< HEAD

    async fn finalize_state_submission_tx(&self, hash: [u8; 32]) -> ports::storage::Result<()> {
        Ok(self._finalize_state_submission_tx(hash).await?)
    }
=======
>>>>>>> c70eae20
}

#[cfg(test)]
mod tests {
    use ports::{
        storage::{Error, Storage},
        types::BlockSubmission,
    };
    use rand::{thread_rng, Rng};
    use storage as _;

    use crate::PostgresProcess;

    fn random_non_zero_height() -> u32 {
        let mut rng = thread_rng();
        rng.gen_range(1..u32::MAX)
    }

    #[tokio::test]
    async fn can_insert_and_find_latest_block() {
        // given
        let process = PostgresProcess::shared().await.unwrap();
        let db = process.create_random_db().await.unwrap();
        let latest_height = random_non_zero_height();

        let latest_submission = given_incomplete_submission(latest_height);
        db.insert(latest_submission.clone()).await.unwrap();

        let older_submission = given_incomplete_submission(latest_height - 1);
        db.insert(older_submission).await.unwrap();

        // when
        let actual = db.submission_w_latest_block().await.unwrap().unwrap();

        // then
        assert_eq!(actual, latest_submission);
    }

    #[tokio::test]
    async fn can_update_completion_status() {
        // given
        let process = PostgresProcess::shared().await.unwrap();
        let db = process.create_random_db().await.unwrap();

        let height = random_non_zero_height();
        let submission = given_incomplete_submission(height);
        let block_hash = submission.block_hash;
        db.insert(submission).await.unwrap();

        // when
        let submission = db.set_submission_completed(block_hash).await.unwrap();

        // then
        assert!(submission.completed);
    }

    #[tokio::test]
    async fn updating_a_missing_submission_causes_an_error() {
        // given
        let process = PostgresProcess::shared().await.unwrap();
        let db = process.create_random_db().await.unwrap();

        let height = random_non_zero_height();
        let submission = given_incomplete_submission(height);
        let block_hash = submission.block_hash;

        // when
        let result = db.set_submission_completed(block_hash).await;

        // then
        let Err(Error::Database(msg)) = result else {
            panic!("should be storage error");
        };

        let block_hash = hex::encode(block_hash);
        assert_eq!(msg, format!("Cannot set submission to completed! Submission of block: `{block_hash}` not found in DB."));
    }

    fn given_incomplete_submission(fuel_block_height: u32) -> BlockSubmission {
        let mut submission = rand::thread_rng().gen::<BlockSubmission>();
        submission.block_height = fuel_block_height;

        submission
    }
}<|MERGE_RESOLUTION|>--- conflicted
+++ resolved
@@ -11,8 +11,6 @@
     BlockSubmission, StateFragment, StateFragmentId, StateSubmission, StateSubmissionTx,
 };
 pub use postgres::*;
-
-use ports::types::{StateFragment, StateFragmentId, StateSubmission};
 
 #[async_trait::async_trait]
 impl ports::storage::Storage for postgres::Postgres {
@@ -51,13 +49,10 @@
         Ok(self._record_pending_tx(tx_hash, fragment_ids).await?)
     }
 
-<<<<<<< HEAD
-    async fn get_pending_txs(&self) -> ports::storage::Result<Vec<[u8; 32]>> {
+    async fn get_pending_txs(&self) -> ports::storage::Result<Vec<StateSubmissionTx>> {
         Ok(self._get_pending_txs().await?)
     }
 
-=======
->>>>>>> c70eae20
     async fn has_pending_txs(&self) -> ports::storage::Result<bool> {
         Ok(self._has_pending_txs().await?)
     }
@@ -67,13 +62,10 @@
     ) -> ports::storage::Result<Option<StateSubmission>> {
         Ok(self._state_submission_w_latest_block().await?)
     }
-<<<<<<< HEAD
 
     async fn finalize_state_submission_tx(&self, hash: [u8; 32]) -> ports::storage::Result<()> {
         Ok(self._finalize_state_submission_tx(hash).await?)
     }
-=======
->>>>>>> c70eae20
 }
 
 #[cfg(test)]
