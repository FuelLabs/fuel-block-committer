--- conflicted
+++ resolved
@@ -1,10 +1,7 @@
-<<<<<<< HEAD
 use ports::types::{
     BlockSubmission, StateFragment, StateSubmission, StateSubmissionTx, TransactionState,
 };
-=======
-use ports::types::BlockSubmission;
->>>>>>> 9e35cf97
+use sqlx::types::chrono;
 
 macro_rules! bail {
     ($msg: literal, $($args: expr),*) => {
@@ -61,117 +58,110 @@
     }
 }
 
-pub mod state_submission {
-    use ports::types::{StateFragment, StateSubmission};
-    use sqlx::types::chrono;
+#[derive(sqlx::FromRow)]
+pub struct L1StateSubmission {
+    pub fuel_block_hash: Vec<u8>,
+    pub fuel_block_height: i64,
+    pub completed: bool,
+}
 
-    #[derive(sqlx::FromRow)]
-    pub struct L1StateSubmission {
-        pub fuel_block_hash: Vec<u8>,
-        pub fuel_block_height: i64,
-        pub completed: bool,
-    }
+#[derive(sqlx::FromRow)]
+pub struct L1StateFragment {
+    pub fuel_block_hash: Vec<u8>,
+    pub transaction_hash: Option<Vec<u8>>,
+    pub raw_data: Vec<u8>,
+    pub created_at: chrono::DateTime<chrono::Utc>,
+    pub fragment_index: i64,
+    pub completed: bool,
+}
 
-    #[derive(sqlx::FromRow)]
-    pub struct L1StateFragment {
-        pub fuel_block_hash: Vec<u8>,
-        pub transaction_hash: Option<Vec<u8>>,
-        pub raw_data: Vec<u8>,
-        pub created_at: chrono::DateTime<chrono::Utc>,
-        pub fragment_index: i64,
-        pub completed: bool,
-    }
+impl TryFrom<L1StateSubmission> for StateSubmission {
+    type Error = crate::error::Error;
 
-    impl TryFrom<L1StateSubmission> for StateSubmission {
-        type Error = crate::error::Error;
+    fn try_from(value: L1StateSubmission) -> Result<Self, Self::Error> {
+        let block_hash = value.fuel_block_hash.as_slice();
+        let Ok(block_hash) = block_hash.try_into() else {
+            bail!("Expected 32 bytes for `fuel_block_hash`, but got: {block_hash:?} from db",);
+        };
 
-        fn try_from(value: L1StateSubmission) -> Result<Self, Self::Error> {
-            let block_hash = value.fuel_block_hash.as_slice();
-            let Ok(block_hash) = block_hash.try_into() else {
-                bail!("Expected 32 bytes for `fuel_block_hash`, but got: {block_hash:?} from db",);
-            };
-
-            let Ok(block_height) = value.fuel_block_height.try_into() else {
-                bail!(
+        let Ok(block_height) = value.fuel_block_height.try_into() else {
+            bail!(
                 "`fuel_block_height` as read from the db cannot fit in a `u32` as expected. Got: {:?} from db",
                 value.fuel_block_height
 
             );
-            };
+        };
 
-            Ok(Self {
-                block_height,
-                block_hash,
-                completed: value.completed,
-            })
+        Ok(Self {
+            block_height,
+            block_hash,
+            completed: value.completed,
+        })
+    }
+}
+
+impl From<StateSubmission> for L1StateSubmission {
+    fn from(value: StateSubmission) -> Self {
+        Self {
+            fuel_block_height: i64::from(value.block_height),
+            completed: value.completed,
+            fuel_block_hash: value.block_hash.to_vec(),
         }
     }
+}
 
-    impl From<StateSubmission> for L1StateSubmission {
-        fn from(value: StateSubmission) -> Self {
-            Self {
-                fuel_block_height: i64::from(value.block_height),
-                completed: value.completed,
-                fuel_block_hash: value.block_hash.to_vec(),
+impl TryFrom<L1StateFragment> for StateFragment {
+    type Error = crate::error::Error;
+
+    fn try_from(value: L1StateFragment) -> Result<Self, Self::Error> {
+        let block_hash = value.fuel_block_hash.as_slice();
+        let Ok(block_hash) = block_hash.try_into() else {
+            bail!("Expected 32 bytes for `fuel_block_hash`, but got: {block_hash:?} from db",);
+        };
+
+        let transaction_hash = match value.transaction_hash {
+            Some(hash) => {
+                let Ok(hash) = hash.as_slice().try_into() else {
+                    bail!("Expected 32 bytes for `transaction_hash`, but got: {hash:?} from db",);
+                };
+
+                Some(hash)
             }
-        }
-    }
+            None => None,
+        };
 
-    impl TryFrom<L1StateFragment> for StateFragment {
-        type Error = crate::error::Error;
-
-        fn try_from(value: L1StateFragment) -> Result<Self, Self::Error> {
-            let block_hash = value.fuel_block_hash.as_slice();
-            let Ok(block_hash) = block_hash.try_into() else {
-                bail!("Expected 32 bytes for `fuel_block_hash`, but got: {block_hash:?} from db",);
-            };
-
-            let transaction_hash = match value.transaction_hash {
-                Some(hash) => {
-                    let Ok(hash) = hash.as_slice().try_into() else {
-                        bail!(
-                            "Expected 32 bytes for `transaction_hash`, but got: {hash:?} from db",
-                        );
-                    };
-
-                    Some(hash)
-                }
-                None => None,
-            };
-
-            let fragment_index = value.fragment_index.try_into();
-            let Ok(fragment_index) = fragment_index else {
-                bail!(
+        let fragment_index = value.fragment_index.try_into();
+        let Ok(fragment_index) = fragment_index else {
+            bail!(
                 "`fragment_index` as read from the db cannot fit in a `u32` as expected. Got: {} from db",
                 value.fragment_index
             );
-            };
+        };
 
-            Ok(Self {
-                block_hash,
-                transaction_hash,
-                raw_data: value.raw_data,
-                created_at: value.created_at,
-                completed: value.completed,
-                fragment_index,
-            })
+        Ok(Self {
+            block_hash,
+            transaction_hash,
+            raw_data: value.raw_data,
+            created_at: value.created_at,
+            completed: value.completed,
+            fragment_index,
+        })
+    }
+}
+
+impl From<StateFragment> for L1StateFragment {
+    fn from(value: StateFragment) -> Self {
+        Self {
+            fuel_block_hash: value.block_hash.to_vec(),
+            transaction_hash: value.transaction_hash.map(|hash| hash.to_vec()),
+            raw_data: value.raw_data,
+            completed: value.completed,
+            fragment_index: i64::from(value.fragment_index),
+            created_at: value.created_at,
         }
     }
+}
 
-    impl From<StateFragment> for L1StateFragment {
-        fn from(value: StateFragment) -> Self {
-            Self {
-                fuel_block_hash: value.block_hash.to_vec(),
-                transaction_hash: value.transaction_hash.map(|hash| hash.to_vec()),
-                raw_data: value.raw_data,
-                created_at: value.created_at,
-                completed: value.completed,
-                fragment_index: i64::from(value.fragment_index),
-            }
-        }
-    }
-
-<<<<<<< HEAD
 #[derive(sqlx::FromRow)]
 pub struct L1StateSubmissionTx {
     pub hash: Vec<u8>,
@@ -191,45 +181,18 @@
             bail!(
                 "state: {:?} is not a valid variant of `TransactionState`",
                 value.state
-=======
-    #[derive(sqlx::FromRow)]
-    pub struct L1PendingTransaction {
-        pub transaction_hash: Vec<u8>,
+            );
+        };
+
+        Ok(StateSubmissionTx { hash, state })
     }
+}
 
-    impl TryFrom<L1PendingTransaction> for [u8; 32] {
-        type Error = crate::error::Error;
-
-        fn try_from(value: L1PendingTransaction) -> Result<Self, Self::Error> {
-            let transaction_hash = value.transaction_hash.as_slice();
-            let Ok(transaction_hash) = transaction_hash.try_into() else {
-                bail!(
-                "Expected 32 bytes for `transaction_hash`, but got: {transaction_hash:?} from db",
->>>>>>> 9e35cf97
-            );
-            };
-
-<<<<<<< HEAD
-        Ok(StateSubmissionTx { hash, state })
-=======
-            Ok(transaction_hash)
-        }
->>>>>>> 9e35cf97
-    }
-
-<<<<<<< HEAD
 impl From<StateSubmissionTx> for L1StateSubmissionTx {
     fn from(value: StateSubmissionTx) -> Self {
         Self {
             hash: value.hash.to_vec(),
             state: value.state.into_i16(),
-=======
-    impl From<[u8; 32]> for L1PendingTransaction {
-        fn from(value: [u8; 32]) -> Self {
-            Self {
-                transaction_hash: value.to_vec(),
-            }
->>>>>>> 9e35cf97
         }
     }
 }