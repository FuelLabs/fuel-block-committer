[package]
name = "services"
authors = { workspace = true }
edition = { workspace = true }
homepage = { workspace = true }
license = { workspace = true }
repository = { workspace = true }
version = { workspace = true }
publish = { workspace = true }
rust-version = { workspace = true }

[dependencies]
bytesize = { workspace = true }
fuel-block-committer-encoding = { workspace = true }
<<<<<<< HEAD
=======
fuel-crypto = { workspace = true }
>>>>>>> 14259b02
futures = { workspace = true }
hex = { workspace = true }
itertools = { workspace = true, features = ["use_alloc"] }
metrics = { workspace = true }
mockall = { workspace = true, optional = true }
ports = { workspace = true, features = ["full"] }
rayon = { workspace = true }
serde = { workspace = true }
thiserror = { workspace = true }
tokio = { workspace = true }
tracing = { workspace = true }
trait-variant = { workspace = true }

[dev-dependencies]
clock = { workspace = true, features = ["test-helpers"] }
delegate = { workspace = true }
eth = { workspace = true, features = ["test-helpers"] }
fuel-crypto = { workspace = true, features = ["random"] }
mockall = { workspace = true }
ports = { workspace = true, features = ["full", "test-helpers"] }
pretty_assertions = { workspace = true, features = ["std"] }
rand = { workspace = true, features = ["small_rng"] }
services = { workspace = true, features = ["test-helpers"] }
storage = { workspace = true, features = ["test-helpers"] }
tai64 = { workspace = true }
tokio = { workspace = true, features = ["macros"] }
test-helpers = { workspace = true }

[features]
test-helpers = ["dep:mockall"]<|MERGE_RESOLUTION|>--- conflicted
+++ resolved
@@ -12,10 +12,7 @@
 [dependencies]
 bytesize = { workspace = true }
 fuel-block-committer-encoding = { workspace = true }
-<<<<<<< HEAD
-=======
 fuel-crypto = { workspace = true }
->>>>>>> 14259b02
 futures = { workspace = true }
 hex = { workspace = true }
 itertools = { workspace = true, features = ["use_alloc"] }
