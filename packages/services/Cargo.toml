[package]
name = "services"
authors = { workspace = true }
edition = { workspace = true }
homepage = { workspace = true }
license = { workspace = true }
repository = { workspace = true }
version = { workspace = true }
publish = { workspace = true }
rust-version = { workspace = true }

[dependencies]
<<<<<<< HEAD
async-trait = { workspace = true }
=======
flate2 = { workspace = true, features = ["default"] }
fuel-crypto = { workspace = true }
futures = { workspace = true }
hex = { workspace = true }
>>>>>>> 29bf231f
itertools = { workspace = true, features = ["use_alloc"] }
metrics = { workspace = true }
mockall = { workspace = true, optional = true }
ports = { workspace = true, features = ["full"] }
serde = { workspace = true }
thiserror = { workspace = true }
<<<<<<< HEAD
=======
tokio = { workspace = true }
tokio-util = { workspace = true }
>>>>>>> 29bf231f
tracing = { workspace = true }
bytesize = { workspace = true }
rayon = { workspace = true }
trait-variant = { workspace = true }

[dev-dependencies]
clock = { workspace = true, features = ["test-helpers"] }
delegate = { workspace = true }
eth = { workspace = true, features = ["test-helpers"] }
fuel-crypto = { workspace = true, features = ["random"] }
mockall = { workspace = true }
ports = { workspace = true, features = ["full", "test-helpers"] }
pretty_assertions = { workspace = true, features = ["std"] }
rand = { workspace = true, features = ["small_rng"] }
services = { workspace = true, features = ["test-helpers"] }
storage = { workspace = true, features = ["test-helpers"] }
tai64 = { workspace = true }
tokio = { workspace = true, features = ["macros"] }

[features]
test-helpers = ["dep:mockall"]<|MERGE_RESOLUTION|>--- conflicted
+++ resolved
@@ -10,25 +10,18 @@
 rust-version = { workspace = true }
 
 [dependencies]
-<<<<<<< HEAD
-async-trait = { workspace = true }
-=======
 flate2 = { workspace = true, features = ["default"] }
 fuel-crypto = { workspace = true }
 futures = { workspace = true }
 hex = { workspace = true }
->>>>>>> 29bf231f
 itertools = { workspace = true, features = ["use_alloc"] }
 metrics = { workspace = true }
 mockall = { workspace = true, optional = true }
 ports = { workspace = true, features = ["full"] }
 serde = { workspace = true }
 thiserror = { workspace = true }
-<<<<<<< HEAD
-=======
 tokio = { workspace = true }
 tokio-util = { workspace = true }
->>>>>>> 29bf231f
 tracing = { workspace = true }
 bytesize = { workspace = true }
 rayon = { workspace = true }
