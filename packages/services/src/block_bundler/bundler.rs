use std::{cmp::min, collections::VecDeque, num::NonZeroUsize};

use fuel_block_committer_encoding::bundle::{self, BundleV1};
use itertools::Itertools;
use rayon::prelude::*;

use crate::{
    block_bundler::common::{Bundle, BundleProposal, BundlerFactory, Metadata},
    block_bundler::port::l1::FragmentEncoder,
    types::{
        storage::SequentialFuelBlocks, CollectNonEmpty, CompressedFuelBlock, NonEmpty, NonNegative,
    },
    Result,
};

<<<<<<< HEAD
=======
#[derive(Debug, Clone, PartialEq, Eq)]
pub struct Metadata {
    pub block_heights: RangeInclusive<u32>,
    pub known_to_be_optimal: bool,
    pub block_num_upper_limit: NonZeroUsize,
    pub optimization_attempts: usize,
    pub gas_usage: u64,
    pub compressed_data_size: NonZeroUsize,
    pub uncompressed_data_size: NonZeroUsize,
    pub num_fragments: NonZeroUsize,
}

impl Metadata {
    pub fn num_blocks(&self) -> usize {
        self.block_heights.clone().count()
    }

    // This is for metrics anyway, precision loss is ok
    #[allow(clippy::cast_precision_loss)]
    pub fn compression_ratio(&self) -> f64 {
        self.uncompressed_data_size.get() as f64 / self.compressed_data_size.get() as f64
    }
}

impl Display for Metadata {
    fn fmt(&self, f: &mut std::fmt::Formatter<'_>) -> std::fmt::Result {
        f.debug_struct("Metadata")
            .field("num_blocks", &self.num_blocks())
            .field("block_heights", &self.block_heights)
            .field("known_to_be_optimal", &self.known_to_be_optimal)
            .field("optimization_attempts", &self.optimization_attempts)
            .field("block_num_upper_limit", &self.block_num_upper_limit)
            .field("gas_usage", &self.gas_usage)
            .field(
                "compressed_data_size",
                &ByteSize(self.compressed_data_size.get() as u64),
            )
            .field(
                "uncompressed_data_size",
                &ByteSize(self.uncompressed_data_size.get() as u64),
            )
            .field("compression_ratio", &self.compression_ratio())
            .field("num_fragments", &self.num_fragments.get())
            .finish()
    }
}

#[derive(Debug, Clone, PartialEq, Eq)]
pub struct BundleProposal {
    pub fragments: NonEmpty<Fragment>,
    pub metadata: Metadata,
}

#[trait_variant::make(Send)]
#[cfg_attr(feature = "test-helpers", mockall::automock)]
pub trait Bundle {
    /// Attempts to advance the bundler by trying out a new bundle configuration.
    ///
    /// Returns `true` if there are more configurations to process, or `false` otherwise.
    async fn advance(&mut self, num_concurrent: NonZeroUsize) -> Result<bool>;

    /// Finalizes the bundling process by selecting the best bundle based on current gas prices.
    ///
    /// Consumes the bundler.
    async fn finish(self) -> Result<BundleProposal>;
}

#[trait_variant::make(Send)]
pub trait BundlerFactory {
    type Bundler: Bundle + Send + Sync;
    async fn build(&self, blocks: SequentialFuelBlocks, id: NonNegative<i32>) -> Self::Bundler;
}

>>>>>>> 9b576b04
pub struct Factory<GasCalculator> {
    gas_calc: GasCalculator,
    bundle_encoder: bundle::Encoder,
    step_size: NonZeroUsize,
    max_fragments: NonZeroUsize,
}

impl<L1> Factory<L1> {
    pub fn new(
        gas_calc: L1,
        bundle_encoder: bundle::Encoder,
        step_size: NonZeroUsize,
        max_fragments: NonZeroUsize,
    ) -> Self {
        Self {
            gas_calc,
            bundle_encoder,
            step_size,
            max_fragments,
        }
    }
}

impl<GasCalculator> BundlerFactory for Factory<GasCalculator>
where
    GasCalculator: FragmentEncoder + Clone + Send + Sync + 'static,
{
    type Bundler = Bundler<GasCalculator>;

    async fn build(&self, blocks: SequentialFuelBlocks, id: NonNegative<i32>) -> Self::Bundler {
        Bundler::new(
            self.gas_calc.clone(),
            blocks,
            self.bundle_encoder.clone(),
            self.step_size,
            id,
            self.max_fragments,
        )
    }
}

#[derive(Debug, Clone, PartialEq, Eq)]
struct Proposal {
    block_heights: std::ops::RangeInclusive<u32>,
    uncompressed_data_size: NonZeroUsize,
    compressed_data: NonEmpty<u8>,
    gas_usage: u64,
    num_fragments: NonZeroUsize,
}

impl Proposal {
    fn block_count(&self) -> NonZeroUsize {
        NonZeroUsize::new(self.block_heights.clone().count()).expect("not empty range")
    }

    fn gas_per_uncompressed_byte(&self) -> f64 {
        self.gas_usage as f64 / self.uncompressed_data_size.get() as f64
    }
}

#[derive(Debug, Clone)]
pub struct Bundler<FragmentEncoder> {
    fragment_encoder: FragmentEncoder,
    blocks: NonEmpty<CompressedFuelBlock>,
    best_valid_proposal: Option<Proposal>,
    smallest_invalid_proposal: Option<Proposal>,
    bundle_encoder: bundle::Encoder,
    sizes_to_try: VecDeque<NonZeroUsize>,
    attempts_made: usize,
    max_blocks_in_bundle: NonZeroUsize,
    bundle_id: NonNegative<i32>,
    max_fragments: NonZeroUsize,
}

impl<T> Bundler<T> {
    pub fn new(
        cost_calculator: T,
        blocks: SequentialFuelBlocks,
        bundle_encoder: bundle::Encoder,
        initial_step_size: NonZeroUsize,
        bundle_id: NonNegative<i32>,
        max_fragments: NonZeroUsize,
    ) -> Self {
        let max_blocks = blocks.len();
        let attempts = generate_attempts(max_blocks, initial_step_size);

        Self {
            fragment_encoder: cost_calculator,
            blocks: blocks.into_inner(),
            best_valid_proposal: None,
            smallest_invalid_proposal: None,
            bundle_encoder,
            sizes_to_try: attempts,
            bundle_id,
            max_fragments,
            attempts_made: 0,
            max_blocks_in_bundle: max_blocks,
        }
    }

    fn save_if_best_so_far(&mut self, new_proposal: Proposal) {
        if new_proposal.num_fragments <= self.max_fragments {
            match &mut self.best_valid_proposal {
                Some(best)
                    if new_proposal.gas_per_uncompressed_byte()
                        < best.gas_per_uncompressed_byte() =>
                {
                    *best = new_proposal;
                }
                None => {
                    self.best_valid_proposal = Some(new_proposal);
                }
                _ => {}
            }
        } else {
            let block_count_failed = new_proposal.block_count();
            match &mut self.smallest_invalid_proposal {
                Some(smallest)
                    if new_proposal.compressed_data.len() < smallest.compressed_data.len() =>
                {
                    *smallest = new_proposal;
                }
                None => {
                    self.smallest_invalid_proposal = Some(new_proposal);
                }
                _ => {}
            }

            let min_blocks_in_bundle = NonZeroUsize::try_from(1).unwrap();
            let max_blocks_in_bundle =
                NonZeroUsize::try_from(block_count_failed.get().saturating_sub(1))
                    .unwrap_or(min_blocks_in_bundle);

            self.max_blocks_in_bundle = min(self.max_blocks_in_bundle, max_blocks_in_bundle);
        }
    }

    fn blocks_for_new_proposal(&self, block_count: NonZeroUsize) -> NonEmpty<CompressedFuelBlock> {
        self.blocks
            .iter()
            .take(block_count.get())
            .cloned()
            .collect_nonempty()
            .expect("non-empty")
    }

    fn blocks_bundles_for_analyzing(
        &mut self,
<<<<<<< HEAD
        num_concurrent: NonZeroUsize,
=======
        num_concurrent: std::num::NonZeroUsize,
>>>>>>> 9b576b04
    ) -> Vec<NonEmpty<CompressedFuelBlock>> {
        let mut blocks_for_attempts = vec![];

        while !self.sizes_to_try.is_empty() && blocks_for_attempts.len() < num_concurrent.get() {
            let block_count = self.sizes_to_try.pop_front().expect("not empty");
            let blocks = self.blocks_for_new_proposal(block_count);
            blocks_for_attempts.push(blocks);
        }
        blocks_for_attempts
    }

<<<<<<< HEAD
    async fn analyze(&mut self, num_concurrent: NonZeroUsize) -> Result<Vec<Proposal>>
=======
    async fn analyze(&mut self, num_concurrent: std::num::NonZeroUsize) -> Result<Vec<Proposal>>
>>>>>>> 9b576b04
    where
        T: FragmentEncoder + Send + Sync + Clone + 'static,
    {
        let blocks_for_analyzing = self.blocks_bundles_for_analyzing(num_concurrent);

        let bundle_encoder = self.bundle_encoder.clone();
        let fragment_encoder = self.fragment_encoder.clone();

<<<<<<< HEAD
=======
        // Offload to a blocking thread so as not to block the async runtime
>>>>>>> 9b576b04
        tokio::task::spawn_blocking(move || {
            blocks_for_analyzing
                .into_par_iter()
                .map(|blocks| {
                    let fragment_encoder = fragment_encoder.clone();
                    let bundle_encoder = bundle_encoder.clone();
                    create_proposal(bundle_encoder, fragment_encoder, blocks)
                })
                .collect::<Result<Vec<_>>>()
        })
        .await
        .map_err(|e| crate::Error::Other(e.to_string()))?
    }
}

impl<T> Bundle for Bundler<T>
where
    T: FragmentEncoder + Send + Sync + Clone + 'static,
{
    async fn advance(&mut self, optimization_runs: NonZeroUsize) -> Result<bool> {
        self.sizes_to_try
            .retain(|size| size <= &self.max_blocks_in_bundle);

        if self.sizes_to_try.is_empty() {
            return Ok(false);
        }
        let proposals = self.analyze(optimization_runs).await?;
        self.attempts_made += proposals.len();

        for proposal in proposals {
            self.save_if_best_so_far(proposal);
        }

        Ok(!self.sizes_to_try.is_empty())
    }

    async fn finish(mut self) -> Result<BundleProposal> {
        if self.best_valid_proposal.is_none() {
            self.advance(NonZeroUsize::new(1).unwrap()).await?;
        }

        let best_proposal = self
            .best_valid_proposal
            .take()
            .or(self.smallest_invalid_proposal.take())
            .expect("advance should have set at least one");

        let compressed_data_size = best_proposal.compressed_data.len_nonzero();
        let fragments = self
            .fragment_encoder
            .encode(best_proposal.compressed_data, self.bundle_id)?;

        Ok(BundleProposal {
            metadata: Metadata {
                block_heights: best_proposal.block_heights,
                known_to_be_optimal: self.sizes_to_try.is_empty(),
                uncompressed_data_size: best_proposal.uncompressed_data_size,
                compressed_data_size,
                gas_usage: best_proposal.gas_usage,
                optimization_attempts: self.attempts_made,
                num_fragments: fragments.len_nonzero(),
                block_num_upper_limit: self.max_blocks_in_bundle,
            },
            fragments,
        })
    }
}

fn generate_attempts(
    max_blocks: NonZeroUsize,
    initial_step: NonZeroUsize,
) -> VecDeque<NonZeroUsize> {
    std::iter::successors(Some(min(initial_step, max_blocks).get()), |&step| {
        (step > 1).then_some(step / 2)
    })
    .flat_map(|step| (1..=max_blocks.get()).rev().step_by(step))
    .filter_map(NonZeroUsize::new)
    .unique()
    .collect()
}

fn create_proposal(
    bundle_encoder: bundle::Encoder,
    fragment_encoder: impl FragmentEncoder,
    bundle_blocks: NonEmpty<CompressedFuelBlock>,
) -> Result<Proposal> {
    let block_heights = bundle_blocks.first().height..=bundle_blocks.last().height;

    let blocks: Vec<Vec<u8>> = bundle_blocks
        .into_iter()
        .map(|block| Vec::from(block.data))
        .collect();

    let uncompressed_data_size =
        NonZeroUsize::try_from(blocks.iter().map(|b| b.len()).sum::<usize>())
            .expect("sum of block sizes should be > 0");

    let compressed_data = bundle_encoder
        .encode(bundle::Bundle::V1(BundleV1 { blocks }))
        .map_err(|e| crate::Error::Other(e.to_string()))?;

    let compressed_data = NonEmpty::from_vec(compressed_data)
        .ok_or_else(|| crate::Error::Other("bundle encoder returned zero bytes".to_string()))?;

    let num_fragments = fragment_encoder.num_fragments_needed(compressed_data.len_nonzero());
    let gas_usage = fragment_encoder.gas_usage(compressed_data.len_nonzero());

    Ok(Proposal {
        block_heights,
        uncompressed_data_size,
        compressed_data,
        gas_usage,
        num_fragments,
    })
}<|MERGE_RESOLUTION|>--- conflicted
+++ resolved
@@ -13,8 +13,6 @@
     Result,
 };
 
-<<<<<<< HEAD
-=======
 #[derive(Debug, Clone, PartialEq, Eq)]
 pub struct Metadata {
     pub block_heights: RangeInclusive<u32>,
@@ -88,7 +86,6 @@
     async fn build(&self, blocks: SequentialFuelBlocks, id: NonNegative<i32>) -> Self::Bundler;
 }
 
->>>>>>> 9b576b04
 pub struct Factory<GasCalculator> {
     gas_calc: GasCalculator,
     bundle_encoder: bundle::Encoder,
@@ -237,11 +234,7 @@
 
     fn blocks_bundles_for_analyzing(
         &mut self,
-<<<<<<< HEAD
-        num_concurrent: NonZeroUsize,
-=======
         num_concurrent: std::num::NonZeroUsize,
->>>>>>> 9b576b04
     ) -> Vec<NonEmpty<CompressedFuelBlock>> {
         let mut blocks_for_attempts = vec![];
 
@@ -253,11 +246,7 @@
         blocks_for_attempts
     }
 
-<<<<<<< HEAD
-    async fn analyze(&mut self, num_concurrent: NonZeroUsize) -> Result<Vec<Proposal>>
-=======
     async fn analyze(&mut self, num_concurrent: std::num::NonZeroUsize) -> Result<Vec<Proposal>>
->>>>>>> 9b576b04
     where
         T: FragmentEncoder + Send + Sync + Clone + 'static,
     {
@@ -266,10 +255,7 @@
         let bundle_encoder = self.bundle_encoder.clone();
         let fragment_encoder = self.fragment_encoder.clone();
 
-<<<<<<< HEAD
-=======
         // Offload to a blocking thread so as not to block the async runtime
->>>>>>> 9b576b04
         tokio::task::spawn_blocking(move || {
             blocks_for_analyzing
                 .into_par_iter()
