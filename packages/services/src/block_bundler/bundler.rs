use std::{
    cmp::min, collections::VecDeque, fmt::Display, io::Write, num::NonZeroUsize,
    ops::RangeInclusive, str::FromStr,
};

use bytesize::ByteSize;
use flate2::{write::GzEncoder, Compression};
use itertools::Itertools;
use ports::{
    l1::FragmentEncoder,
    storage::SequentialFuelBlocks,
<<<<<<< HEAD
    types::{CollectNonEmpty, Fragment, NonEmpty, NonNegative},
=======
    types::{CollectNonEmpty, CompressedFuelBlock, Fragment, NonEmpty},
>>>>>>> 6c02ad47
};
use rayon::prelude::*;

use crate::Result;

#[derive(Debug, Clone, Copy)]
struct Compressor {
    compression: Option<Compression>,
}

#[derive(Debug, Clone, Copy)]
#[allow(dead_code)]
pub enum CompressionLevel {
    Disabled,
    Min,
    Level1,
    Level2,
    Level3,
    Level4,
    Level5,
    Level6,
    Level7,
    Level8,
    Level9,
    Max,
}

impl<'a> serde::Deserialize<'a> for CompressionLevel {
    fn deserialize<D>(deserializer: D) -> std::result::Result<Self, D::Error>
    where
        D: serde::Deserializer<'a>,
    {
        let as_string = String::deserialize(deserializer)?;

        CompressionLevel::from_str(&as_string)
            .map_err(|e| serde::de::Error::custom(format!("Invalid compression level: {e}")))
    }
}

impl FromStr for CompressionLevel {
    type Err = crate::Error;

    fn from_str(s: &str) -> std::result::Result<Self, Self::Err> {
        match s.to_lowercase().as_str() {
            "disabled" => Ok(Self::Disabled),
            "min" => Ok(Self::Min),
            "level1" => Ok(Self::Level1),
            "level2" => Ok(Self::Level2),
            "level3" => Ok(Self::Level3),
            "level4" => Ok(Self::Level4),
            "level5" => Ok(Self::Level5),
            "level6" => Ok(Self::Level6),
            "level7" => Ok(Self::Level7),
            "level8" => Ok(Self::Level8),
            "level9" => Ok(Self::Level9),
            "max" => Ok(Self::Max),
            _ => Err(crate::Error::Other(format!(
                "Invalid compression level: {s}"
            ))),
        }
    }
}

impl CompressionLevel {
    pub fn levels() -> Vec<Self> {
        vec![
            Self::Disabled,
            Self::Min,
            Self::Level1,
            Self::Level2,
            Self::Level3,
            Self::Level4,
            Self::Level5,
            Self::Level6,
            Self::Level7,
            Self::Level8,
            Self::Level9,
            Self::Max,
        ]
    }
}

impl Default for Compressor {
    fn default() -> Self {
        Self::new(CompressionLevel::Level6)
    }
}

impl Compressor {
    #[cfg(test)]
    pub fn no_compression() -> Self {
        Self::new(CompressionLevel::Disabled)
    }

    pub fn new(level: CompressionLevel) -> Self {
        let level = match level {
            CompressionLevel::Disabled => None,
            CompressionLevel::Min => Some(0),
            CompressionLevel::Level1 => Some(1),
            CompressionLevel::Level2 => Some(2),
            CompressionLevel::Level3 => Some(3),
            CompressionLevel::Level4 => Some(4),
            CompressionLevel::Level5 => Some(5),
            CompressionLevel::Level6 => Some(6),
            CompressionLevel::Level7 => Some(7),
            CompressionLevel::Level8 => Some(8),
            CompressionLevel::Level9 => Some(9),
            CompressionLevel::Max => Some(10),
        };

        Self {
            compression: level.map(Compression::new),
        }
    }

    pub fn compress(&self, data: NonEmpty<u8>) -> Result<NonEmpty<u8>> {
        let Some(level) = self.compression else {
            return Ok(data);
        };

        let bytes = Vec::from(data);

        let mut encoder = GzEncoder::new(Vec::new(), level);
        encoder
            .write_all(&bytes)
            .map_err(|e| crate::Error::Other(e.to_string()))?;

        encoder
            .finish()
            .map_err(|e| crate::Error::Other(e.to_string()))?
            .into_iter()
            .collect_nonempty()
            .ok_or_else(|| crate::Error::Other("compression resulted in no data".to_string()))
    }
}

#[derive(Debug, Clone, PartialEq)]
pub struct Metadata {
    pub block_heights: RangeInclusive<u32>,
    pub known_to_be_optimal: bool,
    pub optimization_attempts: u64,
    pub gas_usage: u64,
    pub compressed_data_size: NonZeroUsize,
    pub uncompressed_data_size: NonZeroUsize,
    pub num_fragments: NonZeroUsize,
}

impl Metadata {
    pub fn num_blocks(&self) -> usize {
        self.block_heights.clone().count()
    }

    pub fn compression_ratio(&self) -> f64 {
        self.uncompressed_data_size.get() as f64 / self.compressed_data_size.get() as f64
    }
}

impl Display for Metadata {
    fn fmt(&self, f: &mut std::fmt::Formatter<'_>) -> std::fmt::Result {
        f.debug_struct("Metadata")
            .field("num_blocks", &self.num_blocks())
            .field("block_heights", &self.block_heights)
            .field("known_to_be_optimal", &self.known_to_be_optimal)
            .field("optimization_attempts", &self.optimization_attempts)
            .field("gas_usage", &self.gas_usage)
            .field(
                "compressed_data_size",
                &ByteSize(self.compressed_data_size.get() as u64),
            )
            .field(
                "uncompressed_data_size",
                &ByteSize(self.uncompressed_data_size.get() as u64),
            )
            .field("compression_ratio", &self.compression_ratio())
            .field("num_fragments", &self.num_fragments.get())
            .finish()
    }
}

#[derive(Debug, Clone, PartialEq)]
pub struct BundleProposal {
    pub fragments: NonEmpty<Fragment>,
    pub metadata: Metadata,
}

#[trait_variant::make(Send)]
#[cfg_attr(feature = "test-helpers", mockall::automock)]
pub trait Bundle {
    /// Attempts to advance the bundler by trying out a new bundle configuration.
    ///
    /// Returns `true` if there are more configurations to process, or `false` otherwise.
    async fn advance(&mut self, num_concurrent: NonZeroUsize) -> Result<bool>;

    /// Finalizes the bundling process by selecting the best bundle based on current gas prices.
    ///
    /// Consumes the bundler.
    async fn finish(self) -> Result<BundleProposal>;
}

#[trait_variant::make(Send)]
pub trait BundlerFactory {
    type Bundler: Bundle + Send + Sync;
    async fn build(&self, blocks: SequentialFuelBlocks, id: NonNegative<i32>) -> Self::Bundler;
}

pub struct Factory<GasCalculator> {
    gas_calc: GasCalculator,
    compression_level: CompressionLevel,
    step_size: NonZeroUsize,
}

impl<L1> Factory<L1> {
    pub fn new(gas_calc: L1, compression_level: CompressionLevel, step_size: NonZeroUsize) -> Self {
        Self {
            gas_calc,
            compression_level,
            step_size,
        }
    }
}

impl<GasCalculator> BundlerFactory for Factory<GasCalculator>
where
    GasCalculator: ports::l1::FragmentEncoder + Clone + Send + Sync + 'static,
{
    type Bundler = Bundler<GasCalculator>;

    async fn build(&self, blocks: SequentialFuelBlocks, id: NonNegative<i32>) -> Self::Bundler {
        Bundler::new(
            self.gas_calc.clone(),
            blocks,
            Compressor::new(self.compression_level),
            self.step_size,
            id,
        )
    }
}

#[derive(Debug, Clone, PartialEq, Eq)]
struct Proposal {
    block_heights: RangeInclusive<u32>,
    uncompressed_data_size: NonZeroUsize,
    compressed_data: NonEmpty<u8>,
    gas_usage: u64,
}

impl Proposal {
    fn gas_per_uncompressed_byte(&self) -> f64 {
        self.gas_usage as f64 / self.uncompressed_data_size.get() as f64
    }
}

#[derive(Debug, Clone)]
pub struct Bundler<FragmentEncoder> {
    fragment_encoder: FragmentEncoder,
    blocks: NonEmpty<CompressedFuelBlock>,
    best_proposal: Option<Proposal>,
    compressor: Compressor,
    attempts: VecDeque<NonZeroUsize>,
    bundle_id: NonNegative<i32>,
}

impl<T> Bundler<T> {
    fn new(
        cost_calculator: T,
        blocks: SequentialFuelBlocks,
        compressor: Compressor,
        initial_step_size: NonZeroUsize,
        bundle_id: NonNegative<i32>,
    ) -> Self {
        let max_blocks = blocks.len();
        let initial_step = initial_step_size;

        let attempts = generate_attempts(max_blocks, initial_step);

        Self {
            fragment_encoder: cost_calculator,
            blocks: blocks.into_inner(),
            best_proposal: None,
            compressor,
            attempts,
            bundle_id,
        }
    }

    fn save_if_best_so_far(&mut self, new_proposal: Proposal) {
        match &mut self.best_proposal {
            Some(best)
                if new_proposal.gas_per_uncompressed_byte() < best.gas_per_uncompressed_byte() =>
            {
                *best = new_proposal;
            }
            None => {
                self.best_proposal = Some(new_proposal);
            }
            _ => {}
        }
    }

    fn blocks_for_new_proposal(&self, block_count: NonZeroUsize) -> NonEmpty<CompressedFuelBlock> {
        self.blocks
            .iter()
            .take(block_count.get())
            .cloned()
            .collect_nonempty()
            .expect("non-empty")
    }

    fn blocks_bundles_for_analyzing(
        &mut self,
        num_concurrent: std::num::NonZero<usize>,
    ) -> Vec<NonEmpty<CompressedFuelBlock>> {
        let mut blocks_for_attempts = vec![];

        while !self.attempts.is_empty() && blocks_for_attempts.len() < num_concurrent.get() {
            let block_count = self.attempts.pop_front().expect("not empty");
            let blocks = self.blocks_for_new_proposal(block_count);
            blocks_for_attempts.push(blocks);
        }
        blocks_for_attempts
    }

    async fn analyze(&mut self, num_concurrent: std::num::NonZero<usize>) -> Result<Vec<Proposal>>
    where
        T: ports::l1::FragmentEncoder + Send + Sync + Clone + 'static,
    {
        let blocks_for_analyzing = self.blocks_bundles_for_analyzing(num_concurrent);

        let compressor = self.compressor;
        let fragment_encoder = self.fragment_encoder.clone();

        // Needs to be wrapped in a blocking task to avoid blocking the executor
        tokio::task::spawn_blocking(move || {
            blocks_for_analyzing
                .into_par_iter()
                .map(|blocks| {
                    let fragment_encoder = fragment_encoder.clone();
                    create_proposal(compressor, fragment_encoder, blocks)
                })
                .collect::<Result<Vec<_>>>()
        })
        .await
        .map_err(|e| crate::Error::Other(e.to_string()))?
    }
}

impl<T> Bundle for Bundler<T>
where
    T: ports::l1::FragmentEncoder + Send + Sync + Clone + 'static,
{
    async fn advance(&mut self, optimization_runs: NonZeroUsize) -> Result<bool> {
        if self.attempts.is_empty() {
            return Ok(false);
        }

        for proposal in self.analyze(optimization_runs).await? {
            self.save_if_best_so_far(proposal);
        }

        Ok(!self.attempts.is_empty())
    }

    async fn finish(mut self) -> Result<BundleProposal> {
        if self.best_proposal.is_none() {
            self.advance(1.try_into().expect("not zero")).await?;
        }

        let best_proposal = self
            .best_proposal
            .take()
            .expect("advance should have set the best proposal");

        let compressed_data_size = best_proposal.compressed_data.len_nonzero();
        let fragments = self
            .fragment_encoder
            .encode(best_proposal.compressed_data, self.bundle_id)?;

        let num_attempts = self
            .blocks
            .len()
            .saturating_sub(self.attempts.len())
            .try_into()
            .map_err(|_| crate::Error::Other("too many attempts".to_string()))?;

        Ok(BundleProposal {
            metadata: Metadata {
                block_heights: best_proposal.block_heights,
                known_to_be_optimal: self.attempts.is_empty(),
                uncompressed_data_size: best_proposal.uncompressed_data_size,
                compressed_data_size,
                gas_usage: best_proposal.gas_usage,
                optimization_attempts: num_attempts,
                num_fragments: fragments.len_nonzero(),
            },
            fragments,
        })
    }
}

// The step sizes are progressively halved, starting from the largest step, in order to explore
// bundling opportunities more efficiently. Larger steps attempt to bundle more blocks together,
// which can result in significant gas savings or better compression ratios early on.
// By starting with the largest step, we cover more ground and are more likely to encounter
// major improvements quickly. As the step size decreases, the search becomes more fine-tuned,
// focusing on incremental changes. This ensures that even if we stop optimizing early, we will
// have tested configurations that likely provide substantial benefits to the overall gas per byte.
fn generate_attempts(
    max_blocks: NonZeroUsize,
    initial_step: NonZeroUsize,
) -> VecDeque<NonZeroUsize> {
    std::iter::successors(Some(min(initial_step, max_blocks).get()), |&step| {
        (step > 1).then_some(step / 2)
    })
    .flat_map(|step| (1..=max_blocks.get()).rev().step_by(step))
    .filter_map(NonZeroUsize::new)
    .unique()
    .collect()
}

fn merge_block_data(blocks: NonEmpty<CompressedFuelBlock>) -> NonEmpty<u8> {
    blocks
        .into_iter()
        .flat_map(|b| b.data)
        .collect_nonempty()
        .expect("non-empty")
}

fn create_proposal(
    compressor: Compressor,
    fragment_encoder: impl FragmentEncoder,
    bundle_blocks: NonEmpty<CompressedFuelBlock>,
) -> Result<Proposal> {
    let block_heights = bundle_blocks.first().height..=bundle_blocks.last().height;

    let uncompressed_data = merge_block_data(bundle_blocks);
    let uncompressed_data_size = uncompressed_data.len_nonzero();

    let compressed_data = compressor.compress(uncompressed_data)?;

    let gas_usage = fragment_encoder.gas_usage(compressed_data.len_nonzero());

    Ok(Proposal {
        uncompressed_data_size,
        compressed_data,
        gas_usage,
        block_heights,
    })
}

#[cfg(test)]
mod tests {
    use std::num::NonZeroUsize;

<<<<<<< HEAD
    use eth::BlobEncoder;
    use fuel_crypto::SecretKey;
=======
    use eth::Eip4844BlobEncoder;
>>>>>>> 6c02ad47
    use ports::{l1::FragmentEncoder, types::nonempty};

    use super::*;
    use crate::test_utils::mocks::fuel::{generate_block, generate_storage_block_sequence};

    #[test]
    fn can_disable_compression() {
        // given
        let compressor = Compressor::new(CompressionLevel::Disabled);
        let data = nonempty!(1, 2, 3);

        // when
        let compressed = compressor.compress(data.clone()).unwrap();

        // then
        assert_eq!(data, compressed);
    }

    #[test]
    fn all_compression_levels_work() {
        let data = nonempty!(1, 2, 3);
        for level in CompressionLevel::levels() {
            let compressor = Compressor::new(level);
            compressor.compress(data.clone()).unwrap();
        }
    }

    #[tokio::test]
    async fn finishing_will_advance_if_not_called_at_least_once() {
        // given
        let blocks = generate_storage_block_sequence(0..=10, 1000);

        let bundler = Bundler::new(
            BlobEncoder,
            blocks.clone(),
            Compressor::no_compression(),
            NonZeroUsize::new(1).unwrap(),
            1u16.into(),
        );

        // when
        let bundle = bundler.finish().await.unwrap();

        // then
        let merged = blocks.into_inner().flat_map(|b| b.data.clone());
        let expected_fragments = BlobEncoder.encode(merged, 1.into()).unwrap();
        assert!(!bundle.metadata.known_to_be_optimal);
        assert_eq!(bundle.metadata.block_heights, 0..=10);
        assert_eq!(bundle.fragments, expected_fragments);
    }

    #[tokio::test]
    async fn will_provide_a_suboptimal_bundle_if_not_advanced_enough() -> Result<()> {
        // given
        let stops_at_blob_boundary = generate_block(0, enough_bytes_to_almost_fill_a_blob());

        let requires_new_blob_but_doesnt_utilize_it =
            generate_block(1, enough_bytes_to_almost_fill_a_blob() / 3);

        let blocks: SequentialFuelBlocks = nonempty![
            stops_at_blob_boundary,
            requires_new_blob_but_doesnt_utilize_it
        ]
        .try_into()
        .unwrap();

        let mut bundler = Bundler::new(
            BlobEncoder,
            blocks.clone(),
            Compressor::no_compression(),
            NonZeroUsize::new(1).unwrap(),
            1u16.into(),
        );

        bundler.advance(1.try_into().unwrap()).await?;

        let non_optimal_bundle = bundler.clone().finish().await?;
        bundler.advance(1.try_into().unwrap()).await?;

        // when
        let optimal_bundle = bundler.finish().await?;

        // then
        // Non-optimal bundle should include both blocks
        assert_eq!(non_optimal_bundle.metadata.block_heights, 0..=1);
        assert!(!non_optimal_bundle.metadata.known_to_be_optimal);

        // Optimal bundle should include only the first block
        assert_eq!(optimal_bundle.metadata.block_heights, 0..=0);
        assert!(optimal_bundle.metadata.known_to_be_optimal);

        Ok(())
    }

    #[tokio::test]
    async fn tolerates_step_too_large() -> Result<()> {
        // given

        let blocks = generate_storage_block_sequence(0..=2, 300);

        let step_size = NonZeroUsize::new(5).unwrap(); // Step size larger than number of blocks

        let mut bundler = Bundler::new(
            BlobEncoder,
            blocks.clone(),
            Compressor::no_compression(),
            step_size,
            1u16.into(),
        );

        while bundler.advance(1.try_into().unwrap()).await? {}

        // when
        let bundle = bundler.finish().await?;

        // then
        assert!(bundle.metadata.known_to_be_optimal);
        assert_eq!(bundle.metadata.block_heights, 0..=2);
        assert_eq!(bundle.metadata.optimization_attempts, 3); // 3 then 1 then 2

        Ok(())
    }

    // when the smaller bundle doesn't utilize the whole blob, for example
    #[tokio::test]
    async fn bigger_bundle_will_have_same_storage_gas_usage() -> Result<()> {
        // given
        let blocks = nonempty![
            generate_block(0, 100),
            generate_block(1, enough_bytes_to_almost_fill_a_blob())
        ];

        let mut bundler = Bundler::new(
            BlobEncoder,
            blocks.clone().try_into().unwrap(),
            Compressor::no_compression(),
            NonZeroUsize::new(1).unwrap(), // Default step size
            1u16.into(),
        );
        while bundler.advance(1.try_into().unwrap()).await? {}

        // when
        let bundle = bundler.finish().await?;

        // then
        assert!(bundle.metadata.known_to_be_optimal);
        assert_eq!(bundle.metadata.block_heights, 0..=1);
        Ok(())
    }

    fn enough_bytes_to_almost_fill_a_blob() -> usize {
        let encoding_overhead = BlobEncoder::FRAGMENT_SIZE as f64 * 0.04;
        BlobEncoder::FRAGMENT_SIZE - encoding_overhead as usize
    }
    #[test]
    fn generates_steps_as_expected() {
        // given
        let max_steps = 100;
        let max_step = 20;

        // when
        let steps = generate_attempts(
            NonZeroUsize::new(max_steps).unwrap(),
            NonZeroUsize::new(max_step).unwrap(),
        );

        // then
        let actual_steps = steps.into_iter().map(|s| s.get()).collect::<Vec<_>>();
        let expected_steps = vec![
            100, 80, 60, 40, 20, 90, 70, 50, 30, 10, 95, 85, 75, 65, 55, 45, 35, 25, 15, 5, 98, 96,
            94, 92, 88, 86, 84, 82, 78, 76, 74, 72, 68, 66, 64, 62, 58, 56, 54, 52, 48, 46, 44, 42,
            38, 36, 34, 32, 28, 26, 24, 22, 18, 16, 14, 12, 8, 6, 4, 2, 99, 97, 93, 91, 89, 87, 83,
            81, 79, 77, 73, 71, 69, 67, 63, 61, 59, 57, 53, 51, 49, 47, 43, 41, 39, 37, 33, 31, 29,
            27, 23, 21, 19, 17, 13, 11, 9, 7, 3, 1,
        ];

        assert_eq!(actual_steps, expected_steps);
    }
}<|MERGE_RESOLUTION|>--- conflicted
+++ resolved
@@ -9,11 +9,7 @@
 use ports::{
     l1::FragmentEncoder,
     storage::SequentialFuelBlocks,
-<<<<<<< HEAD
-    types::{CollectNonEmpty, Fragment, NonEmpty, NonNegative},
-=======
-    types::{CollectNonEmpty, CompressedFuelBlock, Fragment, NonEmpty},
->>>>>>> 6c02ad47
+    types::{CollectNonEmpty, CompressedFuelBlock, Fragment, NonEmpty, NonNegative},
 };
 use rayon::prelude::*;
 
@@ -467,12 +463,7 @@
 mod tests {
     use std::num::NonZeroUsize;
 
-<<<<<<< HEAD
     use eth::BlobEncoder;
-    use fuel_crypto::SecretKey;
-=======
-    use eth::Eip4844BlobEncoder;
->>>>>>> 6c02ad47
     use ports::{l1::FragmentEncoder, types::nonempty};
 
     use super::*;
