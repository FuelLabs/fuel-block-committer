--- conflicted
+++ resolved
@@ -4,16 +4,11 @@
     use futures::{StreamExt, TryStreamExt};
     use tracing::info;
 
+    use super::chunking::TryChunkBlocksExt;
     use crate::{
-<<<<<<< HEAD
-=======
-        types::{CompressedFuelBlock, NonEmpty},
->>>>>>> a8519986
         Result, Runner,
         types::{CompressedFuelBlock, NonEmpty, nonempty},
     };
-
-    use super::chunking::TryChunkBlocksExt;
 
     /// The `BlockImporter` is responsible for importing blocks from the Fuel blockchain
     /// into local storage. It fetches blocks from the Fuel API
