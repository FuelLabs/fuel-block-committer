--- conflicted
+++ resolved
@@ -1,8 +1,4 @@
-<<<<<<< HEAD
-use async_trait::async_trait;
-=======
 use futures::{StreamExt, TryStreamExt};
->>>>>>> 29bf231f
 use metrics::{
     prometheus::{core::Collector, IntGauge, Opts},
     RegistersMetrics,
@@ -72,12 +68,7 @@
     }
 }
 
-<<<<<<< HEAD
-#[async_trait]
-impl<L1, Db> Runner for CommitListener<L1, Db>
-=======
 impl<C, Db> Runner for CommitListener<C, Db>
->>>>>>> 29bf231f
 where
     L1: ports::l1::Api + Send + Sync,
     Db: Storage,
@@ -102,8 +93,7 @@
             }
 
             //TODO: self.num_blocks_to_finalize
-            if !tx_response.confirmations(current_block_number) < 10
-            {
+            if !tx_response.confirmations(current_block_number) < 10 {
                 continue; // not finalized
             }
 
