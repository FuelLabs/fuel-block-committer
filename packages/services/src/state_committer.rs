use async_trait::async_trait;
use ports::{storage::Storage, types::StateFragmentId};

use crate::{Result, Runner};

pub struct StateCommitter<L1, Db> {
    l1_adapter: L1,
    storage: Db,
}

impl<L1, Db> StateCommitter<L1, Db> {
    pub fn new(l1: L1, storage: Db) -> Self {
        Self {
            l1_adapter: l1,
            storage,
        }
    }
}

impl<L1, Db> StateCommitter<L1, Db>
where
    L1: ports::l1::Api,
    Db: Storage,
{
    async fn prepare_fragments(&self) -> Result<(Vec<StateFragmentId>, Vec<u8>)> {
        let fragments = self.storage.get_unsubmitted_fragments().await?;

        let num_fragments = fragments.len();
        let mut fragment_ids = Vec::with_capacity(num_fragments);
        let mut data = Vec::with_capacity(num_fragments);
        for fragment in fragments {
            fragment_ids.push(fragment.id());
            data.extend(fragment.raw_data);
        }

        Ok((fragment_ids, data))
    }

    async fn submit_state(&self) -> Result<()> {
        let (fragment_ids, data) = self.prepare_fragments().await?;
        if fragment_ids.is_empty() {
            return Ok(());
        }

        let tx_hash = self.l1_adapter.submit_l2_state(data).await?;
        self.storage
            .record_pending_tx(tx_hash, fragment_ids)
            .await?;

        Ok(())
    }

    async fn is_tx_pending(&self) -> Result<bool> {
        self.storage.has_pending_txs().await.map_err(|e| e.into())
    }
}

#[async_trait]
impl<L1, Db> Runner for StateCommitter<L1, Db>
where
    L1: ports::l1::Api + Send + Sync,
    Db: Storage,
{
    async fn run(&mut self) -> Result<()> {
        if self.is_tx_pending().await? {
            return Ok(());
        };

        self.submit_state().await?;

        Ok(())
    }
}

#[cfg(test)]
mod tests {
    use mockall::predicate;
    use ports::types::{L1Height, StateFragment, StateSubmission, TransactionReceipt, U256};
    use storage::PostgresProcess;

    use super::*;

    struct MockL1 {
        api: ports::l1::MockApi,
    }
    impl MockL1 {
        fn new() -> Self {
            Self {
                api: ports::l1::MockApi::new(),
            }
        }
    }

    #[async_trait::async_trait]
    impl ports::l1::Api for MockL1 {
        async fn submit_l2_state(&self, state_data: Vec<u8>) -> ports::l1::Result<[u8; 32]> {
            self.api.submit_l2_state(state_data).await
        }

        async fn get_block_number(&self) -> ports::l1::Result<L1Height> {
            Ok(0.into())
        }

        async fn balance(&self) -> ports::l1::Result<U256> {
            Ok(U256::zero())
        }

        async fn get_transaction_receipt(
            &self,
            _tx_hash: [u8; 32],
        ) -> ports::l1::Result<Option<TransactionReceipt>> {
            Ok(None)
        }
    }

    fn given_l1_that_expects_submission(fragment: StateFragment) -> MockL1 {
        let mut l1 = MockL1::new();

        l1.api
            .expect_submit_l2_state()
            .with(predicate::eq(fragment.raw_data))
            .return_once(move |_| Ok([1u8; 32]));

        l1
    }

    fn given_state() -> (StateSubmission, StateFragment) {
        (
            StateSubmission {
                block_hash: [0u8; 32],
                block_height: 1,
                completed: false,
            },
            StateFragment {
                block_hash: [0u8; 32],
                transaction_hash: None,
                fragment_index: 0,
                raw_data: vec![1, 2, 3],
                created_at: ports::types::Utc::now(),
                completed: false,
            },
        )
    }

    #[tokio::test]
    async fn test_submit_state() -> Result<()> {
        // given
        let (state, fragment) = given_state();
        let l1_mock = given_l1_that_expects_submission(fragment.clone());

        let process = PostgresProcess::shared().await.unwrap();
        let db = process.create_random_db().await?;
        db.insert_state(state, vec![fragment]).await?;
        let mut committer = StateCommitter::new(l1_mock, db.clone());

        // when
        committer.run().await.unwrap();

<<<<<<< HEAD
        let tx = db.get_pending_txs().await?;
        assert!(tx.len() == 1);
        assert_eq!(tx[0].hash, [1u8; 32]);
=======
        // then
        assert!(db.has_pending_txs().await?);
>>>>>>> 9e35cf97

        Ok(())
    }
}<|MERGE_RESOLUTION|>--- conflicted
+++ resolved
@@ -156,14 +156,8 @@
         // when
         committer.run().await.unwrap();
 
-<<<<<<< HEAD
-        let tx = db.get_pending_txs().await?;
-        assert!(tx.len() == 1);
-        assert_eq!(tx[0].hash, [1u8; 32]);
-=======
         // then
         assert!(db.has_pending_txs().await?);
->>>>>>> 9e35cf97
 
         Ok(())
     }
