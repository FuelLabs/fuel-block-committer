mod block_bundler;
mod block_committer;
mod block_importer;
mod health_reporter;
mod state_committer;
mod state_listener;
mod status_reporter;
mod wallet_balance_tracker;

pub use block_bundler::{
    bundler::{CompressionLevel, Factory as BundlerFactory},
    BlockBundler, Config as BlockBundlerConfig,
};
pub use block_committer::BlockCommitter;
pub use block_importer::BlockImporter;
pub use health_reporter::HealthReporter;
pub use state_committer::{Config as StateCommitterConfig, StateCommitter};
pub use state_listener::StateListener;
pub use status_reporter::StatusReporter;
pub use wallet_balance_tracker::WalletBalanceTracker;

#[derive(thiserror::Error, Debug)]
pub enum Error {
    #[error("{0}")]
    Other(String),
    #[error("Network error: {0}")]
    Network(String),
    #[error("Storage error: {0}")]
    Storage(String),
    #[error("Block validation error: {0}")]
    BlockValidation(String),
}

impl From<ports::l1::Error> for Error {
    fn from(error: ports::l1::Error) -> Self {
        match error {
            ports::l1::Error::Network(e) => Self::Network(e),
            _ => Self::Other(error.to_string()),
        }
    }
}

impl From<ports::fuel::Error> for Error {
    fn from(error: ports::fuel::Error) -> Self {
        match error {
            ports::fuel::Error::Network(e) => Self::Network(e),
            ports::fuel::Error::Other(e) => Self::Other(e.to_string()),
        }
    }
}

impl From<ports::storage::Error> for Error {
    fn from(error: ports::storage::Error) -> Self {
        Self::Storage(error.to_string())
    }
}

impl From<String> for Error {
    fn from(error: String) -> Self {
        Self::Other(error)
    }
}

pub type Result<T> = std::result::Result<T, Error>;

#[trait_variant::make(Send)]
pub trait Runner: Send + Sync {
    async fn run(&mut self) -> Result<()>;
}

#[cfg(test)]
pub(crate) mod test_utils {
    pub fn random_data(size: impl Into<usize>) -> NonEmpty<u8> {
        let size = size.into();
        if size == 0 {
            panic!("random data size must be greater than 0");
        }

        let mut buffer = vec![0; size];
        rand::thread_rng().fill_bytes(&mut buffer[..]);
        NonEmpty::collect(buffer).expect("checked size, not empty")
    }

    use std::{ops::RangeInclusive, time::Duration};

    use clock::TestClock;
    use eth::Eip4844BlobEncoder;
    use metrics::prometheus::IntGauge;
    use mocks::l1::TxStatus;
    use ports::{
        storage::Storage,
<<<<<<< HEAD
        types::{CollectNonEmpty, DateTime, Fragment, L1Tx, NonEmpty, Utc},
=======
        types::{CollectNonEmpty, CompressedFuelBlock, DateTime, Fragment, NonEmpty, Utc},
>>>>>>> 6c02ad47
    };
    use rand::RngCore;
    use storage::{DbWithProcess, PostgresProcess};

    use super::Runner;
    use crate::{
        block_bundler::bundler::Factory, BlockBundler, BlockBundlerConfig, BlockImporter,
        StateCommitter, StateListener,
    };

    pub mod mocks {
        pub mod l1 {

            use std::cmp::min;

            use delegate::delegate;
            use mockall::{predicate::eq, Sequence};
            use ports::{
                l1::FragmentsSubmitted,
                types::{
                    BlockSubmissionTx, Fragment, L1Height, NonEmpty, TransactionResponse, U256,
                },
            };

            pub struct FullL1Mock {
                pub api: ports::l1::MockApi,
                pub contract: ports::l1::MockContract,
            }

            impl Default for FullL1Mock {
                fn default() -> Self {
                    Self::new()
                }
            }

            impl FullL1Mock {
                pub fn new() -> Self {
                    Self {
                        api: ports::l1::MockApi::new(),
                        contract: ports::l1::MockContract::new(),
                    }
                }
            }

            impl ports::l1::Contract for FullL1Mock {
                delegate! {
                    to self.contract {
                        async fn submit(&self, hash: [u8;32], height: u32) -> ports::l1::Result<BlockSubmissionTx>;
                        fn commit_interval(&self) -> std::num::NonZeroU32;
                    }
                }
            }

            impl ports::l1::Api for FullL1Mock {
                delegate! {
                    to self.api {
                        async fn submit_state_fragments(
                            &self,
                            fragments: NonEmpty<Fragment>,
                            previous_tx: Option<ports::types::L1Tx>,
                        ) -> ports::l1::Result<(ports::types::L1Tx, FragmentsSubmitted)>;
                        async fn get_block_number(&self) -> ports::l1::Result<L1Height>;
                        async fn balance(&self, address: ports::types::Address) -> ports::l1::Result<U256>;
                        async fn get_transaction_response(&self, tx_hash: [u8; 32]) -> ports::l1::Result<Option<TransactionResponse>>;
                        async fn is_squeezed_out(&self, tx_hash: [u8; 32]) -> ports::l1::Result<bool>;
                    }
                }
            }

            #[derive(Clone, Copy)]
            pub enum TxStatus {
                Success,
                Failure,
            }

            pub fn expects_state_submissions(
                expectations: impl IntoIterator<Item = (Option<NonEmpty<Fragment>>, ports::types::L1Tx)>,
            ) -> ports::l1::MockApi {
                let mut sequence = Sequence::new();

                let mut l1_mock = ports::l1::MockApi::new();

                for (fragment, tx) in expectations {
                    l1_mock
                        .expect_submit_state_fragments()
                        .withf(move |data, _previous_tx| {
                            if let Some(fragment) = &fragment {
                                data == fragment
                            } else {
                                true
                            }
                        })
                        .once()
                        .return_once(move |fragments, _previous_tx| {
                            Box::pin(async move {
                                Ok((
                                    tx,
                                    FragmentsSubmitted {
                                        num_fragments: min(fragments.len(), 6).try_into().unwrap(),
                                    },
                                ))
                            })
                        })
                        .in_sequence(&mut sequence);
                }

                l1_mock
            }

            pub fn txs_finished_multiple_heights(
                heights: &[u32],
                tx_height: u32,
                statuses: impl IntoIterator<Item = ([u8; 32], TxStatus)>,
            ) -> ports::l1::MockApi {
                let mut l1_mock = ports::l1::MockApi::new();

                for height in heights {
                    let l1_height = L1Height::from(*height);
                    l1_mock
                        .expect_get_block_number()
                        .times(1)
                        .returning(move || Box::pin(async move { Ok(l1_height) }));
                }

                for expectation in statuses {
                    let (tx_id, status) = expectation;

                    let height: u64 = tx_height.into();
                    l1_mock
                        .expect_get_transaction_response()
                        .with(eq(tx_id))
                        .returning(move |_| {
                            Box::pin(async move {
                                Ok(Some(TransactionResponse::new(
                                    height,
                                    matches!(status, TxStatus::Success),
                                )))
                            })
                        });
                }

                l1_mock
            }

            pub fn txs_finished(
                current_height: u32,
                tx_height: u32,
                statuses: impl IntoIterator<Item = ([u8; 32], TxStatus)>,
            ) -> ports::l1::MockApi {
                let mut l1_mock = ports::l1::MockApi::new();

                let height = L1Height::from(current_height);
                l1_mock
                    .expect_get_block_number()
                    .returning(move || Box::pin(async move { Ok(height) }));

                for expectation in statuses {
                    let (tx_id, status) = expectation;

                    let height = L1Height::from(tx_height);
                    l1_mock
                        .expect_get_transaction_response()
                        .with(eq(tx_id))
                        .return_once(move |_| {
                            Box::pin(async move {
                                Ok(Some(TransactionResponse::new(
                                    height.into(),
                                    matches!(status, TxStatus::Success),
                                )))
                            })
                        });
                }
                l1_mock
            }

            pub fn txs_reorg(
                heights: &[u32],
                tx_height: u32,
                first_status: ([u8; 32], TxStatus),
            ) -> ports::l1::MockApi {
                let mut l1_mock = ports::l1::MockApi::new();

                for height in heights {
                    let l1_height = L1Height::from(*height);
                    l1_mock
                        .expect_get_block_number()
                        .times(1)
                        .returning(move || Box::pin(async move { Ok(l1_height) }));
                }

                let (tx_id, status) = first_status;

                let height = L1Height::from(tx_height);
                l1_mock
                    .expect_get_transaction_response()
                    .with(eq(tx_id))
                    .times(1)
                    .return_once(move |_| {
                        Box::pin(async move {
                            Ok(Some(TransactionResponse::new(
                                height.into(),
                                matches!(status, TxStatus::Success),
                            )))
                        })
                    });

                l1_mock
                    .expect_get_transaction_response()
                    .with(eq(tx_id))
                    .times(1)
                    .return_once(move |_| Box::pin(async move { Ok(None) }));

                l1_mock
                    .expect_is_squeezed_out()
                    .with(eq(tx_id))
                    .times(1)
                    .return_once(move |_| Box::pin(async move { Ok(false) }));

                l1_mock
            }
        }

        pub mod fuel {
            use std::ops::RangeInclusive;

            use futures::{stream, StreamExt};
            use itertools::Itertools;
            use ports::{
                storage::SequentialFuelBlocks,
                types::{CollectNonEmpty, CompressedFuelBlock, NonEmpty},
            };
            use rand::{RngCore, SeedableRng};

            pub fn generate_block(height: u32, data_size: usize) -> CompressedFuelBlock {
                let mut small_rng = rand::rngs::SmallRng::from_seed([0; 32]);
                let mut buf = vec![0; data_size];
                small_rng.fill_bytes(&mut buf);

                let data = NonEmpty::collect(buf).expect("is not empty");

                CompressedFuelBlock { height, data }
            }

            pub fn generate_storage_block_sequence(
                heights: RangeInclusive<u32>,
                data_size: usize,
            ) -> SequentialFuelBlocks {
                heights
                    .map(|height| generate_block(height, data_size))
                    .collect_nonempty()
                    .unwrap()
                    .try_into()
                    .unwrap()
            }

            pub fn these_blocks_exist(
                blocks: impl IntoIterator<Item = CompressedFuelBlock>,
                enforce_tight_range: bool,
            ) -> ports::fuel::MockApi {
                let mut fuel_mock = ports::fuel::MockApi::default();

                let blocks = blocks
                    .into_iter()
                    .sorted_by_key(|b| b.height)
                    .collect::<Vec<_>>();

                let latest_block = blocks.last().expect("Must have at least one block").clone();

                let lowest_height = blocks.first().expect("Must have at least one block").height;
                let highest_height = latest_block.height;

                fuel_mock
                    .expect_latest_height()
                    .return_once(move || Box::pin(async move { Ok(highest_height) }));

                fuel_mock
                    .expect_compressed_blocks_in_height_range()
                    .returning(move |range| {
                        let expected_range = lowest_height..=highest_height;
                        if enforce_tight_range && range != expected_range {
                            panic!("range of requested blocks {range:?} is not as tight as expected: {expected_range:?}");
                        }

                        let blocks_vec: Vec<ports::fuel::Result<_>> = blocks
                            .iter()
                            .filter(move |b| range.contains(&b.height))
                            .cloned()
                            .map(Ok)
                            .collect();

                        stream::iter(blocks_vec).boxed()
                    });

                fuel_mock
            }

            pub fn latest_height_is(height: u32) -> ports::fuel::MockApi {
                let mut fuel_mock = ports::fuel::MockApi::default();
                fuel_mock
                    .expect_latest_height()
                    .returning(move || Box::pin(async move { Ok(height) }));
                fuel_mock
            }
        }
    }

    pub struct Setup {
        db: DbWithProcess,
    }

    impl Setup {
        pub async fn send_fragments(&self, eth_tx: [u8; 32]) {
            StateCommitter::new(
                mocks::l1::expects_state_submissions(vec![(
                    None,
                    L1Tx {
                        hash: eth_tx,
                        ..Default::default()
                    },
                )]),
                mocks::fuel::latest_height_is(0),
                self.db(),
                crate::StateCommitterConfig::default(),
                TestClock::default(),
            )
            .run()
            .await
            .unwrap();
        }

        pub async fn init() -> Self {
            let db = PostgresProcess::shared()
                .await
                .unwrap()
                .create_random_db()
                .await
                .unwrap();
            Self { db }
        }

        pub fn db(&self) -> DbWithProcess {
            self.db.clone()
        }

        pub async fn commit_single_block_bundle(&self, finalization_time: DateTime<Utc>) {
            self.insert_fragments(0, 6).await;

            let clock = TestClock::default();
            clock.set_time(finalization_time);

            let tx_hash = [1; 32];
            let l1_mock = mocks::l1::expects_state_submissions(vec![(
                None,
                L1Tx {
                    hash: tx_hash,
                    ..Default::default()
                },
            )]);
            let fuel_mock = mocks::fuel::latest_height_is(0);
            let mut committer = StateCommitter::new(
                l1_mock,
                fuel_mock,
                self.db(),
                crate::StateCommitterConfig::default(),
                TestClock::default(),
            );
            committer.run().await.unwrap();

            let l1_mock = mocks::l1::txs_finished(0, 0, [(tx_hash, TxStatus::Success)]);

            StateListener::new(
                l1_mock,
                self.db(),
                0,
                clock.clone(),
                IntGauge::new("test", "test").unwrap(),
            )
            .run()
            .await
            .unwrap();
        }

        pub async fn insert_fragments(&self, height: u32, amount: usize) -> Vec<Fragment> {
            let max_per_blob = (Eip4844BlobEncoder::FRAGMENT_SIZE as f64 * 0.96) as usize;
            let fuel_blocks = self
                .import_blocks(Blocks::WithHeights {
                    range: height..=height,
                    data_size: amount.saturating_mul(max_per_blob),
                })
                .await;

            let factory = Factory::new(
                Eip4844BlobEncoder,
                crate::CompressionLevel::Level6,
                1.try_into().unwrap(),
            );

            let mut fuel_api = ports::fuel::MockApi::new();
            let latest_height = fuel_blocks.last().height;
            fuel_api
                .expect_latest_height()
                .returning(move || Box::pin(async move { Ok(latest_height) }));

            let mut bundler = BlockBundler::new(
                fuel_api,
                self.db(),
                TestClock::default(),
                factory,
                BlockBundlerConfig {
                    optimization_time_limit: Duration::ZERO,
                    block_accumulation_time_limit: Duration::ZERO,
                    num_blocks_to_accumulate: 1.try_into().unwrap(),
                    lookback_window: 100,
                    ..Default::default()
                },
            );

            bundler.run().await.unwrap();

            let fragments = self
                .db
                .oldest_nonfinalized_fragments(0, amount)
                .await
                .unwrap();
            assert_eq!(fragments.len(), amount);

            fragments.into_iter().map(|f| f.fragment).collect()
        }

        pub async fn import_blocks(&self, blocks: Blocks) -> NonEmpty<CompressedFuelBlock> {
            let (mut block_importer, blocks) = self.block_importer(blocks);

            block_importer.run().await.unwrap();

            blocks
        }

        pub fn block_importer(
            &self,
            blocks: Blocks,
        ) -> (
            BlockImporter<DbWithProcess, ports::fuel::MockApi>,
            NonEmpty<CompressedFuelBlock>,
        ) {
            match blocks {
                Blocks::WithHeights { range, data_size } => {
                    let fuel_blocks = range
                        .map(|height| mocks::fuel::generate_block(height, data_size))
                        .collect_nonempty()
                        .unwrap();

                    let mock = mocks::fuel::these_blocks_exist(fuel_blocks.clone(), false);

                    (BlockImporter::new(self.db(), mock, 1000), fuel_blocks)
                }
            }
        }
    }

    pub enum Blocks {
        WithHeights {
            range: RangeInclusive<u32>,
            data_size: usize,
        },
    }
}<|MERGE_RESOLUTION|>--- conflicted
+++ resolved
@@ -89,11 +89,7 @@
     use mocks::l1::TxStatus;
     use ports::{
         storage::Storage,
-<<<<<<< HEAD
-        types::{CollectNonEmpty, DateTime, Fragment, L1Tx, NonEmpty, Utc},
-=======
-        types::{CollectNonEmpty, CompressedFuelBlock, DateTime, Fragment, NonEmpty, Utc},
->>>>>>> 6c02ad47
+        types::{CollectNonEmpty, CompressedFuelBlock, DateTime, Fragment, L1Tx, NonEmpty, Utc},
     };
     use rand::RngCore;
     use storage::{DbWithProcess, PostgresProcess};
