--- conflicted
+++ resolved
@@ -84,12 +84,7 @@
     use std::{ops::RangeInclusive, time::Duration};
 
     use clock::TestClock;
-<<<<<<< HEAD
     use eth::BlobEncoder;
-    use fuel_crypto::SecretKey;
-=======
-    use eth::Eip4844BlobEncoder;
->>>>>>> 6c02ad47
     use metrics::prometheus::IntGauge;
     use mocks::l1::TxStatus;
     use ports::{
@@ -469,13 +464,8 @@
         }
 
         pub async fn insert_fragments(&self, height: u32, amount: usize) -> Vec<Fragment> {
-<<<<<<< HEAD
             let max_per_blob = (BlobEncoder::FRAGMENT_SIZE as f64 * 0.96) as usize;
-            let ImportedBlocks { fuel_blocks, .. } = self
-=======
-            let max_per_blob = (Eip4844BlobEncoder::FRAGMENT_SIZE as f64 * 0.96) as usize;
             let fuel_blocks = self
->>>>>>> 6c02ad47
                 .import_blocks(Blocks::WithHeights {
                     range: height..=height,
                     data_size: amount.saturating_mul(max_per_blob),
