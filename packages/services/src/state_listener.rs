--- conflicted
+++ resolved
@@ -143,30 +143,6 @@
         let num_blocks_to_finalize = 1u64;
         let current_height = 1;
 
-<<<<<<< HEAD
-    #[tokio::test]
-    async fn state_listener_will_update_tx_state_if_finalized() -> crate::Result<()> {
-        // given
-        let (state, fragment, fragment_ids) = given_state();
-        let tx_hash = [1; 32];
-
-        let process = PostgresProcess::shared().await.unwrap();
-        let db = process.create_random_db().await?;
-        db.insert_state_submission(state, vec![fragment]).await?;
-        db.record_state_submission(tx_hash, fragment_ids).await?;
-
-        let current_block_number = 34;
-        let tx_block_number = 32;
-        let l1_mock = given_l1_that_expects_get_transaction_receipt(
-            tx_hash,
-            current_block_number,
-            tx_block_number,
-        );
-
-        let num_blocks_to_finalize = 1;
-        let mut listener = StateListener::new(l1_mock, db.clone(), num_blocks_to_finalize);
-        assert!(db.has_pending_state_submission().await?);
-=======
         let tx_height = current_height - num_blocks_to_finalize;
         let l1_mock = mocks::l1::txs_finished(
             current_height as u32,
@@ -178,15 +154,11 @@
         let now = test_clock.now();
         let mut listener =
             StateListener::new(l1_mock, setup.db(), num_blocks_to_finalize, test_clock);
->>>>>>> 29bf231f
 
         // when
         listener.run().await.unwrap();
 
         // then
-<<<<<<< HEAD
-        assert!(!db.has_pending_state_submission().await?);
-=======
         assert!(!setup.db().has_pending_txs().await?);
         assert_eq!(
             setup
@@ -196,7 +168,6 @@
                 .unwrap(),
             now
         );
->>>>>>> 29bf231f
 
         Ok(())
     }
@@ -204,27 +175,6 @@
     #[tokio::test]
     async fn state_listener_will_not_update_tx_state_if_not_finalized() -> crate::Result<()> {
         // given
-<<<<<<< HEAD
-        let (state, fragment, fragment_ids) = given_state();
-        let tx_hash = [1; 32];
-
-        let process = PostgresProcess::shared().await.unwrap();
-        let db = process.create_random_db().await?;
-        db.insert_state_submission(state, vec![fragment]).await?;
-        db.record_state_submission(tx_hash, fragment_ids).await?;
-
-        let current_block_number = 34;
-        let tx_block_number = 32;
-        let l1_mock = given_l1_that_expects_get_transaction_receipt(
-            tx_hash,
-            current_block_number,
-            tx_block_number,
-        );
-
-        let num_blocks_to_finalize = 4;
-        let mut listener = StateListener::new(l1_mock, db.clone(), num_blocks_to_finalize);
-        assert!(db.has_pending_state_submission().await?);
-=======
         let setup = test_utils::Setup::init().await;
 
         let _ = setup.insert_fragments(0, 1).await;
@@ -250,22 +200,17 @@
             num_blocks_to_finalize,
             TestClock::default(),
         );
->>>>>>> 29bf231f
 
         // when
         listener.run().await.unwrap();
 
         // then
-<<<<<<< HEAD
-        assert!(db.has_pending_state_submission().await?);
-=======
         assert!(setup.db().has_pending_txs().await?);
         assert!(setup
             .db()
             .last_time_a_fragment_was_finalized()
             .await?
             .is_none());
->>>>>>> 29bf231f
 
         Ok(())
     }
@@ -277,24 +222,12 @@
 
         let _ = setup.insert_fragments(0, 1).await;
 
-<<<<<<< HEAD
-        let process = PostgresProcess::shared().await.unwrap();
-        let db = process.create_random_db().await?;
-        db.insert_state_submission(state, vec![fragment]).await?;
-        db.record_state_submission(tx_hash, fragment_ids).await?;
-=======
         let tx_hash = [0; 32];
         setup.send_fragments(tx_hash).await;
->>>>>>> 29bf231f
 
         let num_blocks_to_finalize = 5u64;
         let current_height = 5;
 
-<<<<<<< HEAD
-        let num_blocks_to_finalize = 4;
-        let mut listener = StateListener::new(l1_mock, db.clone(), num_blocks_to_finalize);
-        assert!(db.has_pending_state_submission().await?);
-=======
         let tx_height = current_height - 2;
         assert!(
             current_height - tx_height < num_blocks_to_finalize,
@@ -313,22 +246,17 @@
             num_blocks_to_finalize,
             TestClock::default(),
         );
->>>>>>> 29bf231f
 
         // when
         listener.run().await.unwrap();
 
         // then
-<<<<<<< HEAD
-        assert!(!db.has_pending_state_submission().await?);
-=======
         assert!(!setup.db().has_pending_txs().await?);
         assert!(setup
             .db()
             .last_time_a_fragment_was_finalized()
             .await?
             .is_none());
->>>>>>> 29bf231f
 
         Ok(())
     }
