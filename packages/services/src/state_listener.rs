--- conflicted
+++ resolved
@@ -1,9 +1,8 @@
-<<<<<<< HEAD
 pub mod service {
     use std::collections::HashSet;
 
     use crate::{
-        types::{L1Tx, TransactionState},
+        types::{L1Tx, TransactionCostUpdate, TransactionState},
         Runner,
     };
     use metrics::{
@@ -11,30 +10,6 @@
         RegistersMetrics,
     };
     use tracing::info;
-=======
-use std::collections::HashSet;
-
-use metrics::{
-    prometheus::{core::Collector, IntGauge, Opts},
-    RegistersMetrics,
-};
-use ports::{
-    clock::Clock,
-    storage::Storage,
-    types::{L1Tx, TransactionCostUpdate, TransactionState},
-};
-use tracing::info;
-
-use super::Runner;
-
-pub struct StateListener<L1, Db, C> {
-    l1_adapter: L1,
-    storage: Db,
-    num_blocks_to_finalize: u64,
-    metrics: Metrics,
-    clock: C,
-}
->>>>>>> 40406892
 
     pub struct StateListener<L1, Db, Clock> {
         l1_adapter: L1,
@@ -44,7 +19,6 @@
         clock: Clock,
     }
 
-<<<<<<< HEAD
     impl<L1, Db, Clock> StateListener<L1, Db, Clock> {
         pub fn new(
             l1_adapter: L1,
@@ -59,28 +33,6 @@
                 num_blocks_to_finalize,
                 metrics: Metrics::new(last_finalization_time_metric),
                 clock,
-=======
-impl<L1, Db, C> StateListener<L1, Db, C>
-where
-    L1: ports::l1::Api,
-    Db: Storage,
-    C: Clock,
-{
-    async fn check_non_finalized_txs(&self, non_finalized_txs: Vec<L1Tx>) -> crate::Result<()> {
-        let current_block_number: u64 = self.l1_adapter.get_block_number().await?.into();
-
-        // we need to accumulate all the changes and then update the db atomically
-        // to avoid race conditions with other services
-        let mut skip_nonces = HashSet::new();
-        let mut selective_change = vec![];
-        let mut noncewide_changes = vec![];
-
-        let mut cost_per_tx = vec![];
-
-        for tx in non_finalized_txs {
-            if skip_nonces.contains(&tx.nonce) {
-                continue;
->>>>>>> 40406892
             }
         }
     }
@@ -99,6 +51,8 @@
             let mut skip_nonces = HashSet::new();
             let mut selective_change = vec![];
             let mut noncewide_changes = vec![];
+
+            let mut cost_per_tx = vec![];
 
             for tx in non_finalized_txs {
                 if skip_nonces.contains(&tx.nonce) {
@@ -168,23 +122,14 @@
                     continue;
                 }
 
-<<<<<<< HEAD
-                // set tx to finalized and all txs with the same nonce to failed
+                // st tx to finalized and all txs with the same nonce to failed
                 let now = self.clock.now();
                 noncewide_changes.push((tx.hash, tx.nonce, TransactionState::Finalized(now)));
-=======
-                continue;
-            }
-
-            // st tx to finalized and all txs with the same nonce to failed
-            let now = self.clock.now();
-            noncewide_changes.push((tx.hash, tx.nonce, TransactionState::Finalized(now)));
-            cost_per_tx.push(TransactionCostUpdate {
-                tx_hash: tx.hash,
-                total_fee: tx_response.total_fee(),
-                da_block_height: tx_response.block_number(),
-            });
->>>>>>> 40406892
+                cost_per_tx.push(TransactionCostUpdate {
+                    tx_hash: tx.hash,
+                    total_fee: tx_response.total_fee(),
+                    da_block_height: tx_response.block_number(),
+                });
 
                 self.metrics.last_finalization_time.set(now.timestamp());
 
@@ -195,20 +140,14 @@
                     .set(i64::try_from(tx_response.block_number()).unwrap_or(i64::MAX))
             }
 
-<<<<<<< HEAD
             selective_change.retain(|(_, nonce, _)| !skip_nonces.contains(nonce));
             let selective_change: Vec<_> = selective_change
                 .into_iter()
                 .map(|(hash, _, state)| (hash, state))
                 .collect();
-=======
-        self.storage
-            .update_tx_states_and_costs(selective_change, noncewide_changes, cost_per_tx)
-            .await?;
->>>>>>> 40406892
 
             self.storage
-                .batch_update_tx_states(selective_change, noncewide_changes)
+                .update_tx_states_and_costs(selective_change, noncewide_changes, cost_per_tx)
                 .await?;
 
             Ok(())
@@ -262,77 +201,12 @@
                 last_finalization_time,
             }
         }
-<<<<<<< HEAD
-=======
-
-        Ok(())
-    }
-
-    #[tokio::test]
-    async fn reorg_threw_out_tx_from_block_into_pool_and_got_squeezed_out() -> Result<()> {
-        // given
-        let setup = test_utils::Setup::init().await;
-
-        let _ = setup.insert_fragments(0, 1).await;
-
-        let tx_hash = [0; 32];
-        setup.send_fragments(tx_hash).await;
-
-        let mut mock = ports::l1::MockApi::new();
-
-        mock.expect_get_transaction_response()
-            .once()
-            .with(eq(tx_hash))
-            .return_once(|_| {
-                Box::pin(async { Ok(Some(TransactionResponse::new(1, true, 100, 10))) })
-            });
-        mock.expect_get_block_number()
-            .returning(|| Box::pin(async { Ok(L1Height::from(1u32)) }));
-
-        let mut listener = StateListener::new(
-            mock,
-            setup.db(),
-            5,
-            TestClock::default(),
-            IntGauge::new("test", "test").unwrap(),
-        );
-        listener.run().await?;
-
-        let mut l1 = ports::l1::MockApi::new();
-        l1.expect_get_block_number()
-            .returning(|| Box::pin(async { Ok(5.into()) }));
-        l1.expect_get_transaction_response()
-            .once()
-            .with(eq(tx_hash))
-            .return_once(|_| Box::pin(async { Ok(None) }));
-        l1.expect_is_squeezed_out()
-            .once()
-            .with(eq(tx_hash))
-            .return_once(|_| Box::pin(async { Ok(true) }));
-        let mut listener = StateListener::new(
-            l1,
-            setup.db(),
-            5,
-            TestClock::default(),
-            IntGauge::new("test", "test").unwrap(),
-        );
-
-        // when
-        listener.run().await?;
-
-        // then
-        let db = setup.db();
-        assert!(!db.has_nonfinalized_txs().await?);
-        assert!(!db.has_pending_txs().await?);
-
-        Ok(())
->>>>>>> 40406892
     }
 }
 
 pub mod port {
     use crate::{
-        types::{DateTime, L1Tx, TransactionState, Utc},
+        types::{DateTime, L1Tx, TransactionCostUpdate, TransactionState, Utc},
         Result,
     };
 
@@ -342,7 +216,6 @@
             Result,
         };
 
-<<<<<<< HEAD
         #[allow(async_fn_in_trait)]
         #[trait_variant::make(Send)]
         #[cfg_attr(feature = "test-helpers", mockall::automock)]
@@ -354,153 +227,22 @@
             ) -> Result<Option<TransactionResponse>>;
             async fn is_squeezed_out(&self, tx_hash: [u8; 32]) -> Result<bool>;
         }
-=======
-        let clock = TestClock::default();
-        let mut committer = StateCommitter::new(
-            mocks::l1::expects_state_submissions(vec![(None, orig_tx), (None, replacement_tx)]),
-            mocks::fuel::latest_height_is(0),
-            setup.db(),
-            crate::StateCommitterConfig {
-                gas_bump_timeout: Duration::ZERO,
-                ..Default::default()
-            },
-            clock.clone(),
-        );
-
-        // Orig tx
-        committer.run().await?;
-
-        // Replacement
-        clock.set_time(replacement_tx_time);
-        committer.run().await?;
-
-        assert_eq!(setup.db().get_pending_txs().await.unwrap().len(), 2);
-
-        let current_height = 10u64;
-        let mut l1 = ports::l1::MockApi::new();
-        l1.expect_get_block_number()
-            .returning(move || Box::pin(async move { Ok(current_height.try_into().unwrap()) }));
-
-        l1.expect_get_transaction_response()
-            .with(eq(orig_tx_hash))
-            .returning(|_| Box::pin(async { Ok(None) }));
-        l1.expect_is_squeezed_out()
-            .with(eq(orig_tx_hash))
-            .returning(|_| Box::pin(async { Ok(true) }));
-        l1.expect_get_transaction_response()
-            .with(eq(replacement_tx_hash))
-            .once()
-            .return_once(move |_| {
-                Box::pin(async move {
-                    Ok(Some(TransactionResponse::new(
-                        current_height,
-                        true,
-                        100,
-                        10,
-                    )))
-                })
-            });
-
-        let mut listener = StateListener::new(
-            l1,
-            setup.db(),
-            10,
-            clock,
-            IntGauge::new("test", "test").unwrap(),
-        );
-
-        // when
-        listener.run().await?;
-
-        // then
-        let db = setup.db();
-        assert!(!db.has_pending_txs().await?);
-        assert!(db.has_nonfinalized_txs().await?);
-
-        Ok(())
->>>>>>> 40406892
     }
 
     #[allow(async_fn_in_trait)]
     #[trait_variant::make(Send)]
     pub trait Storage: Send + Sync {
         async fn get_non_finalized_txs(&self) -> Result<Vec<L1Tx>>;
-        async fn batch_update_tx_states(
+        async fn update_tx_states_and_costs(
             &self,
             selective_changes: Vec<([u8; 32], TransactionState)>,
             noncewide_changes: Vec<([u8; 32], u32, TransactionState)>,
+            cost_per_tx: Vec<TransactionCostUpdate>,
         ) -> Result<()>;
         async fn has_pending_txs(&self) -> Result<bool>;
     }
 
-<<<<<<< HEAD
     pub trait Clock {
         fn now(&self) -> DateTime<Utc>;
-=======
-        let clock = TestClock::default();
-        let mut committer = StateCommitter::new(
-            mocks::l1::expects_state_submissions(vec![(None, orig_tx), (None, replacement_tx)]),
-            mocks::fuel::latest_height_is(0),
-            setup.db(),
-            crate::StateCommitterConfig {
-                gas_bump_timeout: Duration::ZERO,
-                ..Default::default()
-            },
-            clock.clone(),
-        );
-
-        // Orig tx
-        committer.run().await?;
-
-        // Replacement
-        clock.set_time(replacement_tx_time);
-        committer.run().await?;
-
-        assert_eq!(setup.db().get_pending_txs().await.unwrap().len(), 2);
-
-        let blocks_to_finalize = 1u64;
-        let current_height = 10u64;
-        let mut l1 = ports::l1::MockApi::new();
-        l1.expect_get_block_number()
-            .returning(move || Box::pin(async move { Ok(current_height.try_into().unwrap()) }));
-
-        l1.expect_get_transaction_response()
-            .with(eq(orig_tx_hash))
-            .returning(|_| Box::pin(async { Ok(None) }));
-        l1.expect_is_squeezed_out()
-            .with(eq(orig_tx_hash))
-            .returning(|_| Box::pin(async { Ok(true) }));
-        l1.expect_get_transaction_response()
-            .with(eq(replacement_tx_hash))
-            .once()
-            .return_once(move |_| {
-                Box::pin(async move {
-                    Ok(Some(TransactionResponse::new(
-                        current_height - blocks_to_finalize,
-                        replacement_tx_succeeded,
-                        100,
-                        10,
-                    )))
-                })
-            });
-
-        let mut listener = StateListener::new(
-            l1,
-            setup.db(),
-            blocks_to_finalize,
-            clock,
-            IntGauge::new("test", "test").unwrap(),
-        );
-
-        // when
-        listener.run().await?;
-
-        // then
-        let db = setup.db();
-        assert!(!db.has_pending_txs().await?);
-        assert!(!db.has_nonfinalized_txs().await?);
-
-        Ok(())
->>>>>>> 40406892
     }
 }