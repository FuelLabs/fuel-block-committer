use std::num::NonZeroU32;

use async_trait::async_trait;
use metrics::{
    prometheus::{core::Collector, IntGauge, Opts},
    RegistersMetrics,
};
use ports::{
    storage::Storage,
    types::{BlockSubmission, ValidatedFuelBlock},
};
use tracing::info;
use validator::Validator;

use super::Runner;
use crate::{Error, Result};

pub struct BlockCommitter<L1, Db, Fuel, BlockValidator> {
    l1_adapter: L1,
    fuel_adapter: Fuel,
    storage: Db,
    block_validator: BlockValidator,
    commit_interval: NonZeroU32,
    metrics: Metrics,
}

struct Metrics {
    latest_fuel_block: IntGauge,
}

impl<L1, Db, Fuel, BlockValidator> RegistersMetrics
    for BlockCommitter<L1, Db, Fuel, BlockValidator>
{
    fn metrics(&self) -> Vec<Box<dyn Collector>> {
        vec![Box::new(self.metrics.latest_fuel_block.clone())]
    }
}

impl Default for Metrics {
    fn default() -> Self {
        let latest_fuel_block = IntGauge::with_opts(Opts::new(
            "latest_fuel_block",
            "The height of the latest fuel block.",
        ))
        .expect("fuel_network_errors metric to be correctly configured");

        Self { latest_fuel_block }
    }
}

impl<L1, Db, Fuel, BlockValidator> BlockCommitter<L1, Db, Fuel, BlockValidator> {
    pub fn new(
        l1: L1,
        storage: Db,
        fuel_adapter: Fuel,
        block_validator: BlockValidator,
        commit_interval: NonZeroU32,
    ) -> Self {
        Self {
            l1_adapter: l1,
            storage,
            fuel_adapter,
            block_validator,
            commit_interval,
            metrics: Metrics::default(),
        }
    }
}

impl<L1, Db, Fuel, BlockValidator> BlockCommitter<L1, Db, Fuel, BlockValidator>
where
    L1: ports::l1::Contract + ports::l1::Api,
    Db: Storage,
    BlockValidator: Validator,
    Fuel: ports::fuel::Api,
{
    async fn submit_block(&self, fuel_block: ValidatedFuelBlock) -> Result<()> {
        let submittal_height = self.l1_adapter.get_block_number().await?;

        let submission = BlockSubmission {
            block_hash: fuel_block.hash(),
            block_height: fuel_block.height(),
            submittal_height,
            completed: false,
        };

        self.storage.insert(submission).await?;

        // if we have a network failure the DB entry will be left at completed:false.
        self.l1_adapter.submit(fuel_block).await?;

        Ok(())
    }

    async fn fetch_latest_block(&self) -> Result<ValidatedFuelBlock> {
        let latest_block = self.fuel_adapter.latest_block().await?;
        let validated_block = self.block_validator.validate(&latest_block)?;

        self.metrics
            .latest_fuel_block
            .set(i64::from(validated_block.height()));

        Ok(validated_block)
    }

    async fn check_if_stale(&self, block_height: u32) -> Result<bool> {
        let Some(submitted_height) = self.last_submitted_block_height().await? else {
            return Ok(false);
        };

        Ok(submitted_height >= block_height)
    }

    fn current_epoch_block_height(&self, current_block_height: u32) -> u32 {
        current_block_height - (current_block_height % self.commit_interval)
    }

    async fn last_submitted_block_height(&self) -> Result<Option<u32>> {
        Ok(self
            .storage
            .submission_w_latest_block()
            .await?
            .map(|submission| submission.block_height))
    }

    async fn fetch_block(&self, height: u32) -> Result<ValidatedFuelBlock> {
        let fuel_block = self
            .fuel_adapter
            .block_at_height(height)
            .await?
            .ok_or_else(|| {
                Error::Other(format!(
                    "Fuel node could not provide block at height: {height}"
                ))
            })?;

        Ok(self.block_validator.validate(&fuel_block)?)
    }
}

#[async_trait]
impl<L1, Db, Fuel, BlockValidator> Runner for BlockCommitter<L1, Db, Fuel, BlockValidator>
where
    L1: ports::l1::Contract + ports::l1::Api,
    Db: Storage,
    Fuel: ports::fuel::Api,
    BlockValidator: Validator,
{
    async fn run(&mut self) -> Result<()> {
        let current_block = self.fetch_latest_block().await?;
        let current_epoch_block_height = self.current_epoch_block_height(current_block.height());

        if self.check_if_stale(current_epoch_block_height).await? {
            return Ok(());
        }

        let block = if current_block.height() == current_epoch_block_height {
            current_block
        } else {
            self.fetch_block(current_epoch_block_height).await?
        };

        self.submit_block(block)
            .await
            .map_err(|e| Error::Other(e.to_string()))?;
        info!("submitted {block:?}!");

        Ok(())
    }
}

#[cfg(test)]
mod tests {
<<<<<<< HEAD
    use std::sync::Arc;
=======
    use std::num::NonZeroU32;
    use std::time::Duration;
>>>>>>> 5943d62f

    use fuel_crypto::{Message, SecretKey, Signature};
    use metrics::prometheus::{proto::Metric, Registry};
    use rand::{rngs::StdRng, Rng, SeedableRng};
    use validator::BlockValidator;

    use super::*;

    use mockall::predicate::{self, eq};
    use ports::{
        fuel::{FuelBlock, FuelBlockId, FuelConsensus, FuelHeader, FuelPoAConsensus},
        l1::{Contract, EventStreamer, MockContract},
        types::{L1Height, U256},
    };
    use storage::{Postgres, PostgresProcess};

    struct MockL1 {
        api: ports::l1::MockApi,
        contract: MockContract,
    }
    impl MockL1 {
        fn new() -> Self {
            Self {
                api: ports::l1::MockApi::new(),
                contract: MockContract::new(),
            }
        }
    }

    #[async_trait::async_trait]
    impl Contract for MockL1 {
        async fn submit(&self, block: ValidatedFuelBlock) -> ports::l1::Result<()> {
            self.contract.submit(block).await
        }
        fn event_streamer(&self, height: L1Height) -> Box<dyn EventStreamer + Send + Sync> {
            self.contract.event_streamer(height)
        }

        fn commit_interval(&self) -> NonZeroU32 {
            self.contract.commit_interval()
        }
    }

    #[async_trait::async_trait]
    impl ports::l1::Api for MockL1 {
        async fn get_block_number(&self) -> ports::l1::Result<L1Height> {
            self.api.get_block_number().await
        }

        async fn balance(&self) -> ports::l1::Result<U256> {
            self.api.balance().await
        }
    }

    fn given_l1_that_expects_submission(block: ValidatedFuelBlock) -> MockL1 {
        let mut l1 = MockL1::new();

        l1.contract
            .expect_submit()
            .with(predicate::eq(block))
            .return_once(move |_| Ok(()));

        l1.api
            .expect_get_block_number()
            .return_once(move || Ok(0u32.into()));

        l1
    }

    #[tokio::test]
    async fn will_fetch_and_submit_missed_block() {
        // given
        let secret_key = given_secret_key();
        let block_validator = BlockValidator::new(secret_key.public_key());
        let missed_block = given_a_block(4, &secret_key);
        let latest_block = given_a_block(5, &secret_key);
        let fuel_adapter = given_fetcher(vec![latest_block, missed_block.clone()]);

        let validated_missed_block = ValidatedFuelBlock::new(*missed_block.id, 4);
        let l1 = given_l1_that_expects_submission(validated_missed_block);
        let process = PostgresProcess::shared().await.unwrap();
        let db = db_with_submissions(&process, vec![0, 2]).await;
        let mut block_committer =
            BlockCommitter::new(l1, db, fuel_adapter, block_validator, 2.try_into().unwrap());

        // when
        block_committer.run().await.unwrap();

        // then
        // MockL1 validates the expected calls are made
    }

    #[tokio::test]
    async fn will_not_reattempt_submitting_missed_block() {
        // given
        let secret_key = given_secret_key();
        let block_validator = BlockValidator::new(secret_key.public_key());
        let missed_block = given_a_block(4, &secret_key);
        let latest_block = given_a_block(5, &secret_key);
        let fuel_adapter = given_fetcher(vec![latest_block, missed_block]);

        let process = PostgresProcess::shared().await.unwrap();
        let db = db_with_submissions(&process, vec![0, 2, 4]).await;

        let mut l1 = MockL1::new();
        l1.contract.expect_submit().never();

        let mut block_committer =
            BlockCommitter::new(l1, db, fuel_adapter, block_validator, 2.try_into().unwrap());

        // when
        block_committer.run().await.unwrap();

        // then
        // Mock verifies that the submit didn't happen
    }

    #[tokio::test]
    async fn will_not_reattempt_committing_latest_block() {
        // given
        let secret_key = given_secret_key();
        let block_validator = BlockValidator::new(secret_key.public_key());
        let latest_block = given_a_block(6, &secret_key);
        let fuel_adapter = given_fetcher(vec![latest_block]);

        let process = PostgresProcess::shared().await.unwrap();
        let db = db_with_submissions(&process, vec![0, 2, 4, 6]).await;

        let mut l1 = MockL1::new();
        l1.contract.expect_submit().never();

        let mut block_committer =
            BlockCommitter::new(l1, db, fuel_adapter, block_validator, 2.try_into().unwrap());

        // when
        block_committer.run().await.unwrap();

        // then
        // MockL1 verifies that submit was not called
    }

    #[tokio::test]
    async fn propagates_block_if_epoch_reached() {
        // given
        let secret_key = given_secret_key();
        let block_validator = BlockValidator::new(secret_key.public_key());
        let block = given_a_block(4, &secret_key);
        let fuel_adapter = given_fetcher(vec![block.clone()]);

        let process = PostgresProcess::shared().await.unwrap();
        let db = db_with_submissions(&process, vec![0, 2]).await;
        let l1 = given_l1_that_expects_submission(ValidatedFuelBlock::new(*block.id, 4));
        let mut block_committer =
            BlockCommitter::new(l1, db, fuel_adapter, block_validator, 2.try_into().unwrap());

        // when
        block_committer.run().await.unwrap();

        // then
        // Mock verifies that submit was called with the appropriate block
    }

    #[tokio::test]
    async fn updates_block_metric_regardless_if_block_is_published() {
        // given
        let secret_key = given_secret_key();
        let block_validator = BlockValidator::new(secret_key.public_key());
        let block = given_a_block(5, &secret_key);
        let fuel_adapter = given_fetcher(vec![block]);

        let process = PostgresProcess::shared().await.unwrap();
        let db = db_with_submissions(&process, vec![0, 2, 4]).await;

        let mut l1 = MockL1::new();
        l1.contract.expect_submit().never();

        let mut block_committer =
            BlockCommitter::new(l1, db, fuel_adapter, block_validator, 2.try_into().unwrap());

        let registry = Registry::default();
        block_committer.register_metrics(&registry);

        // when
        block_committer.run().await.unwrap();

        //then
        let metrics = registry.gather();
        let latest_block_metric = metrics
            .iter()
            .find(|metric| metric.get_name() == "latest_fuel_block")
            .and_then(|metric| metric.get_metric().first())
            .map(Metric::get_gauge)
            .unwrap();

        assert_eq!(latest_block_metric.get_value(), 5f64);
    }

    async fn db_with_submissions(
        process: &Arc<PostgresProcess>,
        pending_submissions: Vec<u32>,
    ) -> Postgres {
        let db = process.create_random_db().await.unwrap();
        for height in pending_submissions {
            db.insert(given_a_pending_submission(height)).await.unwrap();
        }

        db
    }

    fn given_fetcher(available_blocks: Vec<FuelBlock>) -> ports::fuel::MockApi {
        let mut fetcher = ports::fuel::MockApi::new();
        for block in available_blocks.clone() {
            fetcher
                .expect_block_at_height()
                .with(eq(block.header.height))
                .returning(move |_| Ok(Some(block.clone())));
        }
        if let Some(block) = available_blocks
            .into_iter()
            .max_by_key(|el| el.header.height)
        {
            fetcher
                .expect_latest_block()
                .returning(move || Ok(block.clone()));
        }

        fetcher
    }

    fn given_a_pending_submission(block_height: u32) -> BlockSubmission {
        let mut submission: BlockSubmission = rand::thread_rng().gen();
        submission.block_height = block_height;

        submission
    }

    fn given_a_block(height: u32, secret_key: &SecretKey) -> FuelBlock {
        let header = given_header(height);

        let mut hasher = fuel_crypto::Hasher::default();
        hasher.input(header.prev_root.as_ref());
        hasher.input(header.height.to_be_bytes());
        hasher.input(header.time.0.to_be_bytes());
        hasher.input(header.application_hash.as_ref());

        let id = FuelBlockId::from(hasher.digest());
        let id_message = Message::from_bytes(*id);
        let signature = Signature::sign(secret_key, &id_message);

        FuelBlock {
            id,
            header,
            consensus: FuelConsensus::PoAConsensus(FuelPoAConsensus { signature }),
            transactions: vec![],
            block_producer: Some(secret_key.public_key()),
        }
    }

    fn given_header(height: u32) -> FuelHeader {
        let application_hash = "0x017ab4b70ea129c29e932d44baddc185ad136bf719c4ada63a10b5bf796af91e"
            .parse()
            .unwrap();

        FuelHeader {
            id: Default::default(),
            da_height: Default::default(),
            consensus_parameters_version: Default::default(),
            state_transition_bytecode_version: Default::default(),
            transactions_count: Default::default(),
            message_receipt_count: Default::default(),
            transactions_root: Default::default(),
            message_outbox_root: Default::default(),
            event_inbox_root: Default::default(),
            height,
            prev_root: Default::default(),
            time: tai64::Tai64(0),
            application_hash,
        }
    }

    fn given_secret_key() -> SecretKey {
        let mut rng = StdRng::seed_from_u64(42);

        SecretKey::random(&mut rng)
    }
}<|MERGE_RESOLUTION|>--- conflicted
+++ resolved
@@ -171,12 +171,7 @@
 
 #[cfg(test)]
 mod tests {
-<<<<<<< HEAD
     use std::sync::Arc;
-=======
-    use std::num::NonZeroU32;
-    use std::time::Duration;
->>>>>>> 5943d62f
 
     use fuel_crypto::{Message, SecretKey, Signature};
     use metrics::prometheus::{proto::Metric, Registry};
