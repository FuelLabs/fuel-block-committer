--- conflicted
+++ resolved
@@ -275,11 +275,7 @@
     use ports::{
         l1::FragmentEncoder,
         storage::SequentialFuelBlocks,
-<<<<<<< HEAD
-        types::{nonempty, CollectNonEmpty, Fragment, NonEmpty, NonNegative},
-=======
-        types::{nonempty, CollectNonEmpty, CompressedFuelBlock, Fragment, NonEmpty},
->>>>>>> 6c02ad47
+        types::{nonempty, CollectNonEmpty, CompressedFuelBlock, Fragment, NonEmpty, NonNegative},
     };
     use tokio::sync::{
         mpsc::{unbounded_channel, UnboundedReceiver, UnboundedSender},
@@ -426,11 +422,6 @@
                 data_size: 100,
             })
             .await;
-<<<<<<< HEAD
-        let data = encode_and_merge(blocks.clone());
-        let expected_fragments = BlobEncoder.encode(data, 1.into()).unwrap();
-=======
->>>>>>> 6c02ad47
 
         let clock = TestClock::default();
 
@@ -438,7 +429,7 @@
         let mock_fuel_api = test_utils::mocks::fuel::latest_height_is(latest_height);
 
         let data = merge_data(blocks.clone());
-        let expected_fragments = Eip4844BlobEncoder.encode(data).unwrap();
+        let expected_fragments = BlobEncoder.encode(data, 1.into()).unwrap();
 
         let mut block_bundler = BlockBundler::new(
             mock_fuel_api,
@@ -514,21 +505,11 @@
         block_bundler.run().await?;
 
         // then
-<<<<<<< HEAD
-        let first_bundle =
-            encode_and_merge(NonEmpty::from_vec(fuel_blocks[0..=1].to_vec()).unwrap());
+        let first_bundle = merge_data(fuel_blocks[0..=1].to_vec());
         let first_bundle_fragments = BlobEncoder.encode(first_bundle, 1.into()).unwrap();
 
-        let second_bundle =
-            encode_and_merge(NonEmpty::from_vec(fuel_blocks[2..=2].to_vec()).unwrap());
+        let second_bundle = merge_data(fuel_blocks[2..=2].to_vec());
         let second_bundle_fragments = BlobEncoder.encode(second_bundle, 2.into()).unwrap();
-=======
-        let first_bundle = merge_data(fuel_blocks[0..=1].to_vec());
-        let first_bundle_fragments = Eip4844BlobEncoder.encode(first_bundle).unwrap();
-
-        let second_bundle = merge_data(fuel_blocks[2..=2].to_vec());
-        let second_bundle_fragments = Eip4844BlobEncoder.encode(second_bundle).unwrap();
->>>>>>> 6c02ad47
 
         let unsubmitted_fragments = setup
             .db()
@@ -562,13 +543,8 @@
             .await;
 
         let first_two_blocks = blocks.iter().take(2).cloned().collect_nonempty().unwrap();
-<<<<<<< HEAD
-        let bundle_data = test_utils::encode_and_merge(first_two_blocks.clone());
+        let bundle_data = merge_data(first_two_blocks);
         let fragments = BlobEncoder.encode(bundle_data, 1.into()).unwrap();
-=======
-        let bundle_data = merge_data(first_two_blocks);
-        let fragments = Eip4844BlobEncoder.encode(bundle_data).unwrap();
->>>>>>> 6c02ad47
 
         let mut block_bundler = BlockBundler::new(
             test_utils::mocks::fuel::latest_height_is(2),
@@ -611,23 +587,13 @@
             })
             .await;
 
-<<<<<<< HEAD
-        let block_1 = nonempty![blocks.first().clone()];
-        let bundle_1 = test_utils::encode_and_merge(block_1.clone());
-        let fragments_1 = BlobEncoder.encode(bundle_1, 1.into()).unwrap();
-
-        let block_2 = nonempty![blocks.last().clone()];
-        let bundle_2 = test_utils::encode_and_merge(block_2.clone());
-        let fragments_2 = BlobEncoder.encode(bundle_2, 2.into()).unwrap();
-=======
-        let fragments_1 = Eip4844BlobEncoder
-            .encode(blocks.first().data.clone())
+        let fragments_1 = BlobEncoder
+            .encode(blocks.first().data.clone(), 1.into())
             .unwrap();
 
-        let fragments_2 = Eip4844BlobEncoder
-            .encode(blocks.last().data.clone())
+        let fragments_2 = BlobEncoder
+            .encode(blocks.last().data.clone(), 2.into())
             .unwrap();
->>>>>>> 6c02ad47
 
         let mut bundler = BlockBundler::new(
             test_utils::mocks::fuel::latest_height_is(1),
@@ -815,13 +781,8 @@
         );
 
         // Encode the blocks to be bundled
-<<<<<<< HEAD
-        let data = encode_and_merge(NonEmpty::from_vec(blocks_to_bundle.clone()).unwrap());
+        let data = merge_data(blocks_to_bundle.clone());
         let expected_fragments = BlobEncoder.encode(data, 1.into()).unwrap();
-=======
-        let data = merge_data(blocks_to_bundle.clone());
-        let expected_fragments = Eip4844BlobEncoder.encode(data).unwrap();
->>>>>>> 6c02ad47
 
         let mut block_bundler = BlockBundler::new(
             test_utils::mocks::fuel::latest_height_is(latest_height),
