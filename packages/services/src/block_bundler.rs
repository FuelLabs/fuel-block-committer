--- conflicted
+++ resolved
@@ -13,14 +13,10 @@
     };
     use tracing::info;
 
-<<<<<<< HEAD
-    use super::common::{Bundle, BundleProposal, BundlerFactory, Metadata};
-=======
     use super::{
         bundler::{Bundle, BundleProposal, BundlerFactory, Metadata},
         port::UnbundledBlocks,
     };
->>>>>>> 9b576b04
     use crate::{
         types::{storage::SequentialFuelBlocks, DateTime, Utc},
         Error, Result, Runner,
