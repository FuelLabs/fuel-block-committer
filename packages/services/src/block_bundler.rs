pub mod bundler;
pub mod common;
pub mod eigen_bundler; // TODO

pub mod service {
    use std::{num::NonZeroUsize, time::Duration};

    use byte_unit::Byte;
    use metrics::{
        RegistersMetrics, custom_exponential_buckets,
        prometheus::{Histogram, IntGauge, histogram_opts, linear_buckets},
    };
    use tracing::info;

    use super::{
        common::{Bundle, BundleProposal, BundlerFactory, Metadata},
        port::UnbundledBlocks,
    };
    use crate::{
        Error, Result, Runner,
        types::{DateTime, Utc, storage::SequentialFuelBlocks},
    };

    #[derive(Debug, Clone, Copy)]
    pub struct Config {
        pub optimization_time_limit: Duration,
        pub max_bundles_per_optimization_run: NonZeroUsize,
        pub max_fragments_per_bundle: NonZeroUsize,
        pub accumulation_time_limit: Duration,
        pub bytes_to_accumulate: NonZeroUsize,
        pub blocks_to_accumulate: NonZeroUsize,
        pub lookback_window: u32,
    }

    #[cfg(feature = "test-helpers")]
    impl Default for Config {
        fn default() -> Self {
            Self {
                optimization_time_limit: Duration::from_secs(100),
                accumulation_time_limit: Duration::from_secs(100),
                bytes_to_accumulate: NonZeroUsize::new(1).unwrap(),
                max_fragments_per_bundle: NonZeroUsize::MAX,
                lookback_window: 1000,
                max_bundles_per_optimization_run: 1.try_into().unwrap(),
                blocks_to_accumulate: NonZeroUsize::new(10).unwrap(),
            }
        }
    }

    /// The `BlockBundler` bundles blocks and fragments them. Those fragments are later on submitted to
    /// l1 by the [`crate::StateCommitter`]
    pub struct BlockBundler<FuelApi, Storage, Clock, BundlerFactory> {
        fuel_api: FuelApi,
        storage: Storage,
        clock: Clock,
        bundler_factory: BundlerFactory,
        config: Config,
        last_time_bundled: DateTime<Utc>,
        metrics: Metrics,
    }

    impl<F, S, C, B> RegistersMetrics for BlockBundler<F, S, C, B> {
        fn metrics(&self) -> Vec<Box<dyn metrics::prometheus::core::Collector>> {
            vec![
                Box::new(self.metrics.blocks_per_bundle.clone()),
                Box::new(self.metrics.last_bundled_block_height.clone()),
                Box::new(self.metrics.compression_ratio.clone()),
                Box::new(self.metrics.optimization_duration.clone()),
            ]
        }
    }

    #[derive(Debug, Clone)]
    struct Metrics {
        blocks_per_bundle: Histogram,
        last_bundled_block_height: IntGauge,
        compression_ratio: Histogram,
        optimization_duration: Histogram,
    }

    impl Metrics {
        fn observe_metadata(&self, metadata: &Metadata) {
            self.blocks_per_bundle.observe(metadata.num_blocks() as f64);
            self.compression_ratio.observe(metadata.compression_ratio());
            self.last_bundled_block_height
                .set((*metadata.block_heights.end()).into());
        }
    }

    impl Default for Metrics {
        fn default() -> Self {
            let blocks_per_bundle = Histogram::with_opts(histogram_opts!(
                "blocks_per_bundle",
                "Number of blocks per bundle",
                linear_buckets(250.0, 250.0, 3600 / 250).expect("to be correctly configured")
            ))
            .expect("to be correctly configured");

            let last_bundled_block_height = IntGauge::new(
                "last_bundled_block_height",
                "The height of the last bundled block",
            )
            .expect("to be correctly configured");

            let compression_ratio = Histogram::with_opts(histogram_opts!(
                "compression_ratio",
                "The compression ratio of the bundled data",
                custom_exponential_buckets(1.0, 10.0, 7)
            ))
            .expect("to be correctly configured");

            let optimization_duration = Histogram::with_opts(histogram_opts!(
                "optimization_duration",
                "The duration of the optimization phase in seconds",
                custom_exponential_buckets(60.0, 300.0, 10)
            ))
            .expect("to be correctly configured");

            Self {
                blocks_per_bundle,
                last_bundled_block_height,
                compression_ratio,
                optimization_duration,
            }
        }
    }

    impl<FuelApi, Storage, Clock, BF> BlockBundler<FuelApi, Storage, Clock, BF>
    where
        Clock: crate::block_bundler::port::Clock,
    {
        /// Creates a new `BlockBundler`.
        pub fn new(
            fuel_adapter: FuelApi,
            storage: Storage,
            clock: Clock,
            bundler_factory: BF,
            config: Config,
        ) -> Self {
            let now = clock.now();

            Self {
                fuel_api: fuel_adapter,
                storage,
                clock,
                last_time_bundled: now,
                bundler_factory,
                config,
                metrics: Metrics::default(),
            }
        }
    }

    impl<FuelApi, Db, Clock, BF> BlockBundler<FuelApi, Db, Clock, BF>
    where
        FuelApi: crate::block_bundler::port::fuel::Api,
        Db: crate::block_bundler::port::Storage,
        Clock: crate::block_bundler::port::Clock,
        BF: BundlerFactory,
    {
        async fn bundle_and_fragment_blocks(&mut self) -> Result<()> {
            let starting_height = self.get_starting_height().await?;

            while let Some(UnbundledBlocks {
                oldest,
                total_unbundled,
            }) = self
                .storage
                .lowest_sequence_of_unbundled_blocks(
                    starting_height,
                    self.config.bytes_to_accumulate.get() as u32,
                )
                .await?
            {
                if self.should_wait(&oldest, total_unbundled)? {
                    return Ok(());
                }

                let next_id = self.storage.next_bundle_id().await?;
                let bundler = self.bundler_factory.build(oldest, next_id).await;

                let optimization_start = self.clock.now();
                let BundleProposal {
                    fragments,
                    metadata,
                } = self.find_optimal_bundle(bundler).await?;

                let optimization_duration =
                    self.clock.now().signed_duration_since(optimization_start);

                tracing::info!("Bundler proposed: {metadata}");

                self.storage
                    .insert_bundle_and_fragments(next_id, metadata.block_heights.clone(), fragments)
                    .await?;

                self.metrics.observe_metadata(&metadata);
                self.metrics
                    .optimization_duration
                    .observe(optimization_duration.num_seconds() as f64);

                self.last_time_bundled = self.clock.now();
            }

            Ok(())
        }

        fn should_wait(
            &self,
            blocks: &SequentialFuelBlocks,
            total_available: NonZeroUsize,
        ) -> Result<bool> {
            let cum_size = blocks.cumulative_size();
            let has_more = total_available > blocks.len();

            let still_time_to_accumulate_more = self.still_time_to_accumulate_more()?;
            // We use `total_available` because we previously encountered a scenario with:
            // - A few very large blocks,
            // - Followed by a long sequence of bundled blocks,
            // - And then additional unbundled blocks.
            // Since bundling required a fixed number of sequential blocks, the process skipped over
            // the blocks before the gap until a timeout occurred. Even after timing out, only one bundle
            // was created, and then the system waited for another timeout. To avoid this, we ignore the
            // total count of unbundled blocks when deciding whether to wait. The trade-off is that if there
            // is a gap of unimported blocks followed by many unbundled blocks, processing of the newer
            // blocks is deferred until the older ones are bundled. This can lead to the creation of small
            // bundles if the import process cannot supply blocks quickly enough.

            let should_wait = cum_size < self.config.bytes_to_accumulate
                && total_available < self.config.blocks_to_accumulate
                && !has_more
                && still_time_to_accumulate_more;

            let available_data = human_readable_size(cum_size);

            if should_wait {
                let needed_data = human_readable_size(self.config.bytes_to_accumulate);

                let until_timeout = humantime::format_duration(
                    self.config
                        .accumulation_time_limit
                        .checked_sub(self.elapsed(self.last_time_bundled)?)
                        .unwrap_or_default(),
                );

                tracing::info!(
                    "Not bundling yet (accumulated {available_data} of required {needed_data}, {total_available}/{} blocks accumulated, timeout in {until_timeout}); waiting for more.",
                    self.config.blocks_to_accumulate
                );
            } else {
                tracing::info!(
                    "Proceeding to bundle with {} blocks (accumulated {available_data}).",
                    blocks.len()
                );
            }

            Ok(should_wait)
        }

        async fn get_starting_height(&self) -> Result<u32> {
            let current_height = self.fuel_api.latest_height().await?;
            let starting_height = current_height.saturating_sub(self.config.lookback_window);

            Ok(starting_height)
        }

        async fn find_optimal_bundle<B: Bundle>(&self, mut bundler: B) -> Result<BundleProposal> {
            // TODO: The current approach can lead to excessive optimization time when we are far behind. Maybe we should scale the optimization time depending on how behind bundling we are.
            let optimization_start = self.clock.now();

            while bundler
                .advance(self.config.max_bundles_per_optimization_run)
                .await?
            {
                if self.should_stop_optimizing(optimization_start)? {
                    info!("Optimization time limit reached! Finishing bundling.");
                    break;
                }
            }

            bundler.finish().await
        }

        fn still_time_to_accumulate_more(&self) -> Result<bool> {
            let elapsed = self.elapsed(self.last_time_bundled)?;

            Ok(elapsed < self.config.accumulation_time_limit)
        }

        fn elapsed(&self, point: DateTime<Utc>) -> Result<Duration> {
            let now = self.clock.now();
            let elapsed = now
                .signed_duration_since(point)
                .to_std()
                .map_err(|e| Error::Other(format!("could not calculate elapsed time: {e}")))?;
            Ok(elapsed)
        }

        fn should_stop_optimizing(&self, start_of_optimization: DateTime<Utc>) -> Result<bool> {
            let elapsed = self.elapsed(start_of_optimization)?;

            Ok(elapsed >= self.config.optimization_time_limit)
        }
    }

    fn human_readable_size(num_bytes: std::num::NonZero<usize>) -> String {
        let unit = Byte::from_u64(num_bytes.get() as u64)
            .get_appropriate_unit(byte_unit::UnitType::Decimal);
        format!("{unit:.3}")
    }

    impl<FuelApi, Db, Clock, BF> Runner for BlockBundler<FuelApi, Db, Clock, BF>
    where
        FuelApi: crate::block_bundler::port::fuel::Api + Send + Sync,
        Db: crate::block_bundler::port::Storage + Clone + Send + Sync,
        Clock: crate::block_bundler::port::Clock + Send + Sync,
        BF: BundlerFactory + Send + Sync,
    {
        async fn run(&mut self) -> Result<()> {
            self.bundle_and_fragment_blocks().await?;

            Ok(())
        }
    }
}

pub mod port {
    use std::{num::NonZeroUsize, ops::RangeInclusive};

    use nonempty::NonEmpty;

    use crate::{
        Result,
        types::{DateTime, Fragment, NonNegative, Utc, storage::SequentialFuelBlocks},
    };

    pub mod fuel {
        #[allow(async_fn_in_trait)]
        #[trait_variant::make(Send)]
        #[cfg_attr(feature = "test-helpers", mockall::automock)]
        pub trait Api: Sync {
            async fn latest_height(&self) -> crate::Result<u32>;
        }
    }

    pub mod l1 {
        use std::num::NonZeroUsize;

        use nonempty::NonEmpty;

        use crate::{
            Result,
            types::{Fragment, NonNegative},
        };

        pub trait FragmentEncoder {
            fn encode(
                &self,
                data: NonEmpty<u8>,
                id: NonNegative<i32>,
            ) -> Result<NonEmpty<Fragment>>;
            fn gas_usage(&self, num_bytes: NonZeroUsize) -> u64;
            fn num_fragments_needed(&self, num_bytes: NonZeroUsize) -> NonZeroUsize;
        }
    }

    #[derive(Debug, Clone)]
    pub struct UnbundledBlocks {
        pub oldest: SequentialFuelBlocks,
        pub total_unbundled: NonZeroUsize,
    }

    #[allow(async_fn_in_trait)]
    #[trait_variant::make(Send)]
    pub trait Storage: Sync {
        async fn lowest_sequence_of_unbundled_blocks(
            &self,
            starting_height: u32,
            max_cumulative_bytes: u32,
        ) -> Result<Option<UnbundledBlocks>>;
        async fn insert_bundle_and_fragments(
            &self,
            bundle_id: NonNegative<i32>,
            block_range: RangeInclusive<u32>,
            fragments: NonEmpty<Fragment>,
        ) -> Result<()>;
        async fn next_bundle_id(&self) -> Result<NonNegative<i32>>;
    }

    pub trait Clock {
        fn now(&self) -> DateTime<Utc>;
    }
}

#[cfg(feature = "test-helpers")]
pub mod test_helpers {
    use std::num::NonZeroUsize;

    use tokio::sync::{
        Mutex,
        mpsc::{UnboundedReceiver, UnboundedSender, unbounded_channel},
    };

<<<<<<< HEAD
    use super::common::{Bundle, BundleProposal, BundlerFactory};
    use crate::types::{storage::SequentialFuelBlocks, NonNegative};
=======
    use super::bundler::{Bundle, BundleProposal, BundlerFactory};
    use crate::types::{NonNegative, storage::SequentialFuelBlocks};
>>>>>>> 419c8116

    pub struct ControllableBundler {
        can_advance: UnboundedReceiver<()>,
        notify_advanced: UnboundedSender<()>,
        proposal: Option<BundleProposal>,
    }

    impl ControllableBundler {
        pub fn create(
            proposal: Option<BundleProposal>,
        ) -> (Self, UnboundedSender<()>, UnboundedReceiver<()>) {
            let (send_can_advance, recv_can_advance) = unbounded_channel::<()>();
            let (notify_advanced, recv_advanced_notif) = unbounded_channel::<()>();
            (
                Self {
                    can_advance: recv_can_advance,
                    notify_advanced,
                    proposal,
                },
                send_can_advance,
                recv_advanced_notif,
            )
        }
    }

    impl Bundle for ControllableBundler {
        async fn advance(&mut self, _: NonZeroUsize) -> crate::Result<bool> {
            self.can_advance.recv().await.unwrap();
            self.notify_advanced.send(()).unwrap();
            Ok(true)
        }

        async fn finish(self) -> crate::Result<BundleProposal> {
            Ok(self.proposal.expect(
                "proposal to be set inside controllable bundler if it ever was meant to finish",
            ))
        }
    }

    pub struct ControllableBundlerFactory {
        bundler: Mutex<Option<ControllableBundler>>,
    }

    impl ControllableBundlerFactory {
        pub fn setup(
            proposal: Option<BundleProposal>,
        ) -> (Self, UnboundedSender<()>, UnboundedReceiver<()>) {
            let (bundler, send_can_advance, receive_advanced) =
                ControllableBundler::create(proposal);
            (
                Self {
                    bundler: Mutex::new(Some(bundler)),
                },
                send_can_advance,
                receive_advanced,
            )
        }
    }

    impl BundlerFactory for ControllableBundlerFactory {
        type Bundler = ControllableBundler;

        async fn build(&self, _: SequentialFuelBlocks, _: NonNegative<i32>) -> Self::Bundler {
            self.bundler.lock().await.take().unwrap()
        }
    }
}<|MERGE_RESOLUTION|>--- conflicted
+++ resolved
@@ -401,13 +401,8 @@
         mpsc::{UnboundedReceiver, UnboundedSender, unbounded_channel},
     };
 
-<<<<<<< HEAD
     use super::common::{Bundle, BundleProposal, BundlerFactory};
     use crate::types::{storage::SequentialFuelBlocks, NonNegative};
-=======
-    use super::bundler::{Bundle, BundleProposal, BundlerFactory};
-    use crate::types::{NonNegative, storage::SequentialFuelBlocks};
->>>>>>> 419c8116
 
     pub struct ControllableBundler {
         can_advance: UnboundedReceiver<()>,
