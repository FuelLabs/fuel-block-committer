use std::{num::NonZeroUsize, time::Duration};

pub mod bundler;

use bundler::{Bundle, BundleProposal, BundlerFactory, Metadata};
use metrics::{
    custom_exponential_buckets,
    prometheus::{histogram_opts, linear_buckets, Histogram, IntGauge},
    RegistersMetrics,
};
use ports::{
    clock::Clock,
    storage::Storage,
    types::{DateTime, Utc},
};
use tracing::info;

use crate::{Error, Result, Runner};

#[derive(Debug, Clone, Copy)]
pub struct Config {
    pub optimization_time_limit: Duration,
    pub max_bundles_per_optimization_run: NonZeroUsize,
    pub block_accumulation_time_limit: Duration,
    pub num_blocks_to_accumulate: NonZeroUsize,
    pub lookback_window: u32,
}

#[cfg(test)]
impl Default for Config {
    fn default() -> Self {
        Self {
            optimization_time_limit: Duration::from_secs(100),
            block_accumulation_time_limit: Duration::from_secs(100),
            num_blocks_to_accumulate: NonZeroUsize::new(1).unwrap(),
            lookback_window: 1000,
            max_bundles_per_optimization_run: 1.try_into().unwrap(),
        }
    }
}

/// The `BlockBundler` bundles blocks and fragments them. Those fragments are later on submitted to
/// l1 by the [`crate::StateCommitter`]
pub struct BlockBundler<F, Storage, Clock, BundlerFactory> {
    fuel_api: F,
    storage: Storage,
    clock: Clock,
    bundler_factory: BundlerFactory,
    config: Config,
    last_time_bundled: DateTime<Utc>,
    metrics: Metrics,
}

impl<F, S, C, B> RegistersMetrics for BlockBundler<F, S, C, B> {
    fn metrics(&self) -> Vec<Box<dyn metrics::prometheus::core::Collector>> {
        vec![
            Box::new(self.metrics.blocks_per_bundle.clone()),
            Box::new(self.metrics.last_bundled_block_height.clone()),
            Box::new(self.metrics.compression_ratio.clone()),
            Box::new(self.metrics.optimization_duration.clone()),
        ]
    }
}

#[derive(Debug, Clone)]
struct Metrics {
    blocks_per_bundle: Histogram,
    last_bundled_block_height: IntGauge,
    compression_ratio: Histogram,
    optimization_duration: Histogram,
}

impl Metrics {
    fn observe_metadata(&self, metadata: &Metadata) {
        self.blocks_per_bundle.observe(metadata.num_blocks() as f64);
        self.compression_ratio.observe(metadata.compression_ratio());
        self.last_bundled_block_height
            .set((*metadata.block_heights.end()).into());
    }
}

impl Default for Metrics {
    fn default() -> Self {
        let blocks_per_bundle = Histogram::with_opts(histogram_opts!(
            "blocks_per_bundle",
            "Number of blocks per bundle",
            linear_buckets(250.0, 250.0, 3600 / 250).expect("to be correctly configured")
        ))
        .expect("to be correctly configured");

        let last_bundled_block_height = IntGauge::new(
            "last_bundled_block_height",
            "The height of the last bundled block",
        )
        .expect("to be correctly configured");

        let compression_ratio = Histogram::with_opts(histogram_opts!(
            "compression_ratio",
            "The compression ratio of the bundled data",
            custom_exponential_buckets(1.0, 10.0, 7)
        ))
        .expect("to be correctly configured");

        let optimization_duration = Histogram::with_opts(histogram_opts!(
            "optimization_duration",
            "The duration of the optimization phase in seconds",
            custom_exponential_buckets(60.0, 300.0, 10)
        ))
        .expect("to be correctly configured");

        Self {
            blocks_per_bundle,
            last_bundled_block_height,
            compression_ratio,
            optimization_duration,
        }
    }
}

impl<F, Storage, C, BF> BlockBundler<F, Storage, C, BF>
where
    C: Clock,
{
    /// Creates a new `BlockBundler`.
    pub fn new(
        fuel_adapter: F,
        storage: Storage,
        clock: C,
        bundler_factory: BF,
        config: Config,
    ) -> Self {
        let now = clock.now();

        Self {
            fuel_api: fuel_adapter,
            storage,
            clock,
            last_time_bundled: now,
            bundler_factory,
            config,
            metrics: Metrics::default(),
        }
    }
}

impl<F, Db, C, BF> BlockBundler<F, Db, C, BF>
where
    F: ports::fuel::Api,
    Db: Storage,
    C: Clock,
    BF: BundlerFactory,
{
    async fn bundle_and_fragment_blocks(&mut self) -> Result<()> {
        let starting_height = self.get_starting_height().await?;

        while let Some(blocks) = self
            .storage
            .lowest_sequence_of_unbundled_blocks(
                starting_height,
                self.config.num_blocks_to_accumulate.get(),
            )
            .await?
        {
            let still_time_to_accumulate_more = self.still_time_to_accumulate_more().await?;
            if blocks.len() < self.config.num_blocks_to_accumulate && still_time_to_accumulate_more
            {
                info!(
                    "Not enough blocks ({} < {}) to bundle. Waiting for more to accumulate.",
                    blocks.len(),
                    self.config.num_blocks_to_accumulate.get()
                );

                return Ok(());
            }

            if !still_time_to_accumulate_more {
                info!("Accumulation time limit reached.",);
            }

            info!("Giving {} blocks to the bundler", blocks.len());

            let bundler = self.bundler_factory.build(blocks).await;

<<<<<<< HEAD
        let optimization_start = self.clock.now();
        let BundleProposal {
            fragments,
            metadata,
        } = self.find_optimal_bundle(bundler).await?;
        let optimization_duration = self.clock.now().signed_duration_since(optimization_start);
=======
            let BundleProposal {
                fragments,
                metadata,
            } = self.find_optimal_bundle(bundler).await?;
>>>>>>> 5ca1f2ea

            info!("Bundler proposed: {metadata}");

<<<<<<< HEAD
        self.storage
            .insert_bundle_and_fragments(metadata.block_heights.clone(), fragments)
            .await?;

        self.metrics.observe_metadata(&metadata);
        self.metrics
            .optimization_duration
            .observe(optimization_duration.num_seconds() as f64);

        self.last_time_bundled = self.clock.now();
=======
            self.storage
                .insert_bundle_and_fragments(metadata.block_heights, fragments)
                .await?;

            self.last_time_bundled = self.clock.now();
        }
>>>>>>> 5ca1f2ea

        Ok(())
    }

    async fn get_starting_height(&self) -> Result<u32> {
        let current_height = self.fuel_api.latest_height().await?;
        let starting_height = current_height.saturating_sub(self.config.lookback_window);

        Ok(starting_height)
    }

    async fn find_optimal_bundle<B: Bundle>(&self, mut bundler: B) -> Result<BundleProposal> {
        let optimization_start = self.clock.now();

        while bundler
            .advance(self.config.max_bundles_per_optimization_run)
            .await?
        {
            if self.should_stop_optimizing(optimization_start)? {
                info!("Optimization time limit reached! Finishing bundling.");
                break;
            }
        }

        bundler.finish().await
    }

    async fn still_time_to_accumulate_more(&self) -> Result<bool> {
        let elapsed = self.elapsed(self.last_time_bundled)?;

        Ok(elapsed < self.config.block_accumulation_time_limit)
    }

    fn elapsed(&self, point: DateTime<Utc>) -> Result<Duration> {
        let now = self.clock.now();
        let elapsed = now
            .signed_duration_since(point)
            .to_std()
            .map_err(|e| Error::Other(format!("could not calculate elapsed time: {e}")))?;
        Ok(elapsed)
    }

    fn should_stop_optimizing(&self, start_of_optimization: DateTime<Utc>) -> Result<bool> {
        let elapsed = self.elapsed(start_of_optimization)?;

        Ok(elapsed >= self.config.optimization_time_limit)
    }
}

impl<F, Db, C, BF> Runner for BlockBundler<F, Db, C, BF>
where
    F: ports::fuel::Api + Send + Sync,
    Db: Storage + Clone + Send + Sync,
    C: Clock + Send + Sync,
    BF: BundlerFactory + Send + Sync,
{
    async fn run(&mut self) -> Result<()> {
        self.bundle_and_fragment_blocks().await?;

        Ok(())
    }
}

#[cfg(test)]
mod tests {
    use bundler::Metadata;
    use clock::TestClock;
    use eth::Eip4844BlobEncoder;
    use itertools::Itertools;
    use ports::{
        l1::FragmentEncoder,
        storage::SequentialFuelBlocks,
        types::{nonempty, CollectNonEmpty, Fragment, NonEmpty},
    };
    use tokio::sync::{
        mpsc::{unbounded_channel, UnboundedReceiver, UnboundedSender},
        Mutex,
    };

    use super::*;
    use crate::{
        test_utils::{self, encode_and_merge, mocks, Blocks, ImportedBlocks},
        CompressionLevel,
    };

    struct ControllableBundler {
        can_advance: UnboundedReceiver<()>,
        notify_advanced: UnboundedSender<()>,
        proposal: Option<BundleProposal>,
    }

    impl ControllableBundler {
        pub fn create(
            proposal: Option<BundleProposal>,
        ) -> (Self, UnboundedSender<()>, UnboundedReceiver<()>) {
            let (send_can_advance, recv_can_advance) = unbounded_channel::<()>();
            let (notify_advanced, recv_advanced_notif) = unbounded_channel::<()>();
            (
                Self {
                    can_advance: recv_can_advance,
                    notify_advanced,
                    proposal,
                },
                send_can_advance,
                recv_advanced_notif,
            )
        }
    }

    impl Bundle for ControllableBundler {
        async fn advance(&mut self, _: NonZeroUsize) -> Result<bool> {
            self.can_advance.recv().await.unwrap();
            self.notify_advanced.send(()).unwrap();
            Ok(true)
        }

        async fn finish(self) -> Result<BundleProposal> {
            Ok(self.proposal.expect(
                "proposal to be set inside controllable bundler if it ever was meant to finish",
            ))
        }
    }

    struct ControllableBundlerFactory {
        bundler: Mutex<Option<ControllableBundler>>,
    }

    impl ControllableBundlerFactory {
        pub fn setup(
            proposal: Option<BundleProposal>,
        ) -> (Self, UnboundedSender<()>, UnboundedReceiver<()>) {
            let (bundler, send_can_advance, receive_advanced) =
                ControllableBundler::create(proposal);
            (
                Self {
                    bundler: Mutex::new(Some(bundler)),
                },
                send_can_advance,
                receive_advanced,
            )
        }
    }

    impl BundlerFactory for ControllableBundlerFactory {
        type Bundler = ControllableBundler;

        async fn build(&self, _: SequentialFuelBlocks) -> Self::Bundler {
            self.bundler.lock().await.take().unwrap()
        }
    }

    fn default_bundler_factory() -> bundler::Factory<Eip4844BlobEncoder> {
        bundler::Factory::new(
            Eip4844BlobEncoder,
            CompressionLevel::Disabled,
            1.try_into().unwrap(),
        )
    }

    #[tokio::test]
    async fn does_nothing_if_not_enough_blocks() -> Result<()> {
        // given
        let setup = test_utils::Setup::init().await;
        setup
            .import_blocks(Blocks::WithHeights {
                range: 0..=0,
                tx_per_block: 1,
                size_per_tx: 100,
            })
            .await;

        let num_blocks_to_accumulate = 2.try_into().unwrap();

        let mock_fuel_api = test_utils::mocks::fuel::latest_height_is(0);

        let mut block_bundler = BlockBundler::new(
            mock_fuel_api,
            setup.db(),
            TestClock::default(),
            default_bundler_factory(),
            Config {
                num_blocks_to_accumulate,
                lookback_window: 0, // Adjust lookback_window as needed
                ..Config::default()
            },
        );

        // when
        block_bundler.run().await?;

        // then
        assert!(setup
            .db()
            .oldest_nonfinalized_fragments(0, 1)
            .await?
            .is_empty());

        Ok(())
    }

    #[tokio::test]
    async fn stops_accumulating_blocks_if_time_runs_out_measured_from_component_creation(
    ) -> Result<()> {
        // given
        let setup = test_utils::Setup::init().await;

        let ImportedBlocks {
            fuel_blocks: blocks,
            ..
        } = setup
            .import_blocks(Blocks::WithHeights {
                range: 0..=0,
                tx_per_block: 1,
                size_per_tx: 100,
            })
            .await;
        let data = encode_and_merge(blocks.clone());
        let expected_fragments = Eip4844BlobEncoder.encode(data).unwrap();

        let clock = TestClock::default();

        let latest_height = blocks.last().header.height;
        let mock_fuel_api = test_utils::mocks::fuel::latest_height_is(latest_height);

        let mut block_bundler = BlockBundler::new(
            mock_fuel_api,
            setup.db(),
            clock.clone(),
            default_bundler_factory(),
            Config {
                block_accumulation_time_limit: Duration::from_secs(1),
                num_blocks_to_accumulate: 2.try_into().unwrap(),
                lookback_window: 0,
                ..Default::default()
            },
        );

        clock.advance_time(Duration::from_secs(2));

        // when
        block_bundler.run().await?;

        // then
        let fragments = setup
            .db()
            .oldest_nonfinalized_fragments(0, 1)
            .await?
            .into_iter()
            .map(|f| f.fragment)
            .collect_nonempty()
            .unwrap();

        assert_eq!(fragments, expected_fragments);

        assert!(setup
            .db()
            .lowest_sequence_of_unbundled_blocks(blocks.last().header.height, 1)
            .await?
            .is_none());

        Ok(())
    }

    #[tokio::test]
    async fn stops_accumulating_blocks_if_time_runs_out_measured_from_last_bundle_time(
    ) -> Result<()> {
        // given
        let setup = test_utils::Setup::init().await;

        let clock = TestClock::default();

        let ImportedBlocks { fuel_blocks, .. } = setup
            .import_blocks(Blocks::WithHeights {
                range: 1..=3,
                tx_per_block: 1,
                size_per_tx: 100,
            })
            .await;

        let mut block_bundler = BlockBundler::new(
            mocks::fuel::latest_height_is(fuel_blocks.last().header.height),
            setup.db(),
            clock.clone(),
            default_bundler_factory(),
            Config {
                block_accumulation_time_limit: Duration::from_secs(10),
                num_blocks_to_accumulate: 2.try_into().unwrap(),
                ..Default::default()
            },
        );
        let fuel_blocks = Vec::from(fuel_blocks);

        block_bundler.run().await?;
        clock.advance_time(Duration::from_secs(10));

        // when
        block_bundler.run().await?;

        // then
        let first_bundle =
            encode_and_merge(NonEmpty::from_vec(fuel_blocks[0..=1].to_vec()).unwrap());
        let first_bundle_fragments = Eip4844BlobEncoder.encode(first_bundle).unwrap();

        let second_bundle =
            encode_and_merge(NonEmpty::from_vec(fuel_blocks[2..=2].to_vec()).unwrap());
        let second_bundle_fragments = Eip4844BlobEncoder.encode(second_bundle).unwrap();

        let unsubmitted_fragments = setup
            .db()
            .oldest_nonfinalized_fragments(0, 2)
            .await?
            .into_iter()
            .map(|f| f.fragment.clone())
            .collect_nonempty()
            .unwrap();

        let expected_fragments = first_bundle_fragments
            .into_iter()
            .chain(second_bundle_fragments)
            .collect_nonempty()
            .unwrap();
        assert_eq!(unsubmitted_fragments, expected_fragments);

        Ok(())
    }

    #[tokio::test]
    async fn doesnt_bundle_more_than_accumulation_blocks() -> Result<()> {
        // given
        let setup = test_utils::Setup::init().await;

        let ImportedBlocks {
            fuel_blocks: blocks,
            ..
        } = setup
            .import_blocks(Blocks::WithHeights {
                range: 0..=2,
                tx_per_block: 1,
                size_per_tx: 100,
            })
            .await;

        let first_two_blocks = blocks.iter().take(2).cloned().collect_nonempty().unwrap();
        let bundle_data = test_utils::encode_and_merge(first_two_blocks.clone());
        let fragments = Eip4844BlobEncoder.encode(bundle_data).unwrap();

        let mut block_bundler = BlockBundler::new(
            test_utils::mocks::fuel::latest_height_is(2),
            setup.db(),
            TestClock::default(),
            default_bundler_factory(),
            Config {
                num_blocks_to_accumulate: 2.try_into().unwrap(),
                ..Default::default()
            },
        );

        // when
        block_bundler.run().await?;

        // then
        let unsubmitted_fragments = setup
            .db()
            .oldest_nonfinalized_fragments(0, 10)
            .await?
            .into_iter()
            .map(|f| f.fragment)
            .collect_nonempty()
            .unwrap();

        assert_eq!(unsubmitted_fragments, fragments);

        Ok(())
    }

    #[tokio::test]
    async fn doesnt_bundle_already_bundled_blocks() -> Result<()> {
        // given
        let setup = test_utils::Setup::init().await;

        let ImportedBlocks {
            fuel_blocks: blocks,
            ..
        } = setup
            .import_blocks(Blocks::WithHeights {
                range: 0..=1,
                tx_per_block: 1,
                size_per_tx: 100,
            })
            .await;

        let block_1 = nonempty![blocks.first().clone()];
        let bundle_1 = test_utils::encode_and_merge(block_1.clone());
        let fragments_1 = Eip4844BlobEncoder.encode(bundle_1).unwrap();

        let block_2 = nonempty![blocks.last().clone()];
        let bundle_2 = test_utils::encode_and_merge(block_2.clone());
        let fragments_2 = Eip4844BlobEncoder.encode(bundle_2).unwrap();

        let mut bundler = BlockBundler::new(
            test_utils::mocks::fuel::latest_height_is(1),
            setup.db(),
            TestClock::default(),
            default_bundler_factory(),
            Config {
                num_blocks_to_accumulate: 1.try_into().unwrap(),
                ..Default::default()
            },
        );

        bundler.run().await?;

        // when
        bundler.run().await?;

        // then
        let unsubmitted_fragments = setup
            .db()
            .oldest_nonfinalized_fragments(0, usize::MAX)
            .await?;
        let fragments = unsubmitted_fragments
            .iter()
            .map(|f| f.fragment.clone())
            .collect::<Vec<_>>();
        let all_fragments = fragments_1.into_iter().chain(fragments_2).collect_vec();
        assert_eq!(fragments, all_fragments);

        Ok(())
    }

    #[tokio::test]
    async fn stops_advancing_if_optimization_time_ran_out() -> Result<()> {
        // given
        let setup = test_utils::Setup::init().await;
        setup
            .import_blocks(Blocks::WithHeights {
                range: 0..=0,
                tx_per_block: 1,
                size_per_tx: 100,
            })
            .await;

        let unoptimal_fragments = nonempty![Fragment {
            data: test_utils::random_data(100usize),
            unused_bytes: 1000,
            total_bytes: 50.try_into().unwrap(),
        }];

        let unoptimal_bundle = BundleProposal {
            fragments: unoptimal_fragments.clone(),
            metadata: Metadata {
                block_heights: 0..=0,
                known_to_be_optimal: false,
                gas_usage: 100,
                optimization_attempts: 10,
                compressed_data_size: 100.try_into().unwrap(),
                uncompressed_data_size: 1000.try_into().unwrap(),
                num_fragments: 1.try_into().unwrap(),
            },
        };

        let (bundler_factory, send_can_advance_permission, mut notify_has_advanced) =
            ControllableBundlerFactory::setup(Some(unoptimal_bundle));

        let test_clock = TestClock::default();

        let optimization_timeout = Duration::from_secs(1);

        let mut block_bundler = BlockBundler::new(
            test_utils::mocks::fuel::latest_height_is(0),
            setup.db(),
            test_clock.clone(),
            bundler_factory,
            Config {
                optimization_time_limit: optimization_timeout,
                ..Config::default()
            },
        );

        let block_bundler_handle = tokio::spawn(async move {
            block_bundler.run().await.unwrap();
        });

        // when
        // Unblock the bundler
        send_can_advance_permission.send(()).unwrap();
        notify_has_advanced.recv().await.unwrap();

        // Advance the clock to exceed the optimization time limit
        test_clock.advance_time(Duration::from_secs(1));

        send_can_advance_permission.send(()).unwrap();

        // then
        // Wait for the BlockBundler task to complete
        block_bundler_handle.await.unwrap();

        Ok(())
    }

    #[tokio::test]
    async fn doesnt_stop_advancing_if_there_is_still_time_to_optimize() -> Result<()> {
        // given
        let setup = test_utils::Setup::init().await;
        setup
            .import_blocks(Blocks::WithHeights {
                range: 0..=0,
                tx_per_block: 1,
                size_per_tx: 100,
            })
            .await;

        let (bundler_factory, send_can_advance, _notify_advanced) =
            ControllableBundlerFactory::setup(None);

        // Create a TestClock
        let test_clock = TestClock::default();

        // Create the BlockBundler
        let optimization_timeout = Duration::from_secs(1);

        let mut block_bundler = BlockBundler::new(
            test_utils::mocks::fuel::latest_height_is(0),
            setup.db(),
            test_clock.clone(),
            bundler_factory,
            Config {
                optimization_time_limit: optimization_timeout,
                lookback_window: 0,
                ..Config::default()
            },
        );

        // Spawn the BlockBundler run method in a separate task
        let block_bundler_handle = tokio::spawn(async move {
            block_bundler.run().await.unwrap();
        });

        // Advance the clock but not beyond the optimization time limit
        test_clock.advance_time(Duration::from_millis(500));

        // when
        for _ in 0..100 {
            send_can_advance.send(()).unwrap();
        }
        // then
        let res = tokio::time::timeout(Duration::from_millis(500), block_bundler_handle).await;

        assert!(res.is_err(), "expected a timeout");

        Ok(())
    }

    #[tokio::test]
    async fn skips_blocks_outside_lookback_window() -> Result<()> {
        // given
        let setup = test_utils::Setup::init().await;

        let ImportedBlocks {
            fuel_blocks: blocks,
            ..
        } = setup
            .import_blocks(Blocks::WithHeights {
                range: 0..=3,
                tx_per_block: 1,
                size_per_tx: 100,
            })
            .await;

        let lookback_window = 2;
        let latest_height = 5u32;

        let starting_height = latest_height.saturating_sub(lookback_window);

        let blocks_to_bundle: Vec<_> = blocks
            .iter()
            .filter(|block| block.header.height >= starting_height)
            .cloned()
            .collect();

        assert_eq!(
            blocks_to_bundle.len(),
            1,
            "Expected only one block to be within the lookback window"
        );
        assert_eq!(
            blocks_to_bundle[0].header.height, 3,
            "Expected block at height 3 to be within the lookback window"
        );

        // Encode the blocks to be bundled
        let data = encode_and_merge(NonEmpty::from_vec(blocks_to_bundle.clone()).unwrap());
        let expected_fragments = Eip4844BlobEncoder.encode(data).unwrap();

        let mut block_bundler = BlockBundler::new(
            test_utils::mocks::fuel::latest_height_is(latest_height),
            setup.db(),
            TestClock::default(),
            default_bundler_factory(),
            Config {
                num_blocks_to_accumulate: 1.try_into().unwrap(),
                lookback_window,
                ..Default::default()
            },
        );

        // when
        block_bundler.run().await?;

        // then
        let unsubmitted_fragments = setup
            .db()
            .oldest_nonfinalized_fragments(0, usize::MAX)
            .await?;
        let fragments = unsubmitted_fragments
            .iter()
            .map(|f| f.fragment.clone())
            .collect_nonempty()
            .unwrap();

        assert_eq!(
            fragments, expected_fragments,
            "Only blocks within the lookback window should be bundled"
        );

        // Ensure that blocks outside the lookback window are still unbundled
        let unbundled_blocks = setup
            .db()
            .lowest_sequence_of_unbundled_blocks(0, 10)
            .await?
            .unwrap();

        let unbundled_block_heights: Vec<_> = unbundled_blocks
            .into_inner()
            .iter()
            .map(|b| b.height)
            .collect();

        assert_eq!(
            unbundled_block_heights,
            vec![0, 1, 2],
            "Blocks outside the lookback window should remain unbundled"
        );

        Ok(())
    }
}<|MERGE_RESOLUTION|>--- conflicted
+++ resolved
@@ -181,41 +181,27 @@
 
             let bundler = self.bundler_factory.build(blocks).await;
 
-<<<<<<< HEAD
-        let optimization_start = self.clock.now();
-        let BundleProposal {
-            fragments,
-            metadata,
-        } = self.find_optimal_bundle(bundler).await?;
-        let optimization_duration = self.clock.now().signed_duration_since(optimization_start);
-=======
+            let optimization_start = self.clock.now();
             let BundleProposal {
                 fragments,
                 metadata,
             } = self.find_optimal_bundle(bundler).await?;
->>>>>>> 5ca1f2ea
+
+            let optimization_duration = self.clock.now().signed_duration_since(optimization_start);
 
             info!("Bundler proposed: {metadata}");
 
-<<<<<<< HEAD
-        self.storage
-            .insert_bundle_and_fragments(metadata.block_heights.clone(), fragments)
-            .await?;
-
-        self.metrics.observe_metadata(&metadata);
-        self.metrics
-            .optimization_duration
-            .observe(optimization_duration.num_seconds() as f64);
-
-        self.last_time_bundled = self.clock.now();
-=======
             self.storage
-                .insert_bundle_and_fragments(metadata.block_heights, fragments)
+                .insert_bundle_and_fragments(metadata.block_heights.clone(), fragments)
                 .await?;
 
+            self.metrics.observe_metadata(&metadata);
+            self.metrics
+                .optimization_duration
+                .observe(optimization_duration.num_seconds() as f64);
+
             self.last_time_bundled = self.clock.now();
         }
->>>>>>> 5ca1f2ea
 
         Ok(())
     }
