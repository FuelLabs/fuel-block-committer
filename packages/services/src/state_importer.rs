--- conflicted
+++ resolved
@@ -178,21 +178,8 @@
             event_inbox_root: Default::default(),
             height,
             prev_root: Default::default(),
-<<<<<<< HEAD
-            time: Tai64::now(),
-            application_hash: Default::default(),
-        };
-
-        FuelBlock {
-            id,
-            header,
-            transactions: vec![[2u8; 32].into()],
-            consensus: ports::fuel::FuelConsensus::Unknown,
-            block_producer: Default::default(),
-=======
             time: tai64::Tai64(0),
             application_hash,
->>>>>>> 9e35cf97
         }
     }
 
