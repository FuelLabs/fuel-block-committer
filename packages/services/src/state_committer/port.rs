--- conflicted
+++ resolved
@@ -6,16 +6,7 @@
 };
 
 pub mod l1 {
-<<<<<<< HEAD
-    use crate::{types::BlockSubmissionTx, Result};
-=======
-    use nonempty::NonEmpty;
-
-    use crate::{
-        types::{BlockSubmissionTx, Fragment, FragmentsSubmitted, L1Tx},
-        Error, Result,
-    };
->>>>>>> 847a1956
+    use crate::{types::BlockSubmissionTx, Error, Result};
     #[allow(async_fn_in_trait)]
     #[trait_variant::make(Send)]
     #[cfg_attr(feature = "test-helpers", mockall::automock)]
@@ -25,13 +16,15 @@
 }
 
 pub mod da_layer {
+    use crate::Error;
     use nonempty::NonEmpty;
 
     use crate::{
-        types::{Fragment, FragmentsSubmitted, EthereumDASubmission},
+        types::{EthereumDASubmission, Fragment, FragmentsSubmitted},
         Result,
     };
 
+    // TODO whats the right place for this?
     #[derive(Debug, Clone, Copy, PartialEq, PartialOrd)]
     pub struct Priority(f64);
 
@@ -62,14 +55,9 @@
         async fn submit_state_fragments(
             &self,
             fragments: NonEmpty<Fragment>,
-<<<<<<< HEAD
             previous_tx: Option<EthereumDASubmission>,
+            priority: Priority,
         ) -> Result<(EthereumDASubmission, FragmentsSubmitted)>;
-=======
-            previous_tx: Option<L1Tx>,
-            priority: Priority,
-        ) -> Result<(L1Tx, FragmentsSubmitted)>;
->>>>>>> 847a1956
     }
 }
 
