use std::{num::NonZeroUsize, time::Duration};

use clock::TestClock;
use eth::BlobEncoder;
use fuel_block_committer_encoding::bundle::{self, CompressionLevel};
use itertools::Itertools;
use metrics::RegistersMetrics;
use services::{
    BlockBundler, BlockBundlerConfig, Bundle, BundleProposal, Bundler, BundlerFactory,
    ControllableBundlerFactory, Metadata, Result, Runner,
    block_bundler::port::l1::FragmentEncoder,
    types::{
        CollectNonEmpty, CompressedFuelBlock, Fragment, NonEmpty, nonempty,
        storage::SequentialFuelBlocks,
    },
};
use test_helpers::{
    Blocks,
    mocks::{
        self,
        fuel::{generate_block, generate_storage_block_sequence},
    },
};

pub fn bundle_and_encode_into_blobs(
    blocks: NonEmpty<CompressedFuelBlock>,
    id: u16,
) -> NonEmpty<Fragment> {
    let blocks = blocks
        .into_iter()
        .map(|b| Vec::from(b.data))
        .collect::<Vec<_>>();

    let bundle = bundle::Bundle::V1(bundle::BundleV1 { blocks });

    let encoded_bundle = NonEmpty::from_vec(
        bundle::Encoder::new(CompressionLevel::Disabled)
            .encode(bundle)
            .unwrap(),
    )
    .unwrap();

    BlobEncoder.encode(encoded_bundle, id.into()).unwrap()
}

#[tokio::test]
async fn bundler_finishing_will_advance_if_not_called_at_least_once() {
    // given
    let blocks = generate_storage_block_sequence(0..=10, 1000);

    let bundler = Bundler::new(
        BlobEncoder,
        blocks.clone(),
        bundle::Encoder::new(CompressionLevel::Disabled),
        NonZeroUsize::new(1).unwrap(),
        1u16.into(),
        NonZeroUsize::MAX,
    );

    // when
    let bundle = bundler.finish().await.unwrap();

    // then
    let expected_fragments = bundle_and_encode_into_blobs(blocks.into_inner(), 1);
    assert!(!bundle.metadata.known_to_be_optimal);
    assert_eq!(bundle.metadata.block_heights, 0..=10);
    assert_eq!(bundle.fragments, expected_fragments);
}

#[tokio::test]
async fn bundler_will_provide_a_suboptimal_bundle_if_not_advanced_enough() -> Result<()> {
    // given
    let stops_at_blob_boundary = generate_block(0, enough_bytes_to_almost_fill_a_blob());

    let requires_new_blob_but_doesnt_utilize_it =
        generate_block(1, enough_bytes_to_almost_fill_a_blob() / 3);

    let blocks: SequentialFuelBlocks = nonempty![
        stops_at_blob_boundary,
        requires_new_blob_but_doesnt_utilize_it
    ]
    .try_into()
    .unwrap();

    let mut bundler = Bundler::new(
        BlobEncoder,
        blocks.clone(),
        bundle::Encoder::new(CompressionLevel::Disabled),
        NonZeroUsize::new(1).unwrap(),
        1u16.into(),
        NonZeroUsize::MAX,
    );

    bundler.advance(1.try_into().unwrap()).await?;

    let non_optimal_bundle = bundler.clone().finish().await?;
    bundler.advance(1.try_into().unwrap()).await?;

    // when
    let optimal_bundle = bundler.finish().await?;

    // then
    // Non-optimal bundle should include both blocks
    assert_eq!(non_optimal_bundle.metadata.block_heights, 0..=1);
    assert!(!non_optimal_bundle.metadata.known_to_be_optimal);

    // Optimal bundle should include only the first block
    assert_eq!(optimal_bundle.metadata.block_heights, 0..=0);
    assert!(optimal_bundle.metadata.known_to_be_optimal);

    Ok(())
}

#[tokio::test]
async fn bundler_tolerates_step_too_large() -> Result<()> {
    // given

    let blocks = generate_storage_block_sequence(0..=2, 300);

    let step_size = NonZeroUsize::new(5).unwrap(); // Step size larger than number of blocks

    let mut bundler = Bundler::new(
        BlobEncoder,
        blocks.clone(),
        bundle::Encoder::new(CompressionLevel::Disabled),
        step_size,
        1u16.into(),
        NonZeroUsize::MAX,
    );

    while bundler.advance(1.try_into().unwrap()).await? {}

    // when
    let bundle = bundler.finish().await?;

    // then
    assert!(bundle.metadata.known_to_be_optimal);
    assert_eq!(bundle.metadata.block_heights, 0..=2);
    assert_eq!(bundle.metadata.optimization_attempts, 3); // 3 then 1 then 2

    Ok(())
}

// when the smaller bundle doesn't utilize the whole blob, for example
#[tokio::test]
async fn bigger_bundle_will_have_same_storage_gas_usage() -> Result<()> {
    // given
    let blocks = nonempty![
        generate_block(0, 100),
        generate_block(1, enough_bytes_to_almost_fill_a_blob())
    ];

    let mut bundler = Bundler::new(
        BlobEncoder,
        blocks.clone().try_into().unwrap(),
        bundle::Encoder::new(CompressionLevel::Disabled),
        NonZeroUsize::new(1).unwrap(), // Default step size
        1u16.into(),
        NonZeroUsize::MAX,
    );
    while bundler.advance(1.try_into().unwrap()).await? {}

    // when
    let bundle = bundler.finish().await?;

    // then
    assert!(bundle.metadata.known_to_be_optimal);
    assert_eq!(bundle.metadata.block_heights, 0..=1);
    Ok(())
}

fn enough_bytes_to_almost_fill_a_blob() -> usize {
    let encoding_overhead = BlobEncoder::FRAGMENT_SIZE as f64 * 0.04;
    BlobEncoder::FRAGMENT_SIZE - encoding_overhead as usize
}

fn default_bundler_factory() -> BundlerFactory<BlobEncoder> {
    BundlerFactory::new(
        BlobEncoder,
        bundle::Encoder::new(CompressionLevel::Disabled),
        1.try_into().unwrap(),
        NonZeroUsize::MAX,
    )
}

#[tokio::test]
async fn does_nothing_if_not_enough_blocks() -> Result<()> {
    use services::state_committer::port::Storage;

    // given
    let setup = test_helpers::Setup::init().await;
    let block_size = 100;

    // We only store a single block.
    setup
        .import_blocks(Blocks::WithHeights {
            range: 0..=0,
            block_size,
        })
        .await;

    // The chain’s latest height is 0
    let mock_fuel_api = test_helpers::mocks::fuel::block_bundler_latest_height_is(0);

    // We require 2 * block_size in bytes AND we also require 2 blocks
    // to force immediate bundling. We only have 1 block, so bundling
    // should NOT occur.
    let mut block_bundler = BlockBundler::new(
        mock_fuel_api,
        setup.db(),
        TestClock::default(),
        default_bundler_factory(),
        BlockBundlerConfig {
            bytes_to_accumulate: (2 * block_size).try_into().unwrap(),
            blocks_to_accumulate: NonZeroUsize::new(2).unwrap(),
            lookback_window: 0,
            ..BlockBundlerConfig::default()
        },
    );

    // when
    block_bundler.run().await?;

    // then
    assert!(
        setup
            .db()
            .oldest_nonfinalized_fragments(0, 1)
            .await?
<<<<<<< HEAD
            .is_empty()
=======
            .is_empty(),
        "No fragments should be bundled"
>>>>>>> a8519986
    );

    Ok(())
}

#[tokio::test]
async fn stops_accumulating_blocks_if_time_runs_out_measured_from_component_creation() -> Result<()>
{
    use services::{
        block_bundler::port::Storage as BundlerStorage, state_committer::port::Storage,
    };

    // given
    let setup = test_helpers::Setup::init().await;

    let block_size = 100;
    let blocks = setup
        .import_blocks(Blocks::WithHeights {
            range: 0..=0,
            block_size,
        })
        .await;

    let clock = TestClock::default();

    let latest_height = blocks.last().height;
    let mock_fuel_api = test_helpers::mocks::fuel::block_bundler_latest_height_is(latest_height);

    let expected_fragments = bundle_and_encode_into_blobs(blocks.clone(), 1);

    let mut block_bundler = BlockBundler::new(
        mock_fuel_api,
        setup.db(),
        clock.clone(),
        default_bundler_factory(),
        BlockBundlerConfig {
            accumulation_time_limit: Duration::from_secs(1),
            bytes_to_accumulate: (2 * block_size).try_into().unwrap(),
            lookback_window: 0,
            ..Default::default()
        },
    );

    clock.advance_time(Duration::from_secs(2));

    // when
    block_bundler.run().await?;

    // then
    let fragments = setup
        .db()
        .oldest_nonfinalized_fragments(0, 1)
        .await?
        .into_iter()
        .map(|f| f.fragment)
        .collect_nonempty()
        .unwrap();

    assert_eq!(fragments, expected_fragments);

    assert!(
        setup
            .db()
            .lowest_sequence_of_unbundled_blocks(blocks.last().height, 1)
            .await?
            .is_none()
    );

    Ok(())
}

#[tokio::test]
async fn stops_accumulating_blocks_if_time_runs_out_measured_from_last_bundle_time() -> Result<()> {
    use services::state_committer::port::Storage;

    // given
    let setup = test_helpers::Setup::init().await;

    let clock = TestClock::default();

    let block_size = 100;
    let fuel_blocks = setup
        .import_blocks(Blocks::WithHeights {
            range: 1..=3,
            block_size,
        })
        .await;

    let mut block_bundler = BlockBundler::new(
        mocks::fuel::block_bundler_latest_height_is(fuel_blocks.last().height),
        setup.db(),
        clock.clone(),
        default_bundler_factory(),
        BlockBundlerConfig {
            accumulation_time_limit: Duration::from_secs(10),
            bytes_to_accumulate: (2 * block_size).try_into().unwrap(),
            ..Default::default()
        },
    );
    let fuel_blocks = Vec::from(fuel_blocks);

    block_bundler.run().await?;
    clock.advance_time(Duration::from_secs(10));

    // when
    block_bundler.run().await?;

    // then
    let first_bundle_fragments =
        bundle_and_encode_into_blobs(nonempty![fuel_blocks[0].clone(), fuel_blocks[1].clone()], 1);

    let second_bundle_fragments =
        bundle_and_encode_into_blobs(nonempty![fuel_blocks[2].clone()], 2);

    let unsubmitted_fragments = setup
        .db()
        .oldest_nonfinalized_fragments(0, 2)
        .await?
        .into_iter()
        .map(|f| f.fragment.clone())
        .collect_nonempty()
        .unwrap();

    let expected_fragments = first_bundle_fragments
        .into_iter()
        .chain(second_bundle_fragments)
        .collect_nonempty()
        .unwrap();
    assert_eq!(unsubmitted_fragments, expected_fragments);

    Ok(())
}

#[tokio::test]
async fn doesnt_bundle_more_than_accumulation_blocks() -> Result<()> {
    use services::state_committer::port::Storage;

    // given
    let setup = test_helpers::Setup::init().await;

    let block_size = 100;
    let blocks = setup
        .import_blocks(Blocks::WithHeights {
            range: 0..=2,
            block_size,
        })
        .await;

    let first_two_blocks = blocks.iter().take(2).cloned().collect_nonempty().unwrap();
    let fragments = bundle_and_encode_into_blobs(first_two_blocks, 1);

    let mut block_bundler = BlockBundler::new(
        test_helpers::mocks::fuel::block_bundler_latest_height_is(2),
        setup.db(),
        TestClock::default(),
        default_bundler_factory(),
        BlockBundlerConfig {
            bytes_to_accumulate: (2 * block_size).try_into().unwrap(),
            ..Default::default()
        },
    );

    // when
    block_bundler.run().await?;

    // then
    let unsubmitted_fragments = setup
        .db()
        .oldest_nonfinalized_fragments(0, 10)
        .await?
        .into_iter()
        .map(|f| f.fragment)
        .collect_nonempty()
        .unwrap();

    assert_eq!(unsubmitted_fragments, fragments);

    Ok(())
}

#[tokio::test]
async fn doesnt_bundle_already_bundled_blocks() -> Result<()> {
    use services::state_committer::port::Storage;

    // given
    let setup = test_helpers::Setup::init().await;

    let blocks = setup
        .import_blocks(Blocks::WithHeights {
            range: 0..=1,
            block_size: 100,
        })
        .await;

    let fragments_1 = bundle_and_encode_into_blobs(nonempty![blocks[0].clone()], 1);

    let fragments_2 = bundle_and_encode_into_blobs(nonempty![blocks[1].clone()], 2);

    let mut bundler = BlockBundler::new(
        test_helpers::mocks::fuel::block_bundler_latest_height_is(1),
        setup.db(),
        TestClock::default(),
        default_bundler_factory(),
        BlockBundlerConfig {
            bytes_to_accumulate: 100.try_into().unwrap(),
            ..Default::default()
        },
    );

    bundler.run().await?;

    // when
    bundler.run().await?;

    // then
    let unsubmitted_fragments = setup
        .db()
        .oldest_nonfinalized_fragments(0, usize::MAX)
        .await?;
    let db_fragments = unsubmitted_fragments
        .iter()
        .map(|f| f.fragment.clone())
        .collect::<Vec<_>>();
    let expected_fragments = fragments_1.into_iter().chain(fragments_2).collect_vec();
    assert_eq!(db_fragments, expected_fragments);

    Ok(())
}

#[tokio::test]
async fn stops_advancing_if_optimization_time_ran_out() -> Result<()> {
    // given
    let setup = test_helpers::Setup::init().await;
    let block_size = 100;
    setup
        .import_blocks(Blocks::WithHeights {
            range: 0..=0,
            block_size,
        })
        .await;

    let unoptimal_fragments = nonempty![Fragment {
        data: test_helpers::random_data(100usize),
        unused_bytes: 1000,
        total_bytes: 50.try_into().unwrap(),
    }];

    let unoptimal_bundle = BundleProposal {
        fragments: unoptimal_fragments.clone(),
        metadata: Metadata {
            block_heights: 0..=0,
            known_to_be_optimal: false,
            gas_usage: 100,
            optimization_attempts: 10,
            compressed_data_size: 100.try_into().unwrap(),
            uncompressed_data_size: 1000.try_into().unwrap(),
            num_fragments: 1.try_into().unwrap(),
            block_num_upper_limit: 1.try_into().unwrap(),
        },
    };

    let (bundler_factory, send_can_advance_permission, mut notify_has_advanced) =
        ControllableBundlerFactory::setup(Some(unoptimal_bundle));

    let test_clock = TestClock::default();

    let optimization_timeout = Duration::from_secs(1);

    let mut block_bundler = BlockBundler::new(
        test_helpers::mocks::fuel::block_bundler_latest_height_is(0),
        setup.db(),
        test_clock.clone(),
        bundler_factory,
        BlockBundlerConfig {
            optimization_time_limit: optimization_timeout,
            bytes_to_accumulate: block_size.try_into().unwrap(),
            ..BlockBundlerConfig::default()
        },
    );

    let block_bundler_handle = tokio::spawn(async move {
        block_bundler.run().await.unwrap();
    });

    // when
    // Unblock the bundler
    send_can_advance_permission.send(()).unwrap();
    notify_has_advanced.recv().await.unwrap();

    // Advance the clock to exceed the optimization time limit
    test_clock.advance_time(Duration::from_secs(1));

    send_can_advance_permission.send(()).unwrap();

    // then
    // Wait for the BlockBundler task to complete
    block_bundler_handle.await.unwrap();

    Ok(())
}

#[tokio::test]
async fn doesnt_stop_advancing_if_there_is_still_time_to_optimize() -> Result<()> {
    // given
    let setup = test_helpers::Setup::init().await;
    let block_size = 100;
    setup
        .import_blocks(Blocks::WithHeights {
            range: 0..=0,
            block_size,
        })
        .await;

    let (bundler_factory, send_can_advance, _notify_advanced) =
        ControllableBundlerFactory::setup(None);

    // Create a TestClock
    let test_clock = TestClock::default();

    // Create the BlockBundler
    let optimization_timeout = Duration::from_secs(1);

    let mut block_bundler = BlockBundler::new(
        test_helpers::mocks::fuel::block_bundler_latest_height_is(0),
        setup.db(),
        test_clock.clone(),
        bundler_factory,
        BlockBundlerConfig {
            optimization_time_limit: optimization_timeout,
            lookback_window: 0,
            bytes_to_accumulate: block_size.try_into().unwrap(),
            ..BlockBundlerConfig::default()
        },
    );

    // Spawn the BlockBundler run method in a separate task
    let block_bundler_handle = tokio::spawn(async move {
        block_bundler.run().await.unwrap();
    });

    // Advance the clock but not beyond the optimization time limit
    test_clock.advance_time(Duration::from_millis(500));

    // when
    for _ in 0..100 {
        send_can_advance.send(()).unwrap();
    }
    // then
    let res = tokio::time::timeout(Duration::from_millis(500), block_bundler_handle).await;

    assert!(res.is_err(), "expected a timeout");

    Ok(())
}

#[tokio::test]
async fn skips_blocks_outside_lookback_window() -> Result<()> {
    use services::{
        block_bundler::port::Storage as BundlerStorage, state_committer::port::Storage,
    };

    // given
    let setup = test_helpers::Setup::init().await;

    let block_size = 100;
    let blocks = setup
        .import_blocks(Blocks::WithHeights {
            range: 0..=3,
            block_size,
        })
        .await;

    let lookback_window = 2;
    let latest_height = 5u32;

    let starting_height = latest_height.saturating_sub(lookback_window);

    let blocks_to_bundle: Vec<_> = blocks
        .iter()
        .filter(|block| block.height >= starting_height)
        .cloned()
        .collect();

    assert_eq!(
        blocks_to_bundle.len(),
        1,
        "Expected only one block to be within the lookback window"
    );
    assert_eq!(
        blocks_to_bundle[0].height, 3,
        "Expected block at height 3 to be within the lookback window"
    );

    // Encode the blocks to be bundled
    let expected_fragments =
        bundle_and_encode_into_blobs(NonEmpty::from_vec(blocks_to_bundle).unwrap(), 1);

    let mut block_bundler = BlockBundler::new(
        test_helpers::mocks::fuel::block_bundler_latest_height_is(latest_height),
        setup.db(),
        TestClock::default(),
        default_bundler_factory(),
        BlockBundlerConfig {
            bytes_to_accumulate: block_size.try_into().unwrap(),
            lookback_window,
            ..Default::default()
        },
    );

    // when
    block_bundler.run().await?;

    // then
    let unsubmitted_fragments = setup
        .db()
        .oldest_nonfinalized_fragments(0, usize::MAX)
        .await?;
    let fragments = unsubmitted_fragments
        .iter()
        .map(|f| f.fragment.clone())
        .collect_nonempty()
        .unwrap();

    assert_eq!(
        fragments, expected_fragments,
        "Only blocks within the lookback window should be bundled"
    );

    // Ensure that blocks outside the lookback window are still unbundled
    let unbundled_blocks = setup
        .db()
        .lowest_sequence_of_unbundled_blocks(0, u32::MAX)
        .await?
        .unwrap();

    let unbundled_block_heights: Vec<_> = unbundled_blocks
        .oldest
        .into_inner()
        .iter()
        .map(|b| b.height)
        .collect();

    assert_eq!(
        unbundled_block_heights,
        vec![0, 1, 2],
        "Blocks outside the lookback window should remain unbundled"
    );

    Ok(())
}

#[tokio::test]
async fn metrics_are_updated() -> Result<()> {
    // given
    let setup = test_helpers::Setup::init().await;

    // Import two blocks with specific parameters
    let block_size = 100;
    let blocks = setup
        .import_blocks(Blocks::WithHeights {
            range: 0..=1,
            block_size,
        })
        .await;

    let latest_height = blocks.last().height;
    let mock_fuel_api = test_helpers::mocks::fuel::block_bundler_latest_height_is(latest_height);

    let registry = metrics::prometheus::Registry::new();

    let mut block_bundler = BlockBundler::new(
        mock_fuel_api,
        setup.db(),
        TestClock::default(),
        default_bundler_factory(),
        BlockBundlerConfig {
            bytes_to_accumulate: (2 * block_size).try_into().unwrap(),
            ..Default::default()
        },
    );

    block_bundler.register_metrics(&registry);

    // when
    block_bundler.run().await?;

    // then
    let gathered_metrics = registry.gather();

    // Check that the last_bundled_block_height metric has been updated correctly
    let last_bundled_block_height_metric = gathered_metrics
        .iter()
        .find(|metric| metric.get_name() == "last_bundled_block_height")
        .expect("last_bundled_block_height metric not found");

    let last_bundled_block_height = last_bundled_block_height_metric
        .get_metric()
        .first()
        .expect("No metric samples found")
        .get_gauge()
        .get_value() as i64;

    assert_eq!(last_bundled_block_height, blocks.last().height as i64);

    // Check that the blocks_per_bundle metric has recorded the correct number of blocks
    let blocks_per_bundle_metric = gathered_metrics
        .iter()
        .find(|metric| metric.get_name() == "blocks_per_bundle")
        .expect("blocks_per_bundle metric not found");

    let blocks_per_bundle_sample = blocks_per_bundle_metric
        .get_metric()
        .first()
        .expect("No metric samples found")
        .get_histogram();

    // The sample count should be 1 (since we observed once)
    let blocks_per_bundle_count = blocks_per_bundle_sample.get_sample_count();
    assert_eq!(blocks_per_bundle_count, 1);

    // The sample sum should be 2.0 (since we bundled 2 blocks)
    let blocks_per_bundle_sum = blocks_per_bundle_sample.get_sample_sum();
    assert_eq!(blocks_per_bundle_sum, 2.0);

    let compression_ratio_metric = gathered_metrics
        .iter()
        .find(|metric| metric.get_name() == "compression_ratio")
        .expect("compression_ratio metric not found");

    let compression_ratio_sample = compression_ratio_metric
        .get_metric()
        .first()
        .expect("No metric samples found")
        .get_histogram();

    let compression_ratio_count = compression_ratio_sample.get_sample_count();
    assert_eq!(compression_ratio_count, 1);

    let compression_ratio_sum = compression_ratio_sample.get_sample_sum();
    // If we don't compress we loose a bit due to postcard encoding the bundle
    assert!((0.97..=1.0).contains(&compression_ratio_sum));

    Ok(())
}

#[tokio::test]
async fn test_fallback_to_smallest_invalid_proposal() {
    // given
    let block_size = 1000;
    let blocks = generate_storage_block_sequence(0..=10, block_size);

    let target_bundle_size = NonZeroUsize::new(50).unwrap();
    assert!(
        target_bundle_size.get() < block_size,
        "so that even a single block is over the target_bundle_size"
    );

    let bundler = Bundler::new(
        BlobEncoder,
        blocks,
        bundle::Encoder::new(CompressionLevel::Disabled),
        NonZeroUsize::new(1).unwrap(),
        1u16.into(),
        target_bundle_size,
    );

    // when
    let proposal = bundler.finish().await.unwrap();

    // then
    assert!(proposal.metadata.compressed_data_size.get() > target_bundle_size.get());
}

#[tokio::test]
async fn respects_target_bundle_size() {
    // given
    let blocks = generate_storage_block_sequence(0..=1, enough_bytes_to_almost_fill_a_blob());

    // bundle should fit in 1 blob
    let max_fragments = NonZeroUsize::new(1).unwrap();

    let mut bundler = Bundler::new(
        BlobEncoder,
        blocks.clone(),
        bundle::Encoder::new(CompressionLevel::Disabled),
        NonZeroUsize::new(1).unwrap(),
        1u16.into(),
        max_fragments,
    );
    while bundler.advance(1.try_into().unwrap()).await.unwrap() {}

    // when
    let final_bundle: BundleProposal = bundler.finish().await.unwrap();

    // then
    assert!(
        final_bundle.metadata.known_to_be_optimal,
        "Expected the bundler to know this result is optimal"
    );

    assert_eq!(
        final_bundle.metadata.block_heights,
        0..=0,
        "Expected one block to fit in fragment"
    );

    assert!(
        final_bundle.metadata.num_fragments <= max_fragments,
        "Bundle should not exceed max_fragments"
    );
}

/// In this example, bundling all 3 blocks would fit under the target size,
/// but it would require two fragments, leading to higher gas usage.
/// Bundling just the first 2 blocks fits in a single fragment,
/// producing a better ratio—so the bundler opts for the smaller bundle.
#[tokio::test]
async fn chooses_less_blocks_for_better_gas_usage() {
    let fragment_capacity = BlobEncoder::FRAGMENT_SIZE;

    let overhead = 1000;
    let half_a_blob = fragment_capacity / 2 - overhead;
    let spillover_to_second_blob = 5000;

    // Three blocks sized so that 2 blocks fit in one fragment, but all 3 blocks together require two fragments.
    let blocks = nonempty![
        generate_block(0, half_a_blob),
        generate_block(1, half_a_blob),
        generate_block(2, spillover_to_second_blob),
    ];
    let blocks = SequentialFuelBlocks::try_from(blocks).unwrap();

    let mut bundler = Bundler::new(
        BlobEncoder,
        blocks.clone(),
        bundle::Encoder::new(CompressionLevel::Disabled),
        NonZeroUsize::new(1).unwrap(),
        1u16.into(),
        NonZeroUsize::new(4).unwrap(),
    );
    while bundler.advance(1.try_into().unwrap()).await.unwrap() {}

    // when
    let final_bundle: BundleProposal = bundler.finish().await.unwrap();

    // then
    assert!(
        final_bundle.metadata.known_to_be_optimal,
        "We expect the bundler to finalize an optimal solution"
    );

    let used_fragments = final_bundle.metadata.num_fragments.get();
    assert_eq!(
        used_fragments, 1,
        "Should only need 1 fragment for 2 blocks"
    );

    assert_eq!(
        final_bundle.metadata.block_heights,
        0..=1,
        "Expected bundler to choose blocks [0..=1] instead of all three"
    );
}

#[tokio::test]
async fn bundles_immediately_if_enough_blocks() -> Result<()> {
    use services::state_committer::port::Storage;

    // given
    let setup = test_helpers::Setup::init().await;
    let block_size = 100;

    // We will store exactly 2 blocks so that we hit the threshold.
    let blocks = setup
        .import_blocks(Blocks::WithHeights {
            range: 0..=1, // This gives us 2 blocks
            block_size,
        })
        .await;

    let mock_fuel_api = test_helpers::mocks::fuel::block_bundler_latest_height_is(1);

    // We'll set a large bytes_to_accumulate so the bundler won't trigger on bytes,
    // but only on the number of blocks. We set max_blocks_to_accumulate to 2.
    let mut block_bundler = BlockBundler::new(
        mock_fuel_api,
        setup.db(),
        TestClock::default(),
        default_bundler_factory(),
        BlockBundlerConfig {
            bytes_to_accumulate: NonZeroUsize::MAX,
            blocks_to_accumulate: NonZeroUsize::new(2).unwrap(),
            ..BlockBundlerConfig::default()
        },
    );

    // when
    block_bundler.run().await?;

    // then
    // We expect that the 2 blocks triggered an immediate bundle.
    let unsubmitted_fragments = setup
        .db()
        .oldest_nonfinalized_fragments(0, 10)
        .await?
        .into_iter()
        .map(|f| f.fragment)
        .collect_nonempty()
        .unwrap();

    let expected_fragments = bundle_and_encode_into_blobs(blocks.clone(), 1);

    assert_eq!(unsubmitted_fragments, expected_fragments);

    Ok(())
}<|MERGE_RESOLUTION|>--- conflicted
+++ resolved
@@ -227,12 +227,8 @@
             .db()
             .oldest_nonfinalized_fragments(0, 1)
             .await?
-<<<<<<< HEAD
-            .is_empty()
-=======
             .is_empty(),
         "No fragments should be bundled"
->>>>>>> a8519986
     );
 
     Ok(())
