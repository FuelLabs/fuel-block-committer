--- conflicted
+++ resolved
@@ -10,11 +10,7 @@
 use test_case::test_case;
 use test_helpers::{
     mocks::{self, l1::TxStatus},
-<<<<<<< HEAD
-    noop_fee_tracker,
-=======
     noop_fees,
->>>>>>> 5934de5c
 };
 
 #[tokio::test]
@@ -460,11 +456,7 @@
             ..Default::default()
         },
         test_clock.clone(),
-<<<<<<< HEAD
-        noop_fee_tracker(),
-=======
         noop_fees(),
->>>>>>> 5934de5c
     );
 
     // Orig tx
@@ -568,11 +560,7 @@
             ..Default::default()
         },
         test_clock.clone(),
-<<<<<<< HEAD
-        noop_fee_tracker(),
-=======
         noop_fees(),
->>>>>>> 5934de5c
     );
 
     // Orig tx
