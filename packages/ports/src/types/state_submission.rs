pub use sqlx::types::chrono::{DateTime, Utc};

<<<<<<< HEAD
use super::TransactionState;

#[derive(Debug, Clone, PartialEq, Eq)]
pub struct SubmissionTx {
    pub id: Option<u32>,
    pub hash: [u8; 32],
    pub state: TransactionState,
}
=======
use super::NonNegative;
>>>>>>> 29bf231f

#[derive(Debug, Clone, PartialEq, Eq)]
pub struct StateSubmission {
    pub id: Option<NonNegative<i32>>,
    pub block_hash: [u8; 32],
    pub block_height: u32,
    pub data: Vec<u8>,
<<<<<<< HEAD
    pub created_at: DateTime<Utc>,
}

impl StateFragment {
    pub const MAX_FRAGMENT_SIZE: usize = 128 * 1024;
=======
}

#[derive(Debug, Clone, PartialEq, Eq)]
pub struct L1Tx {
    pub id: Option<u64>,
    pub hash: [u8; 32],
    pub state: TransactionState,
}

#[derive(Debug, Clone, PartialEq, Eq)]
pub enum TransactionState {
    Pending,
    Finalized(DateTime<Utc>),
    Failed,
}

pub struct TransactionResponse {
    block_number: u64,
    succeeded: bool,
}

impl TransactionResponse {
    pub fn new(block_number: u64, succeeded: bool) -> Self {
        Self {
            block_number,
            succeeded,
        }
    }

    pub fn block_number(&self) -> u64 {
        self.block_number
    }

    pub fn succeeded(&self) -> bool {
        self.succeeded
    }
>>>>>>> 29bf231f
}<|MERGE_RESOLUTION|>--- conflicted
+++ resolved
@@ -1,17 +1,8 @@
 pub use sqlx::types::chrono::{DateTime, Utc};
 
-<<<<<<< HEAD
+use super::NonNegative;
+
 use super::TransactionState;
-
-#[derive(Debug, Clone, PartialEq, Eq)]
-pub struct SubmissionTx {
-    pub id: Option<u32>,
-    pub hash: [u8; 32],
-    pub state: TransactionState,
-}
-=======
-use super::NonNegative;
->>>>>>> 29bf231f
 
 #[derive(Debug, Clone, PartialEq, Eq)]
 pub struct StateSubmission {
@@ -19,13 +10,6 @@
     pub block_hash: [u8; 32],
     pub block_height: u32,
     pub data: Vec<u8>,
-<<<<<<< HEAD
-    pub created_at: DateTime<Utc>,
-}
-
-impl StateFragment {
-    pub const MAX_FRAGMENT_SIZE: usize = 128 * 1024;
-=======
 }
 
 #[derive(Debug, Clone, PartialEq, Eq)]
@@ -33,34 +17,4 @@
     pub id: Option<u64>,
     pub hash: [u8; 32],
     pub state: TransactionState,
-}
-
-#[derive(Debug, Clone, PartialEq, Eq)]
-pub enum TransactionState {
-    Pending,
-    Finalized(DateTime<Utc>),
-    Failed,
-}
-
-pub struct TransactionResponse {
-    block_number: u64,
-    succeeded: bool,
-}
-
-impl TransactionResponse {
-    pub fn new(block_number: u64, succeeded: bool) -> Self {
-        Self {
-            block_number,
-            succeeded,
-        }
-    }
-
-    pub fn block_number(&self) -> u64 {
-        self.block_number
-    }
-
-    pub fn succeeded(&self) -> bool {
-        self.succeeded
-    }
->>>>>>> 29bf231f
 }