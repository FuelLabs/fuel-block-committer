--- conflicted
+++ resolved
@@ -29,10 +29,6 @@
     fn blocks_in_height_range(
         &self,
         range: RangeInclusive<u32>,
-<<<<<<< HEAD
-    ) -> BoxStream<'_, Result<FuelBlock>>;
-=======
-    ) -> BoxStream<Result<Vec<FuelBlock>>, '_>;
->>>>>>> e3018d57
+    ) -> BoxStream<'_, Result<Vec<FuelBlock>>>;
     async fn latest_block(&self) -> Result<FuelBlock>;
 }