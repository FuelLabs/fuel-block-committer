--- conflicted
+++ resolved
@@ -23,14 +23,8 @@
 #[allow(async_fn_in_trait)]
 #[trait_variant::make(Send)]
 #[cfg_attr(feature = "test-helpers", mockall::automock)]
-<<<<<<< HEAD
 pub trait Contract: Send + Sync {
     async fn submit(&self, hash: [u8; 32], height: u32) -> Result<BlockSubmissionTx>;
-=======
-pub trait Contract: Sync {
-    async fn submit(&self, hash: [u8; 32], height: u32) -> Result<()>;
-    fn event_streamer(&self, height: L1Height) -> Box<dyn EventStreamer + Send + Sync>;
->>>>>>> 395ab9ec
     fn commit_interval(&self) -> std::num::NonZeroU32;
 }
 
