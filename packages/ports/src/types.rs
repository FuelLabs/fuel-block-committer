--- conflicted
+++ resolved
@@ -20,12 +20,6 @@
 #[cfg(feature = "l1")]
 pub use fuel_block_committed_on_l1::*;
 pub use l1_height::*;
-<<<<<<< HEAD
-pub use state_submission::*;
-pub use transactions::*;
-#[cfg(any(feature = "fuel", feature = "l1"))]
-pub use validator::block::*;
-=======
 pub use serial_id::*;
 pub use state_submission::*;
->>>>>>> 29bf231f
+pub use transactions::*;