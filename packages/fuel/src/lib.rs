--- conflicted
+++ resolved
@@ -19,11 +19,7 @@
     fn blocks_in_height_range(
         &self,
         range: RangeInclusive<u32>,
-<<<<<<< HEAD
-    ) -> BoxStream<'_, Result<FuelBlock>> {
-=======
-    ) -> BoxStream<Result<Vec<FuelBlock>>, '_> {
->>>>>>> e3018d57
+    ) -> BoxStream<'_, Result<Vec<FuelBlock>>> {
         self._block_in_height_range(range).boxed()
     }
 
