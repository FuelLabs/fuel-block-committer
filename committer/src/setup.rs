use std::num::NonZeroU32;
use std::time::Duration;

use metrics::{prometheus::Registry, HealthChecker, RegistersMetrics};
use ports::storage::Storage;
use services::{BlockCommitter, CommitListener, Runner, WalletBalanceTracker};
use tokio::task::JoinHandle;
use tokio_util::sync::CancellationToken;
use tracing::{error, info};
use validator::BlockValidator;

use crate::{config, errors::Result, Database, FuelApi, L1};

<<<<<<< HEAD
pub fn wallet_balance_tracker(
    internal_config: &config::Internal,
=======
pub fn spawn_block_watcher(
    commit_interval: NonZeroU32,
    config: &Config,
    internal_config: &InternalConfig,
    storage: Database,
    registry: &Registry,
    cancel_token: CancellationToken,
) -> (
    Receiver<ValidatedFuelBlock>,
    tokio::task::JoinHandle<()>,
    HealthChecker,
) {
    let (fuel_adapter, fuel_connection_health) =
        create_fuel_adapter(config, internal_config, registry);

    let (block_watcher, rx) =
        create_block_watcher(commit_interval, config, registry, fuel_adapter, storage);

    let handle = schedule_polling(
        internal_config.fuel_polling_interval,
        block_watcher,
        "Block Watcher",
        cancel_token,
    );

    (rx, handle, fuel_connection_health)
}

pub fn spawn_wallet_balance_tracker(
    internal_config: &InternalConfig,
>>>>>>> 5943d62f
    registry: &Registry,
    l1: L1,
    cancel_token: CancellationToken,
) -> tokio::task::JoinHandle<()> {
    let wallet_balance_tracker = WalletBalanceTracker::new(l1);

    wallet_balance_tracker.register_metrics(registry);

    schedule_polling(
        internal_config.balance_update_interval,
        wallet_balance_tracker,
        "Wallet Balance Tracker",
        cancel_token,
    )
}

pub fn l1_event_listener(
    internal_config: &config::Internal,
    l1: L1,
    storage: Database,
    registry: &Registry,
    cancel_token: CancellationToken,
) -> tokio::task::JoinHandle<()> {
    let commit_listener_service = CommitListener::new(l1, storage, cancel_token.clone());
    commit_listener_service.register_metrics(registry);

    schedule_polling(
        internal_config.between_eth_event_stream_restablishing_attempts,
        commit_listener_service,
        "Commit Listener",
        cancel_token,
    )
}

pub fn block_committer(
    l1: L1,
    storage: impl Storage + 'static,
    fuel: FuelApi,
    config: &config::Config,
    internal_config: &config::Internal,
    registry: &Registry,
    cancel_token: CancellationToken,
) -> tokio::task::JoinHandle<()> {
    let validator = BlockValidator::new(config.fuel.block_producer_public_key);

    let block_committer =
        BlockCommitter::new(l1, storage, fuel, validator, config.eth.commit_interval);

    block_committer.register_metrics(registry);

    schedule_polling(
        internal_config.fuel_polling_interval,
        block_committer,
        "Block Committer",
        cancel_token,
    )
}

pub async fn l1_adapter(
    config: &config::Config,
    internal_config: &config::Internal,
    registry: &Registry,
) -> Result<(L1, HealthChecker)> {
    let l1 = L1::connect(
        &config.eth.rpc,
        config.eth.chain_id,
        config.eth.state_contract_address,
        &config.eth.wallet_key,
        internal_config.eth_errors_before_unhealthy,
    )
    .await?;

    l1.register_metrics(registry);

    let health_check = l1.connection_health_checker();

    Ok((l1, health_check))
}

fn schedule_polling(
    polling_interval: Duration,
    mut runner: impl Runner + 'static,
    name: &'static str,
    cancel_token: CancellationToken,
) -> tokio::task::JoinHandle<()> {
    tokio::spawn(async move {
        loop {
            if let Err(e) = runner.run().await {
                error!("{name} encountered an error: {e}");
            }

            if cancel_token.is_cancelled() {
                break;
            }

            tokio::time::sleep(polling_interval).await;
        }

        info!("{name} stopped");
    })
}

pub fn fuel_adapter(
    config: &config::Config,
    internal_config: &config::Internal,
    registry: &Registry,
) -> (FuelApi, HealthChecker) {
    let fuel_adapter = FuelApi::new(
        &config.fuel.graphql_endpoint,
        internal_config.fuel_errors_before_unhealthy,
    );
    fuel_adapter.register_metrics(registry);

    let fuel_connection_health = fuel_adapter.connection_health_checker();

    (fuel_adapter, fuel_connection_health)
}

<<<<<<< HEAD
pub fn logger() {
=======
fn create_block_watcher(
    commit_interval: NonZeroU32,
    config: &Config,
    registry: &Registry,
    fuel_adapter: FuelApi,
    storage: Database,
) -> (
    BlockWatcher<FuelApi, Database, Validator>,
    Receiver<ValidatedFuelBlock>,
) {
    let (tx_fuel_block, rx_fuel_block) = tokio::sync::mpsc::channel(100);
    let block_watcher = BlockWatcher::new(
        commit_interval,
        tx_fuel_block,
        fuel_adapter,
        storage,
        BlockValidator::new(config.fuel.block_producer_public_key),
    );
    block_watcher.register_metrics(registry);

    (block_watcher, rx_fuel_block)
}

pub fn setup_logger() {
>>>>>>> 5943d62f
    tracing_subscriber::fmt()
        .with_writer(std::io::stderr)
        .with_level(true)
        .with_line_number(true)
        .json()
        .init();
}

pub async fn storage(config: &config::Config) -> Result<Database> {
    let postgres = Database::connect(&config.app.db).await?;
    postgres.migrate().await?;

    Ok(postgres)
}

pub async fn shut_down(
    cancel_token: CancellationToken,
    wallet_balance_tracker_handle: JoinHandle<()>,
    committer_handle: JoinHandle<()>,
    listener_handle: JoinHandle<()>,
    storage: Database,
) -> Result<()> {
    cancel_token.cancel();

    for handle in [
        wallet_balance_tracker_handle,
        committer_handle,
        listener_handle,
    ] {
        handle.await?;
    }

    storage.close().await;
    Ok(())
}<|MERGE_RESOLUTION|>--- conflicted
+++ resolved
@@ -11,41 +11,8 @@
 
 use crate::{config, errors::Result, Database, FuelApi, L1};
 
-<<<<<<< HEAD
 pub fn wallet_balance_tracker(
     internal_config: &config::Internal,
-=======
-pub fn spawn_block_watcher(
-    commit_interval: NonZeroU32,
-    config: &Config,
-    internal_config: &InternalConfig,
-    storage: Database,
-    registry: &Registry,
-    cancel_token: CancellationToken,
-) -> (
-    Receiver<ValidatedFuelBlock>,
-    tokio::task::JoinHandle<()>,
-    HealthChecker,
-) {
-    let (fuel_adapter, fuel_connection_health) =
-        create_fuel_adapter(config, internal_config, registry);
-
-    let (block_watcher, rx) =
-        create_block_watcher(commit_interval, config, registry, fuel_adapter, storage);
-
-    let handle = schedule_polling(
-        internal_config.fuel_polling_interval,
-        block_watcher,
-        "Block Watcher",
-        cancel_token,
-    );
-
-    (rx, handle, fuel_connection_health)
-}
-
-pub fn spawn_wallet_balance_tracker(
-    internal_config: &InternalConfig,
->>>>>>> 5943d62f
     registry: &Registry,
     l1: L1,
     cancel_token: CancellationToken,
@@ -81,23 +48,22 @@
 }
 
 pub fn block_committer(
+    commit_interval: NonZeroU32,
     l1: L1,
     storage: impl Storage + 'static,
     fuel: FuelApi,
     config: &config::Config,
-    internal_config: &config::Internal,
     registry: &Registry,
     cancel_token: CancellationToken,
 ) -> tokio::task::JoinHandle<()> {
     let validator = BlockValidator::new(config.fuel.block_producer_public_key);
 
-    let block_committer =
-        BlockCommitter::new(l1, storage, fuel, validator, config.eth.commit_interval);
+    let block_committer = BlockCommitter::new(l1, storage, fuel, validator, commit_interval);
 
     block_committer.register_metrics(registry);
 
     schedule_polling(
-        internal_config.fuel_polling_interval,
+        config.app.block_check_interval,
         block_committer,
         "Block Committer",
         cancel_token,
@@ -164,34 +130,7 @@
     (fuel_adapter, fuel_connection_health)
 }
 
-<<<<<<< HEAD
 pub fn logger() {
-=======
-fn create_block_watcher(
-    commit_interval: NonZeroU32,
-    config: &Config,
-    registry: &Registry,
-    fuel_adapter: FuelApi,
-    storage: Database,
-) -> (
-    BlockWatcher<FuelApi, Database, Validator>,
-    Receiver<ValidatedFuelBlock>,
-) {
-    let (tx_fuel_block, rx_fuel_block) = tokio::sync::mpsc::channel(100);
-    let block_watcher = BlockWatcher::new(
-        commit_interval,
-        tx_fuel_block,
-        fuel_adapter,
-        storage,
-        BlockValidator::new(config.fuel.block_producer_public_key),
-    );
-    block_watcher.register_metrics(registry);
-
-    (block_watcher, rx_fuel_block)
-}
-
-pub fn setup_logger() {
->>>>>>> 5943d62f
     tracing_subscriber::fmt()
         .with_writer(std::io::stderr)
         .with_level(true)
