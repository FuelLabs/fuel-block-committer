use std::{num::NonZeroU32, time::Duration};

use clock::SystemClock;
use eth::{AwsConfig, Eip4844BlobEncoder};
use metrics::{prometheus::Registry, HealthChecker, RegistersMetrics};
use services::{
    BlockBundler, BlockBundlerConfig, BlockCommitter, BlockValidator, CommitListener, Runner,
    WalletBalanceTracker,
};
use tokio::task::JoinHandle;
use tokio_util::sync::CancellationToken;
use tracing::{error, info};

use crate::{config, errors::Result, AwsClient, Database, FuelApi, L1};

pub fn wallet_balance_tracker(
    internal_config: &config::Internal,
    registry: &Registry,
    l1: L1,
    cancel_token: CancellationToken,
) -> tokio::task::JoinHandle<()> {
    let wallet_balance_tracker = WalletBalanceTracker::new(l1);

    wallet_balance_tracker.register_metrics(registry);

    schedule_polling(
        internal_config.balance_update_interval,
        wallet_balance_tracker,
        "Wallet Balance Tracker",
        cancel_token,
    )
}

pub fn l1_event_listener(
    internal_config: &config::Internal,
    l1: L1,
    storage: Database,
    registry: &Registry,
    cancel_token: CancellationToken,
) -> tokio::task::JoinHandle<()> {
    let commit_listener_service = CommitListener::new(l1, storage, cancel_token.clone());
    commit_listener_service.register_metrics(registry);

    schedule_polling(
        internal_config.between_eth_event_stream_restablishing_attempts,
        commit_listener_service,
        "Commit Listener",
        cancel_token,
    )
}

pub fn block_committer(
    commit_interval: NonZeroU32,
    l1: L1,
    storage: Database,
    fuel: FuelApi,
    config: &config::Config,
    registry: &Registry,
    cancel_token: CancellationToken,
) -> tokio::task::JoinHandle<()> {
    let validator = BlockValidator::new(*config.fuel.block_producer_address);

    let block_committer = BlockCommitter::new(l1, storage, fuel, validator, commit_interval);

    block_committer.register_metrics(registry);

    schedule_polling(
        config.app.block_check_interval,
        block_committer,
        "Block Committer",
        cancel_token,
    )
}

pub fn block_bundler(
    fuel: FuelApi,
    storage: Database,
    cancel_token: CancellationToken,
    config: &config::Config,
<<<<<<< HEAD
    internal_config: &config::Internal,
    registry: &Registry,
=======
>>>>>>> 5ca1f2ea
) -> tokio::task::JoinHandle<()> {
    let bundler_factory = services::BundlerFactory::new(
        Eip4844BlobEncoder,
        config.app.bundle.compression_level,
        config.app.bundle.optimization_step,
    );

    let block_bundler = BlockBundler::new(
        fuel,
        storage,
        SystemClock,
        bundler_factory,
        BlockBundlerConfig {
            optimization_time_limit: config.app.bundle.optimization_timeout,
            block_accumulation_time_limit: config.app.bundle.accumulation_timeout,
            num_blocks_to_accumulate: config.app.bundle.blocks_to_accumulate,
            lookback_window: config.app.bundle.block_height_lookback,
            max_bundles_per_optimization_run: num_cpus::get()
                .try_into()
                .expect("num cpus not zero"),
        },
    );

    block_bundler.register_metrics(registry);

    schedule_polling(
        config.app.bundle.new_bundle_check_interval,
        block_bundler,
        "Block Bundler",
        cancel_token,
    )
}

pub fn state_committer(
    fuel: FuelApi,
    l1: L1,
    storage: Database,
    cancel_token: CancellationToken,
    config: &config::Config,
) -> tokio::task::JoinHandle<()> {
    let state_committer = services::StateCommitter::new(
        l1,
        fuel,
        storage,
        services::StateCommitterConfig {
            lookback_window: config.app.bundle.block_height_lookback,
            fragment_accumulation_timeout: config.app.bundle.fragment_accumulation_timeout,
            fragments_to_accumulate: config.app.bundle.fragments_to_accumulate,
        },
        SystemClock,
    );

    schedule_polling(
        config.app.tx_finalization_check_interval,
        state_committer,
        "State Committer",
        cancel_token,
    )
}

pub fn block_importer(
    fuel: FuelApi,
    storage: Database,
    cancel_token: CancellationToken,
    config: &config::Config,
) -> tokio::task::JoinHandle<()> {
    let validator = BlockValidator::new(*config.fuel.block_producer_address);
    let block_importer = services::BlockImporter::new(
        storage,
        fuel,
        validator,
        config.app.bundle.block_height_lookback,
    );

    schedule_polling(
        config.app.block_check_interval,
        block_importer,
        "State Importer",
        cancel_token,
    )
}

pub fn state_listener(
    l1: L1,
    storage: Database,
    cancel_token: CancellationToken,
    registry: &Registry,
    config: &config::Config,
) -> tokio::task::JoinHandle<()> {
    let state_listener = services::StateListener::new(
        l1,
        storage,
        config.app.num_blocks_to_finalize_tx,
        SystemClock,
    );

    state_listener.register_metrics(registry);

    schedule_polling(
        config.app.block_check_interval,
        state_listener,
        "State Listener",
        cancel_token,
    )
}

pub async fn l1_adapter(
    config: &config::Config,
    internal_config: &config::Internal,
    registry: &Registry,
) -> Result<(L1, HealthChecker)> {
    let aws_config = AwsConfig::from_env().await;

    let aws_client = AwsClient::new(aws_config).await;

    let l1 = L1::connect(
        config.eth.rpc.clone(),
        config.eth.state_contract_address,
        config.eth.main_key_arn.clone(),
        config.eth.blob_pool_key_arn.clone(),
        internal_config.eth_errors_before_unhealthy,
        aws_client,
        config.eth.first_tx_gas_estimation_multiplier,
    )
    .await?;

    l1.register_metrics(registry);

    let health_check = l1.connection_health_checker();

    Ok((l1, health_check))
}

fn schedule_polling(
    polling_interval: Duration,
    mut runner: impl Runner + 'static,
    name: &'static str,
    cancel_token: CancellationToken,
) -> tokio::task::JoinHandle<()> {
    tokio::spawn(async move {
        loop {
            if let Err(e) = runner.run().await {
                error!("{name} encountered an error: {e}");
            }

            if cancel_token.is_cancelled() {
                break;
            }

            tokio::time::sleep(polling_interval).await;
        }

        info!("{name} stopped");
    })
}

pub fn fuel_adapter(
    config: &config::Config,
    internal_config: &config::Internal,
    registry: &Registry,
) -> (FuelApi, HealthChecker) {
    let fuel_adapter = FuelApi::new(
        &config.fuel.graphql_endpoint,
        internal_config.fuel_errors_before_unhealthy,
        config.fuel.max_full_blocks_per_request,
    );
    fuel_adapter.register_metrics(registry);

    let fuel_connection_health = fuel_adapter.connection_health_checker();

    (fuel_adapter, fuel_connection_health)
}

pub fn logger() {
    tracing_subscriber::fmt()
        .with_writer(std::io::stderr)
        .with_level(true)
        .with_line_number(true)
        .json()
        .init();
}

pub async fn storage(config: &config::Config) -> Result<Database> {
    let postgres = Database::connect(&config.app.db).await?;
    postgres.migrate().await?;

    Ok(postgres)
}

pub async fn shut_down(
    cancel_token: CancellationToken,
    handles: Vec<JoinHandle<()>>,
    storage: Database,
) -> Result<()> {
    cancel_token.cancel();

    for handle in handles {
        handle.await?;
    }

    storage.close().await;
    Ok(())
}<|MERGE_RESOLUTION|>--- conflicted
+++ resolved
@@ -77,11 +77,7 @@
     storage: Database,
     cancel_token: CancellationToken,
     config: &config::Config,
-<<<<<<< HEAD
-    internal_config: &config::Internal,
-    registry: &Registry,
-=======
->>>>>>> 5ca1f2ea
+    registry: &Registry,
 ) -> tokio::task::JoinHandle<()> {
     let bundler_factory = services::BundlerFactory::new(
         Eip4844BlobEncoder,
