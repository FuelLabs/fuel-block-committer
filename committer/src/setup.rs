use std::{num::NonZeroU32, time::Duration};

use clock::SystemClock;
use eigenda::{EigenDAClient, Throughput};
use eth::{AcceptablePriorityFeePercentages, BlobEncoder, Signers};
use fuel_block_committer_encoding::bundle;
use metrics::{
    HealthChecker, RegistersMetrics,
    prometheus::{IntGauge, Registry},
};
use services::{
    BlockBundler, BlockBundlerConfig, Runner,
    block_committer::{port::l1::Contract, service::BlockCommitter},
    fee_metrics_tracker::service::FeeMetricsTracker,
    fees::cache::CachingApi,
    state_committer::port::Storage,
    state_listener::{eigen_service::StateListener as EigenStateListener, service::StateListener},
    state_pruner::service::StatePruner,
    wallet_balance_tracker::service::WalletBalanceTracker,
};
use tokio::task::JoinHandle;
use tokio_util::sync::CancellationToken;
use tracing::{error, info};

<<<<<<< HEAD
use crate::{
    config::{self, DALayer, EigenDA},
    errors::{Error, Result},
    Database, FuelApi, L1,
};
=======
use crate::{Database, FuelApi, L1, config, errors::Result};
>>>>>>> 419c8116

pub fn wallet_balance_tracker(
    internal_config: &config::Internal,
    registry: &Registry,
    l1: L1,
    cancel_token: CancellationToken,
) -> tokio::task::JoinHandle<()> {
    let contract_caller_address = l1.contract_caller_address();
    let blob_posting_address = l1.blob_poster_address();
    let mut wallet_balance_tracker = WalletBalanceTracker::new(l1);

    wallet_balance_tracker.track_address("contract_caller", contract_caller_address);
    if let Some(address) = blob_posting_address {
        wallet_balance_tracker.track_address("blob_poster", address);
    }

    // to be called only after all `track_address` calls
    wallet_balance_tracker.register_metrics(registry);

    schedule_polling(
        internal_config.balance_update_interval,
        wallet_balance_tracker,
        "Wallet Balance Tracker",
        cancel_token,
    )
}

pub fn block_committer(
    l1: L1,
    storage: Database,
    fuel: FuelApi,
    config: &config::Config,
    cancel_token: CancellationToken,
) -> tokio::task::JoinHandle<()> {
    let commit_interval = l1.commit_interval();
    let block_committer = BlockCommitter::new(
        l1,
        storage,
        fuel,
        SystemClock,
        commit_interval,
        config.app.num_blocks_to_finalize_tx,
    );

    schedule_polling(
        config.app.block_check_interval,
        block_committer,
        "Block Committer",
        cancel_token,
    )
}

pub fn ethereum_da_services(
    fuel: FuelApi,
    ethereum_rpc: L1,
    storage: Database,
    cancel_token: CancellationToken,
    config: &config::Config,
    internal_config: &config::Internal,
    registry: &Registry,
) -> Result<Vec<tokio::task::JoinHandle<()>>> {
    let block_bundler = block_bundler(
        fuel.clone(),
        storage.clone(),
        cancel_token.clone(),
        &config,
        &registry,
    );

    let fee_api = CachingApi::new(
        ethereum_rpc.clone(),
        internal_config.l1_blocks_cached_for_fee_metrics_tracker,
    );

    let fee_metrics_updater_handle =
        fee_metrics_tracker(fee_api.clone(), cancel_token.clone(), &config, &registry)?;

    let committer = state_committer(
        fuel.clone(),
        ethereum_rpc.clone(),
        storage.clone(),
        cancel_token.clone(),
        &config,
        &registry,
        fee_api,
    )?;

    let listener = state_listener(
        ethereum_rpc,
        storage.clone(),
        cancel_token.clone(),
        &registry,
        &config,
        last_finalization_metric(), // TODO: will this match on the metric name?
    );

    let state_importer_handle = block_importer(
        fuel,
        storage.clone(),
        cancel_token.clone(),
        &config,
        &internal_config,
    );

    // TODO: state pruner currently only works with the Ethereum DA
    let state_pruner_handle =
        state_pruner(storage.clone(), cancel_token.clone(), &registry, &config);

    let handles = vec![
        committer,
        state_importer_handle,
        block_bundler,
        listener,
        fee_metrics_updater_handle,
        state_pruner_handle,
    ];

    Ok(handles)
}

pub async fn eigen_da_services(
    fuel: FuelApi,
    storage: Database,
    cancel_token: CancellationToken,
    config: &config::Config,
    internal_config: &config::Internal,
    registry: &Registry,
) -> Result<Vec<tokio::task::JoinHandle<()>>> {
    let block_bundler = eigen_block_bundler(
        fuel.clone(),
        storage.clone(),
        cancel_token.clone(),
        &config,
        &registry,
    );

    let (state_committer_handle, state_listener_handle) = match config.da_layer.clone() {
        Some(DALayer::EigenDA(eigen_config)) => {
            let eigen_da = eigen_adapter(&eigen_config, &internal_config).await?;
            let committer = eigen_state_committer(
                fuel.clone(),
                eigen_da.clone(),
                storage.clone(),
                cancel_token.clone(),
                &config,
                &registry,
            )?;

            let listener = eigen_state_listener(
                eigen_da,
                storage.clone(),
                cancel_token.clone(),
                &config,
                &registry,
                last_finalization_metric(), // TODO will this match on name
            )?;

            (committer, listener)
        }
        _ => {
            return Err(Error::Other("Invalid da layer config".to_string()));
        }
    };

    let state_importer_handle = block_importer(
        fuel,
        storage.clone(),
        cancel_token.clone(),
        &config,
        &internal_config,
    );

    // TODO: no pruner or fee metric handle

    let handles = vec![
        state_committer_handle,
        state_importer_handle,
        block_bundler,
        state_listener_handle,
    ];

    Ok(handles)
}

pub fn eigen_block_bundler(
    fuel: FuelApi,
    storage: Database,
    cancel_token: CancellationToken,
    config: &config::Config,
    registry: &Registry,
) -> tokio::task::JoinHandle<()> {
    let bundler_factory = services::EigenBundlerFactory::new(
        bundle::Encoder::new(config.app.bundle.compression_level),
        NonZeroU32::new(15_000_000).unwrap(), // TODO pass this via config
        config.app.bundle.max_fragments_per_bundle,
    );

    let block_bundler = BlockBundler::new(
        fuel,
        storage,
        SystemClock,
        bundler_factory,
        BlockBundlerConfig {
            optimization_time_limit: Duration::from_secs(0),
            accumulation_time_limit: config.app.bundle.accumulation_timeout,
            blocks_to_accumulate: config.app.bundle.blocks_to_accumulate,
            lookback_window: config.app.bundle.block_height_lookback,
            bytes_to_accumulate: config.app.bundle.bytes_to_accumulate,
            max_fragments_per_bundle: config.app.bundle.max_fragments_per_bundle,
            max_bundles_per_optimization_run: num_cpus::get()
                .try_into()
                .expect("num cpus not zero"),
        },
    );

    block_bundler.register_metrics(registry);

    schedule_polling(
        config.app.bundle.new_bundle_check_interval,
        block_bundler,
        "Block Bundler",
        cancel_token,
    )
}

pub fn block_bundler(
    fuel: FuelApi,
    storage: Database,
    cancel_token: CancellationToken,
    config: &config::Config,
    registry: &Registry,
) -> tokio::task::JoinHandle<()> {
    let bundler_factory = services::BundlerFactory::new(
        BlobEncoder,
        bundle::Encoder::new(config.app.bundle.compression_level),
        config.app.bundle.optimization_step,
        config.app.bundle.max_fragments_per_bundle,
    );

    let block_bundler = BlockBundler::new(
        fuel,
        storage,
        SystemClock,
        bundler_factory,
        BlockBundlerConfig {
            optimization_time_limit: config.app.bundle.optimization_timeout,
            accumulation_time_limit: config.app.bundle.accumulation_timeout,
            bytes_to_accumulate: config.app.bundle.bytes_to_accumulate,
            max_fragments_per_bundle: config.app.bundle.max_fragments_per_bundle,
            lookback_window: config.app.bundle.block_height_lookback,
            blocks_to_accumulate: config.app.bundle.blocks_to_accumulate,
            max_bundles_per_optimization_run: num_cpus::get()
                .try_into()
                .expect("num cpus not zero"),
        },
    );

    block_bundler.register_metrics(registry);

    schedule_polling(
        config.app.bundle.new_bundle_check_interval,
        block_bundler,
        "Block Bundler",
        cancel_token,
    )
}

pub fn state_committer(
    fuel: FuelApi,
    l1: L1,
    storage: Database,
    cancel_token: CancellationToken,
    config: &config::Config,
    registry: &Registry,
    fee_api: CachingApi<L1>,
) -> Result<tokio::task::JoinHandle<()>> {
    let state_committer = services::StateCommitter::new(
        l1,
        fuel,
        storage,
        services::StateCommitterConfig {
            lookback_window: config.app.bundle.block_height_lookback,
            fragment_accumulation_timeout: config.app.bundle.fragment_accumulation_timeout,
            fragments_to_accumulate: config.app.bundle.fragments_to_accumulate,
            gas_bump_timeout: config.app.gas_bump_timeout,
            fee_algo: config.fee_algo_config(),
        },
        SystemClock,
        fee_api,
    );

    state_committer.register_metrics(registry);

    Ok(schedule_polling(
        config.app.tx_finalization_check_interval,
        state_committer,
        "State Committer",
        cancel_token,
    ))
}

pub fn eigen_state_committer(
    fuel: FuelApi,
    eigen_da: EigenDAClient,
    storage: Database,
    cancel_token: CancellationToken,
    config: &config::Config,
    registry: &Registry,
) -> Result<tokio::task::JoinHandle<()>> {
    let state_committer = services::EigenStateCommitter::new(
        eigen_da,
        fuel,
        storage,
        services::EigenStatecommitterConfig {
            api_throughput: 16, // TODO
            lookback_window: config.app.bundle.block_height_lookback,
        },
        SystemClock,
    );

    state_committer.register_metrics(registry);

    // TODO: have a separate configurable polling interval
    Ok(schedule_polling(
        Duration::from_secs(1),
        state_committer,
        "State Committer",
        cancel_token,
    ))
}

pub fn eigen_state_listener(
    eigen_da: EigenDAClient,
    storage: Database,
    cancel_token: CancellationToken,
    config: &config::Config,
    registry: &Registry,
    last_finalization: IntGauge,
) -> Result<tokio::task::JoinHandle<()>> {
    let state_committer = EigenStateListener::new(eigen_da, storage, last_finalization);

    state_committer.register_metrics(registry);

    Ok(schedule_polling(
        config.app.tx_finalization_check_interval,
        state_committer,
        "State Listener",
        cancel_token,
    ))
}

pub fn block_importer(
    fuel: FuelApi,
    storage: Database,
    cancel_token: CancellationToken,
    config: &config::Config,
    internal_config: &config::Internal,
) -> tokio::task::JoinHandle<()> {
    let block_importer = services::block_importer::service::BlockImporter::new(
        storage,
        fuel,
        config.app.bundle.block_height_lookback,
        internal_config.import_batches.max_blocks,
        internal_config.import_batches.max_cumulative_size,
    );

    schedule_polling(
        config.app.block_check_interval,
        block_importer,
        "State Importer",
        cancel_token,
    )
}

pub fn last_finalization_metric() -> IntGauge {
    IntGauge::new(
        "seconds_since_last_finalized_fragment",
        "The number of seconds since the last finalized fragment",
    )
    .expect("seconds_since_last_finalized_fragment gauge to be correctly configured")
}

pub fn state_listener(
    l1: L1,
    storage: Database,
    cancel_token: CancellationToken,
    registry: &Registry,
    config: &config::Config,
    last_finalization: IntGauge,
) -> tokio::task::JoinHandle<()> {
    let state_listener = StateListener::new(
        l1,
        storage,
        config.app.num_blocks_to_finalize_tx,
        SystemClock,
        last_finalization,
    );

    state_listener.register_metrics(registry);

    schedule_polling(
        config.app.block_check_interval,
        state_listener,
        "State Listener",
        cancel_token,
    )
}

pub fn state_pruner(
    storage: Database,
    cancel_token: CancellationToken,
    registry: &Registry,
    config: &config::Config,
) -> tokio::task::JoinHandle<()> {
    let state_pruner = StatePruner::new(storage, SystemClock, config.app.state_pruner_retention);

    state_pruner.register_metrics(registry);

    schedule_polling(
        config.app.state_pruner_run_interval,
        state_pruner,
        "State Listener",
        cancel_token,
    )
}

pub async fn l1_adapter(
    config: &config::Config,
    internal_config: &config::Internal,
    registry: &Registry,
) -> Result<(L1, HealthChecker)> {
    let l1 = L1::connect(
        config.eth.rpc.clone(),
        config.eth.state_contract_address,
        Signers::for_keys(config.eth.l1_keys.clone()).await?,
        internal_config.eth_errors_before_unhealthy,
        eth::TxConfig {
            tx_max_fee: u128::from(config.app.tx_fees.max),
            send_tx_request_timeout: config.app.send_tx_request_timeout,
            acceptable_priority_fee_percentage: AcceptablePriorityFeePercentages::new(
                config.app.tx_fees.min_reward_perc,
                config.app.tx_fees.max_reward_perc,
            )?,
        },
    )
    .await?;

    l1.register_metrics(registry);

    let health_check = l1.connection_health_checker();

    Ok((l1, health_check))
}

pub async fn eigen_adapter(
    config: &EigenDA,
    _internal_config: &config::Internal,
) -> Result<EigenDAClient> {
    // TODO add health tracking

    let eigen_da = EigenDAClient::new(
        config.key.clone(),
        config.rpc.clone(),
        Throughput {
            bytes_per_sec: 2_000_000.try_into().unwrap(),
            max_burst: 16_000_000.try_into().unwrap(),
            calls_per_sec: 1.try_into().unwrap(),
        },
    )
    .await
    .expect("TODO add err conversion");

    Ok(eigen_da)
}

fn schedule_polling(
    polling_interval: Duration,
    mut runner: impl Runner + 'static,
    name: &'static str,
    cancel_token: CancellationToken,
) -> tokio::task::JoinHandle<()> {
    tokio::spawn(async move {
        loop {
            if let Err(e) = runner.run().await {
                error!("{name} encountered an error: {e}");
            }

            if cancel_token.is_cancelled() {
                break;
            }

            tokio::time::sleep(polling_interval).await;
        }

        info!("{name} stopped");
    })
}

pub fn fuel_adapter(
    config: &config::Config,
    internal_config: &config::Internal,
    registry: &Registry,
) -> (FuelApi, HealthChecker) {
    let fuel_adapter = FuelApi::new(
        &config.fuel.graphql_endpoint,
        internal_config.fuel_errors_before_unhealthy,
        config.fuel.num_buffered_requests,
    );
    fuel_adapter.register_metrics(registry);

    let fuel_connection_health = fuel_adapter.connection_health_checker();

    (fuel_adapter, fuel_connection_health)
}

pub fn logger() {
    tracing_subscriber::fmt()
        .with_writer(std::io::stderr)
        .with_level(true)
        .with_line_number(true)
        .json()
        .init();
}

pub async fn storage(
    config: &config::Config,
    registry: &Registry,
    last_finalization: &IntGauge,
) -> Result<Database> {
    let postgres = Database::connect(&config.app.db).await?;
    postgres.migrate().await?;

    postgres.register_metrics(registry);

    if let Some(last_fragment_time) = postgres.last_time_a_fragment_was_finalized().await? {
        last_finalization.set(last_fragment_time.timestamp());
    }

    Ok(postgres)
}

pub async fn shut_down(
    cancel_token: CancellationToken,
    handles: Vec<JoinHandle<()>>,
    storage: Database,
) -> Result<()> {
    cancel_token.cancel();

    for handle in handles {
        handle.await?;
    }

    storage.close().await;
    Ok(())
}

pub fn fee_metrics_tracker(
    api: CachingApi<L1>,
    cancel_token: CancellationToken,
    config: &config::Config,
    registry: &Registry,
) -> Result<tokio::task::JoinHandle<()>> {
    let fee_metrics_tracker = FeeMetricsTracker::new(api);

    fee_metrics_tracker.register_metrics(registry);

    let handle = schedule_polling(
        config.app.l1_fee_check_interval,
        fee_metrics_tracker,
        "Fee Tracker",
        cancel_token,
    );

    Ok(handle)
}<|MERGE_RESOLUTION|>--- conflicted
+++ resolved
@@ -22,15 +22,11 @@
 use tokio_util::sync::CancellationToken;
 use tracing::{error, info};
 
-<<<<<<< HEAD
 use crate::{
     config::{self, DALayer, EigenDA},
     errors::{Error, Result},
     Database, FuelApi, L1,
 };
-=======
-use crate::{Database, FuelApi, L1, config, errors::Result};
->>>>>>> 419c8116
 
 pub fn wallet_balance_tracker(
     internal_config: &config::Internal,
