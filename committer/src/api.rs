use std::sync::Arc;

use ::metrics::{
    prometheus::{self, Encoder, Registry, TextEncoder},
    HealthChecker,
};
use actix_web::{
    error::InternalError, get, http::StatusCode, web, App, HttpResponse, HttpServer, Responder,
};
<<<<<<< HEAD
use services::{
    health_reporter::service::HealthReporter, status_reporter::service::StatusReporter,
};
=======
use ports::storage::Storage;
use serde::Deserialize;
use services::{CostReporter, HealthReporter, StatusReporter};
>>>>>>> 40406892

use crate::{
    config::{Config, Internal},
    errors::{Error, Result},
    Database,
};

pub async fn launch_api_server(
    config: &Config,
    internal_config: &Internal,
    metrics_registry: Registry,
<<<<<<< HEAD
    storage: impl services::status_reporter::port::Storage + 'static,
=======
    storage: impl Storage + 'static + Clone,
>>>>>>> 40406892
    fuel_health_check: HealthChecker,
    eth_health_check: HealthChecker,
) -> Result<()> {
    let metrics_registry = Arc::new(metrics_registry);
    let status_reporter = Arc::new(StatusReporter::new(storage.clone()));
    let health_reporter = Arc::new(HealthReporter::new(fuel_health_check, eth_health_check));
    let cost_reporter = Arc::new(CostReporter::new(
        storage,
        internal_config.cost_request_limit,
    ));
    HttpServer::new(move || {
        App::new()
            .app_data(web::Data::new(Arc::clone(&metrics_registry)))
            .app_data(web::Data::new(Arc::clone(&status_reporter)))
            .app_data(web::Data::new(Arc::clone(&health_reporter)))
            .app_data(web::Data::new(Arc::clone(&cost_reporter)))
            .service(status)
            .service(metrics)
            .service(health)
            .service(costs)
    })
    .bind((config.app.host, config.app.port))
    .map_err(|e| Error::Other(e.to_string()))?
    .run()
    .await
    .map_err(|e| Error::Other(e.to_string()))
}

#[get("/health")]
async fn health(data: web::Data<Arc<HealthReporter>>) -> impl Responder {
    let report = data.report();

    let mut response = if report.healthy() {
        HttpResponse::Ok()
    } else {
        HttpResponse::InternalServerError()
    };

    response.json(report)
}

#[get("/status")]
async fn status(data: web::Data<Arc<StatusReporter<Database>>>) -> impl Responder {
    let report = data.current_status().await?;

    Result::Ok(web::Json(report))
}

#[get("/metrics")]
async fn metrics(registry: web::Data<Arc<Registry>>) -> impl Responder {
    let encoder = TextEncoder::new();
    let mut buf: Vec<u8> = vec![];
    let mut encode = |metrics: &_| {
        encoder
            .encode(metrics, &mut buf)
            .map_err(map_to_internal_err)
    };

    encode(&registry.gather())?;
    encode(&prometheus::gather())?;

    let text = String::from_utf8(buf).map_err(map_to_internal_err)?;

    std::result::Result::<_, InternalError<_>>::Ok(text)
}

#[derive(Deserialize)]
struct CostQueryParams {
    from_height: u32,
    limit: Option<usize>,
}

#[get("/v1/costs")]
async fn costs(
    data: web::Data<Arc<CostReporter<Database>>>,
    query: web::Query<CostQueryParams>,
) -> impl Responder {
    let limit = query.limit.unwrap_or(100);

    match data.get_costs(query.from_height, limit).await {
        Ok(bundle_costs) => HttpResponse::Ok().json(bundle_costs),
        Err(services::Error::Other(e)) => {
            HttpResponse::from_error(InternalError::new(e, StatusCode::BAD_REQUEST))
        }
        Err(e) => HttpResponse::from_error(map_to_internal_err(e)),
    }
}

fn map_to_internal_err(error: impl std::error::Error) -> InternalError<String> {
    InternalError::new(error.to_string(), StatusCode::INTERNAL_SERVER_ERROR)
}<|MERGE_RESOLUTION|>--- conflicted
+++ resolved
@@ -7,15 +7,11 @@
 use actix_web::{
     error::InternalError, get, http::StatusCode, web, App, HttpResponse, HttpServer, Responder,
 };
-<<<<<<< HEAD
+use serde::Deserialize;
 use services::{
-    health_reporter::service::HealthReporter, status_reporter::service::StatusReporter,
+    cost_reporter::service::CostReporter, health_reporter::service::HealthReporter,
+    status_reporter::service::StatusReporter,
 };
-=======
-use ports::storage::Storage;
-use serde::Deserialize;
-use services::{CostReporter, HealthReporter, StatusReporter};
->>>>>>> 40406892
 
 use crate::{
     config::{Config, Internal},
@@ -27,11 +23,7 @@
     config: &Config,
     internal_config: &Internal,
     metrics_registry: Registry,
-<<<<<<< HEAD
-    storage: impl services::status_reporter::port::Storage + 'static,
-=======
-    storage: impl Storage + 'static + Clone,
->>>>>>> 40406892
+    storage: impl services::status_reporter::port::Storage + Clone + 'static,
     fuel_health_check: HealthChecker,
     eth_health_check: HealthChecker,
 ) -> Result<()> {
