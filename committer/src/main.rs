#![deny(unused_crate_dependencies)]
mod api;
mod config;
mod errors;
mod setup;

use api::launch_api_server;
use errors::{Result, WithContext};
use metrics::prometheus::Registry;
use setup::last_finalization_metric;
use tokio_util::sync::CancellationToken;

use crate::setup::shut_down;

pub type L1 = eth::WebsocketClient;
pub type AwsClient = eth::AwsClient;
pub type Database = storage::Postgres;
pub type FuelApi = fuel::HttpClient;

#[tokio::main]
async fn main() -> Result<()> {
    setup::logger();

    let config = config::parse().with_context(|| "failed to parse config")?;
    config
        .validate()
        .with_context(|| "config validation failed")?;

    let metrics_registry = Registry::default();

    let finalization_metric = last_finalization_metric();
    let storage = setup::storage(&config, &metrics_registry, &finalization_metric)
        .await
        .with_context(|| "failed to connect to database")?;

    let internal_config = config::Internal::default();
    let cancel_token = CancellationToken::new();

    let (fuel_adapter, fuel_health_check) =
        setup::fuel_adapter(&config, &internal_config, &metrics_registry);

    let (ethereum_rpc, eth_health_check) =
        setup::l1_adapter(&config, &internal_config, &metrics_registry)
            .await
            .with_context(|| "could not setup l1 adapter")?;

    let wallet_balance_tracker_handle = setup::wallet_balance_tracker(
        &internal_config,
        &metrics_registry,
        ethereum_rpc.clone(),
        cancel_token.clone(),
    );

    let committer_handle = setup::block_committer(
        ethereum_rpc.clone(),
        storage.clone(),
        fuel_adapter.clone(),
        &config,
        cancel_token.clone(),
    );

    let mut handles = vec![wallet_balance_tracker_handle, committer_handle];

    // If the blob pool wallet key is set, we need to start
    // the state committer and state importer
    if config.eth.l1_keys.blob.is_some() {
        let block_bundler = setup::block_bundler(
            fuel_adapter.clone(),
            storage.clone(),
            cancel_token.clone(),
            &config,
            &metrics_registry,
        );

        let (fee_tracker, fee_tracker_handle) = setup::fee_tracker(
            ethereum_rpc.clone(),
            cancel_token.clone(),
            &config,
            &metrics_registry,
        )?;

        let state_committer_handle = setup::state_committer(
            fuel_adapter.clone(),
            ethereum_rpc.clone(),
            storage.clone(),
            cancel_token.clone(),
            &config,
            &metrics_registry,
            fee_tracker,
        )?;

        let state_importer_handle =
            setup::block_importer(fuel_adapter, storage.clone(), cancel_token.clone(), &config);

        let state_listener_handle = setup::state_listener(
            ethereum_rpc,
            storage.clone(),
            cancel_token.clone(),
            &metrics_registry,
            &config,
            finalization_metric,
        );

        // Enable pruner once the issue is resolved
        //TODO: https://github.com/FuelLabs/fuel-block-committer/issues/173
        // let state_pruner_handle = setup::state_pruner(
        //     storage.clone(),
        //     cancel_token.clone(),
        //     &metrics_registry,
        //     &config,
        // );

        handles.push(state_committer_handle);
        handles.push(state_importer_handle);
        handles.push(block_bundler);
        handles.push(state_listener_handle);
<<<<<<< HEAD
        handles.push(state_pruner_handle);
        handles.push(fee_tracker_handle);
=======
        // Enable pruner once the issue is resolved
        //TODO: https://github.com/FuelLabs/fuel-block-committer/issues/173
        // handles.push(state_pruner_handle);
>>>>>>> ec7fd382
    }

    launch_api_server(
        &config,
        &internal_config,
        metrics_registry,
        storage.clone(),
        fuel_health_check,
        eth_health_check,
    )
    .await
    .with_context(|| "api server")?;

    shut_down(cancel_token, handles, storage).await
}

#[cfg(test)]
mod tests {
    // used in the harness
    use anyhow as _;
}<|MERGE_RESOLUTION|>--- conflicted
+++ resolved
@@ -114,14 +114,10 @@
         handles.push(state_importer_handle);
         handles.push(block_bundler);
         handles.push(state_listener_handle);
-<<<<<<< HEAD
-        handles.push(state_pruner_handle);
         handles.push(fee_tracker_handle);
-=======
         // Enable pruner once the issue is resolved
         //TODO: https://github.com/FuelLabs/fuel-block-committer/issues/173
         // handles.push(state_pruner_handle);
->>>>>>> ec7fd382
     }
 
     launch_api_server(
