#![deny(unused_crate_dependencies)]
mod api;
mod config;
mod errors;
mod setup;

use api::launch_api_server;
use errors::{Result, WithContext};
use metrics::prometheus::Registry;
use ports::l1::Contract;
use tokio_util::sync::CancellationToken;

use crate::setup::shut_down;

pub type L1 = eth::WebsocketClient;
pub type AwsClient = eth::AwsClient;
pub type Database = storage::Postgres;
pub type FuelApi = fuel::HttpClient;
pub type Validator = services::BlockValidator;

#[tokio::main]
async fn main() -> Result<()> {
    setup::logger();

    let config = config::parse().with_context(|| "failed to parse config")?;
    config
        .validate()
        .with_context(|| "config validation failed")?;

    let storage = setup::storage(&config)
        .await
        .with_context(|| "failed to connect to database")?;

    let internal_config = config::Internal::default();
    let cancel_token = CancellationToken::new();

    let metrics_registry = Registry::default();

    let (fuel_adapter, fuel_health_check) =
        setup::fuel_adapter(&config, &internal_config, &metrics_registry);

    let (ethereum_rpc, eth_health_check) =
        setup::l1_adapter(&config, &internal_config, &metrics_registry)
            .await
            .with_context(|| "could not setup l1 adapter")?;

    let commit_interval = ethereum_rpc.commit_interval();

    let wallet_balance_tracker_handle = setup::wallet_balance_tracker(
        &internal_config,
        &metrics_registry,
        ethereum_rpc.clone(),
        cancel_token.clone(),
    );

    let committer_handle = setup::block_committer(
        commit_interval,
        ethereum_rpc.clone(),
        storage.clone(),
        fuel_adapter.clone(),
        &config,
        &metrics_registry,
        cancel_token.clone(),
    );

    let listener_handle = setup::l1_event_listener(
        &internal_config,
        ethereum_rpc.clone(),
        storage.clone(),
        &metrics_registry,
        cancel_token.clone(),
    );

    let mut handles = vec![
        wallet_balance_tracker_handle,
        committer_handle,
        listener_handle,
    ];

    // If the blob pool wallet key is set, we need to start
    // the state committer and state importer
    if config.eth.blob_pool_key_arn.is_some() {
        let block_bundler = setup::block_bundler(
            fuel_adapter.clone(),
            storage.clone(),
            cancel_token.clone(),
            &config,
<<<<<<< HEAD
            &internal_config,
            &metrics_registry,
=======
>>>>>>> 5ca1f2ea
        );

        let state_committer_handle = setup::state_committer(
            fuel_adapter.clone(),
            ethereum_rpc.clone(),
            storage.clone(),
            cancel_token.clone(),
            &config,
        );

        let state_importer_handle =
            setup::block_importer(fuel_adapter, storage.clone(), cancel_token.clone(), &config);

        let state_listener_handle = setup::state_listener(
            ethereum_rpc,
            storage.clone(),
            cancel_token.clone(),
            &metrics_registry,
            &config,
        );

        handles.push(state_committer_handle);
        handles.push(state_importer_handle);
        handles.push(block_bundler);
        handles.push(state_listener_handle);
    }

    launch_api_server(
        &config,
        metrics_registry,
        storage.clone(),
        fuel_health_check,
        eth_health_check,
    )
    .await
    .with_context(|| "api server")?;

    shut_down(cancel_token, handles, storage).await
}

#[cfg(test)]
mod tests {
    // used in the harness
    use anyhow as _;
}<|MERGE_RESOLUTION|>--- conflicted
+++ resolved
@@ -85,11 +85,7 @@
             storage.clone(),
             cancel_token.clone(),
             &config,
-<<<<<<< HEAD
-            &internal_config,
             &metrics_registry,
-=======
->>>>>>> 5ca1f2ea
         );
 
         let state_committer_handle = setup::state_committer(
