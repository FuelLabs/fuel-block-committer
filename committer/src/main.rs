#![deny(unused_crate_dependencies)]
mod api;
mod config;
mod errors;
mod setup;

use api::launch_api_server;
use errors::Result;
use metrics::prometheus::Registry;
use tokio_util::sync::CancellationToken;

use crate::setup::shut_down;
use ports::l1::Contract;

pub type L1 = eth::WebsocketClient;
pub type Database = storage::Postgres;
pub type FuelApi = fuel::HttpClient;
pub type Validator = validator::BlockValidator;

#[tokio::main]
async fn main() -> Result<()> {
    setup::logger();

    let config = config::parse()?;

    let storage = setup::storage(&config).await?;

    let internal_config = config::Internal::default();
    let cancel_token = CancellationToken::new();

    let metrics_registry = Registry::default();

<<<<<<< HEAD
    let (fuel_adapter, fuel_health_check) =
        setup::fuel_adapter(&config, &internal_config, &metrics_registry);

    let (ethereum_rpc, eth_health_check) =
        setup::l1_adapter(&config, &internal_config, &metrics_registry).await?;

    let wallet_balance_tracker_handle = setup::wallet_balance_tracker(
=======
    let (ethereum_rpc, eth_health_check) =
        create_l1_adapter(&config, &internal_config, &metrics_registry).await?;

    let commit_interval = ethereum_rpc.commit_interval();

    let (rx_fuel_block, block_watcher_handle, fuel_health_check) = spawn_block_watcher(
        commit_interval,
        &config,
>>>>>>> 5943d62f
        &internal_config,
        &metrics_registry,
        ethereum_rpc.clone(),
        cancel_token.clone(),
    );

<<<<<<< HEAD
    let committer_handle = setup::block_committer(
        ethereum_rpc.clone(),
        storage.clone(),
        fuel_adapter,
        &config,
=======
    let wallet_balance_tracker_handle = spawn_wallet_balance_tracker(
>>>>>>> 5943d62f
        &internal_config,
        &metrics_registry,
        cancel_token.clone(),
    );

    let listener_handle = setup::l1_event_listener(
        &internal_config,
        ethereum_rpc,
        storage.clone(),
        &metrics_registry,
        cancel_token.clone(),
    );

    launch_api_server(
        &config,
        metrics_registry,
        storage.clone(),
        fuel_health_check,
        eth_health_check,
    )
    .await?;

    shut_down(
        cancel_token,
        wallet_balance_tracker_handle,
        committer_handle,
        listener_handle,
        storage,
    )
    .await
}

#[cfg(test)]
mod tests {
    // used in the harness
    use anyhow as _;
}<|MERGE_RESOLUTION|>--- conflicted
+++ resolved
@@ -30,40 +30,27 @@
 
     let metrics_registry = Registry::default();
 
-<<<<<<< HEAD
     let (fuel_adapter, fuel_health_check) =
         setup::fuel_adapter(&config, &internal_config, &metrics_registry);
 
     let (ethereum_rpc, eth_health_check) =
         setup::l1_adapter(&config, &internal_config, &metrics_registry).await?;
 
-    let wallet_balance_tracker_handle = setup::wallet_balance_tracker(
-=======
-    let (ethereum_rpc, eth_health_check) =
-        create_l1_adapter(&config, &internal_config, &metrics_registry).await?;
-
     let commit_interval = ethereum_rpc.commit_interval();
 
-    let (rx_fuel_block, block_watcher_handle, fuel_health_check) = spawn_block_watcher(
-        commit_interval,
-        &config,
->>>>>>> 5943d62f
+    let wallet_balance_tracker_handle = setup::wallet_balance_tracker(
         &internal_config,
         &metrics_registry,
         ethereum_rpc.clone(),
         cancel_token.clone(),
     );
 
-<<<<<<< HEAD
     let committer_handle = setup::block_committer(
+        commit_interval,
         ethereum_rpc.clone(),
         storage.clone(),
         fuel_adapter,
         &config,
-=======
-    let wallet_balance_tracker_handle = spawn_wallet_balance_tracker(
->>>>>>> 5943d62f
-        &internal_config,
         &metrics_registry,
         cancel_token.clone(),
     );
