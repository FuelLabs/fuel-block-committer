--- conflicted
+++ resolved
@@ -71,14 +71,9 @@
         listener_handle,
     ];
 
-<<<<<<< HEAD
-    // If the blob pool wallet key is set, we need to start the state committer and state importer
+    // If the blob pool wallet key is set, we need to start
+    // the state committer and state importer
     if config.eth.blob_pool_key_id.is_some() {
-=======
-    // If the blob pool wallet key is set, we need to start
-    // the state committer, state importer and state listener
-    if config.eth.blob_pool_wallet_key.is_some() {
->>>>>>> 1daed88a
         let state_committer_handle = setup::state_committer(
             ethereum_rpc.clone(),
             storage.clone(),
