use std::{
    net::Ipv4Addr,
    num::{NonZeroU32, NonZeroU64, NonZeroUsize},
    str::FromStr,
    time::Duration,
};

use clap::{command, Parser};
use eth::{Address, L1Keys};
use fuel_block_committer_encoding::bundle::CompressionLevel;
use serde::Deserialize;
use services::state_committer::{AlgoConfig, FeeMultiplierRange, FeeThresholds, SmaPeriods};
use storage::DbConfig;
use url::Url;

#[derive(Debug, Clone, Deserialize)]
pub struct Config {
    pub eth: Eth,
    pub fuel: Fuel,
    pub app: App,
}

impl Config {
    pub fn fee_algo_config(&self) -> AlgoConfig {
        self.validated_fee_algo_config()
            .expect("already validated via `validate` in main")
    }

    pub fn validate(&self) -> crate::errors::Result<()> {
        let keys = &self.eth.l1_keys;
        if keys
            .blob
            .as_ref()
            .is_some_and(|blob_key| blob_key == &keys.main)
        {
            return Err(crate::errors::Error::Other(
                "Wallet key and blob pool wallet key must be different".to_string(),
            ));
        }

        if self.app.bundle.fragments_to_accumulate.get() > 6 {
            return Err(crate::errors::Error::Other(
                "Fragments to accumulate must be <= 6".to_string(),
            ));
        }

        if self.app.bundle.block_height_lookback < self.app.bundle.blocks_to_accumulate.get() as u32
        {
            return Err(crate::errors::Error::Other(
                "block_height_lookback must be >= blocks_to_accumulate".to_string(),
            ));
        }

        if let Err(e) = self.validated_fee_algo_config() {
            return Err(crate::errors::Error::Other(format!(
                "Invalid fee algo config: {e}",
            )));
        }

        Ok(())
    }

    fn validated_fee_algo_config(&self) -> crate::errors::Result<AlgoConfig> {
        let config = self;
        let algo_config = services::state_committer::AlgoConfig {
            sma_periods: SmaPeriods {
                short: config.app.fee_algo.short_sma_blocks,
                long: config.app.fee_algo.long_sma_blocks,
            },
            fee_thresholds: FeeThresholds {
                max_l2_blocks_behind: config.app.fee_algo.max_l2_blocks_behind,
                multiplier_range: FeeMultiplierRange::new(
                    config.app.fee_algo.start_max_fee_multiplier,
                    config.app.fee_algo.end_max_fee_multiplier,
                )?,
                always_acceptable_fee: config.app.fee_algo.always_acceptable_fee as u128,
            },
        };
        Ok(algo_config)
    }
}

#[derive(Debug, Clone, Deserialize)]
pub struct Fuel {
    /// URL to a fuel-core graphql endpoint.
    #[serde(deserialize_with = "parse_url")]
    pub graphql_endpoint: Url,
    pub num_buffered_requests: NonZeroU32,
}

#[derive(Debug, Clone, Deserialize)]
pub struct Eth {
    /// L1 keys for calling the state contract and for posting state
    pub l1_keys: L1Keys,
    /// URL to a Ethereum RPC endpoint.
    #[serde(deserialize_with = "parse_url")]
    pub rpc: Url,
    /// Ethereum address of the fuel chain state contract.
    pub state_contract_address: Address,
}

fn parse_url<'de, D>(deserializer: D) -> Result<Url, D::Error>
where
    D: serde::Deserializer<'de>,
{
    let url_str: String = Deserialize::deserialize(deserializer).unwrap();
    Url::from_str(&url_str).map_err(|e| {
        let msg = format!("Failed to parse URL '{url_str}': {e};");
        serde::de::Error::custom(msg)
    })
}

#[allow(dead_code)]
#[derive(Debug, Clone, Deserialize)]
pub struct App {
    /// Port used by the started server
    pub port: u16,
    /// IPv4 address on which the server will listen for connections
    pub host: Ipv4Addr,
    /// Postgres database configuration
    pub db: DbConfig,
    /// How often to check for fuel blocks
    #[serde(deserialize_with = "human_readable_duration")]
    pub block_check_interval: Duration,
    /// How often to check for finalized l1 txs
    #[serde(deserialize_with = "human_readable_duration")]
    pub tx_finalization_check_interval: Duration,
<<<<<<< HEAD
    /// How often to check for l1 prices
    #[serde(deserialize_with = "human_readable_duration")]
    pub l1_prices_check_interval: Duration,
=======
    /// How often to check for l1 fees
    #[serde(deserialize_with = "human_readable_duration")]
    pub l1_fee_check_interval: Duration,
>>>>>>> 5934de5c
    /// Number of L1 blocks that need to pass to accept the tx as finalized
    pub num_blocks_to_finalize_tx: u64,
    /// Interval after which to bump a pending tx
    #[serde(deserialize_with = "human_readable_duration")]
    pub gas_bump_timeout: Duration,
    /// Max gas fee we permit a tx to have in wei
    pub tx_max_fee: u64,
    ///// Contains configs relating to block state posting to l1
    pub bundle: BundleConfig,
    //// Duration for timeout when sending tx requests
    #[serde(deserialize_with = "human_readable_duration")]
    pub send_tx_request_timeout: Duration,
    //// Retention duration for state pruner
    #[serde(deserialize_with = "human_readable_duration")]
    pub state_pruner_retention: Duration,
    /// How often to run state pruner
    #[serde(deserialize_with = "human_readable_duration")]
    pub state_pruner_run_interval: Duration,
    /// Configuration for the fee algorithm used by the StateCommitter
    pub fee_algo: FeeAlgoConfig,
}

/// Configuration for the fee algorithm used by the StateCommitter
#[derive(Debug, Clone, Deserialize)]
pub struct FeeAlgoConfig {
    /// Short-term period for Simple Moving Average (SMA) in block numbers
    pub short_sma_blocks: NonZeroU64,

    /// Long-term period for Simple Moving Average (SMA) in block numbers
    pub long_sma_blocks: NonZeroU64,

    /// Maximum number of unposted L2 blocks before sending a transaction regardless of fees
    pub max_l2_blocks_behind: NonZeroU32,

<<<<<<< HEAD
    /// Starting discount percentage applied we try to achieve if we're 0 l2 blocks behind
    pub start_discount_percentage: f64,

    /// Premium percentage we're willing to pay if we're max_l2_blocks_behind - 1 blocks behind
    pub end_premium_percentage: f64,
=======
    /// Starting multiplier applied when we're 0 l2 blocks behind
    pub start_max_fee_multiplier: f64,

    /// Ending multiplier applied if we're max_l2_blocks_behind - 1 blocks behind
    pub end_max_fee_multiplier: f64,
>>>>>>> 5934de5c

    /// A fee that is always acceptable regardless of other conditions
    pub always_acceptable_fee: u64,
}

/// Configuration settings for managing fuel block bundling and fragment submission operations.
///
/// This struct defines how blocks and fragments are accumulated, optimized, and eventually submitted to L1.
#[derive(Debug, Clone, Deserialize)]
pub struct BundleConfig {
    /// Duration to wait for additional fuel blocks before initiating the bundling process.
    ///
    /// This timeout is measured from the moment the last blob transaction was finalized, or, if
    /// missing, from the application startup time.
    #[serde(deserialize_with = "human_readable_duration")]
    pub accumulation_timeout: Duration,

    /// The number of fuel blocks to accumulate before initiating the bundling process.
    ///
    /// If the system successfully accumulates this number of blocks before the `accumulation_timeout` is reached,
    /// the bundling process will start immediately. Otherwise, the bundling process will be triggered when the
    /// `accumulation_timeout` fires, regardless of the number of blocks accumulated.
    pub blocks_to_accumulate: NonZeroUsize,

    /// Maximum duration allocated for determining the optimal bundle size.
    ///
    /// This timeout limits the amount of time the system can spend searching for the ideal
    /// number of fuel blocks to include in a bundle. Once this duration is reached, the
    /// bundling process will proceed with the best configuration found within the allotted time.
    #[serde(deserialize_with = "human_readable_duration")]
    pub optimization_timeout: Duration,

    /// How big should the optimization step be at the start of the optimization process. Setting
    /// this value to 100 and giving the bundler a 1000 blocks would result in the following
    /// attempts:
    /// 1000, 900, ..., 100, 1, 950, 850, ..., 50, 975, 925, ...
    pub optimization_step: NonZeroUsize,

    /// Duration to wait for additional fragments before submitting them in a transaction to L1.
    ///
    /// Similar to `accumulation_timeout`, this timeout starts from the last finalized fragment submission. If no new
    /// fragments are received within this period, the system will proceed to submit the currently accumulated fragments.
    #[serde(deserialize_with = "human_readable_duration")]
    pub fragment_accumulation_timeout: Duration,

    /// The number of fragments to accumulate before submitting them in a transaction to L1.
    pub fragments_to_accumulate: NonZeroUsize,

    /// Only blocks within the `block_height_lookback` window
    /// value will be considered for importing, bundling, fragmenting, and submitting to L1.
    ///
    /// This parameter defines a sliding window based on block height to determine which blocks are
    /// eligible for processing. Specifically:
    ///
    /// - **Exclusion of Stale Blocks:** If a block arrives with a height less than the current
    ///   height minus the `block_height_lookback`, it will be excluded from the bundling process.
    ///
    /// - **Bundling Behavior:**
    ///   - **Unbundled Blocks:** Blocks outside the lookback window will not be bundled.
    ///   - **Already Bundled Blocks:** If a block has already been bundled, its fragments will
    ///     not be sent to L1.
    ///   - **Failed Submissions:** If fragments of a bundled block were sent to L1 but failed,
    ///     they will not be retried.
    ///
    /// This approach effectively "gives up" on blocks that fall outside the defined window.
    pub block_height_lookback: u32,

    /// Compression level used for compressing block data before submission.
    ///
    /// Compression is applied to the blocks to minimize the transaction size. Valid values are:
    /// - `"disabled"`: No compression is applied.
    /// - `"min"` to `"max"`: Compression levels where higher numbers indicate more aggressive compression.
    pub compression_level: CompressionLevel,

    /// Duration to wait before checking if a new bundle can be made
    #[serde(deserialize_with = "human_readable_duration")]
    pub new_bundle_check_interval: Duration,
}

fn human_readable_duration<'de, D>(deserializer: D) -> Result<Duration, D::Error>
where
    D: serde::Deserializer<'de>,
{
    let duration_str: String = Deserialize::deserialize(deserializer).unwrap();
    humantime::parse_duration(&duration_str).map_err(|e| {
        let msg = format!("Failed to parse duration '{duration_str}': {e};");
        serde::de::Error::custom(msg)
    })
}

#[derive(Debug, Clone)]
pub struct Internal {
    pub fuel_errors_before_unhealthy: usize,
    pub eth_errors_before_unhealthy: usize,
    pub balance_update_interval: Duration,
    pub cost_request_limit: usize,
    pub l1_blocks_cached_for_fee_metrics_tracker: usize,
}

impl Default for Internal {
    fn default() -> Self {
        const ETH_BLOCK_TIME: usize = 12;
        const ETH_BLOCKS_PER_DAY: usize = 24 * 3600 / ETH_BLOCK_TIME;
        Self {
            fuel_errors_before_unhealthy: 3,
            eth_errors_before_unhealthy: 3,
            balance_update_interval: Duration::from_secs(10),
            cost_request_limit: 1000,
            l1_blocks_cached_for_fee_metrics_tracker: ETH_BLOCKS_PER_DAY,
        }
    }
}
#[derive(Parser)]
#[command(
    name = "fuel-block-committer",
    version,
    about,
    propagate_version = true
)]
struct Cli {
    #[arg(
        value_name = "FILE",
        help = "Used to be the path to the configuration, unused currently until helm charts are updated."
    )]
    config_path: Option<String>,
}

pub fn parse() -> crate::errors::Result<Config> {
    let _ = Cli::parse();

    let config = config::Config::builder()
        .add_source(config::Environment::with_prefix("COMMITTER").separator("__"))
        .build()?;

    Ok(config.try_deserialize()?)
}<|MERGE_RESOLUTION|>--- conflicted
+++ resolved
@@ -125,15 +125,9 @@
     /// How often to check for finalized l1 txs
     #[serde(deserialize_with = "human_readable_duration")]
     pub tx_finalization_check_interval: Duration,
-<<<<<<< HEAD
-    /// How often to check for l1 prices
-    #[serde(deserialize_with = "human_readable_duration")]
-    pub l1_prices_check_interval: Duration,
-=======
     /// How often to check for l1 fees
     #[serde(deserialize_with = "human_readable_duration")]
     pub l1_fee_check_interval: Duration,
->>>>>>> 5934de5c
     /// Number of L1 blocks that need to pass to accept the tx as finalized
     pub num_blocks_to_finalize_tx: u64,
     /// Interval after which to bump a pending tx
@@ -168,19 +162,11 @@
     /// Maximum number of unposted L2 blocks before sending a transaction regardless of fees
     pub max_l2_blocks_behind: NonZeroU32,
 
-<<<<<<< HEAD
-    /// Starting discount percentage applied we try to achieve if we're 0 l2 blocks behind
-    pub start_discount_percentage: f64,
-
-    /// Premium percentage we're willing to pay if we're max_l2_blocks_behind - 1 blocks behind
-    pub end_premium_percentage: f64,
-=======
     /// Starting multiplier applied when we're 0 l2 blocks behind
     pub start_max_fee_multiplier: f64,
 
     /// Ending multiplier applied if we're max_l2_blocks_behind - 1 blocks behind
     pub end_max_fee_multiplier: f64,
->>>>>>> 5934de5c
 
     /// A fee that is always acceptable regardless of other conditions
     pub always_acceptable_fee: u64,
