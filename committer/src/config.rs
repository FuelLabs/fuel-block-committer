use std::{
    net::Ipv4Addr,
    num::{NonZeroU32, NonZeroU64, NonZeroUsize},
    str::FromStr,
    time::Duration,
};

use byte_unit::Byte;
use clap::{Parser, command};
use eth::{Address, L1Signers};
use fuel_block_committer_encoding::bundle::CompressionLevel;
use serde::Deserialize;
use services::state_committer::{AlgoConfig, FeeMultiplierRange, FeeThresholds, SmaPeriods};
use signers::{aws_sdk_kms::Client, kms_utils::load_config_from_env};
use storage::DbConfig;
use url::Url;

#[derive(Debug, Clone, Deserialize)]
pub struct Config {
    pub eth: Eth,
    pub da_layer: Option<DALayer>,
    pub fuel: Fuel,
    pub app: App,
}

impl Config {
    pub fn fee_algo_config(&self) -> AlgoConfig {
        self.validated_fee_algo_config()
            .expect("already validated via `validate` in main")
    }

    pub fn validate(&self) -> crate::errors::Result<()> {
        let keys = &self.eth.l1_keys;
        if keys
            .blob
            .as_ref()
            .is_some_and(|blob_key| blob_key == &keys.main)
        {
            return Err(crate::errors::Error::Other(
                "Wallet key and blob pool wallet key must be different".to_string(),
            ));
        }

        if self.app.bundle.fragments_to_accumulate.get() > 6 {
            return Err(crate::errors::Error::Other(
                "Fragments to accumulate must be <= 6".to_string(),
            ));
        }

        if self.app.bundle.block_height_lookback < self.app.bundle.blocks_to_accumulate.get() as u32
        {
            return Err(crate::errors::Error::Other(
                "block_height_lookback must be >= blocks_to_accumulate".to_string(),
            ));
        }

        if let Err(e) = self.validated_fee_algo_config() {
            return Err(crate::errors::Error::Other(format!(
                "Invalid fee algo config: {e}",
            )));
        }

        Ok(())
    }

    fn validated_fee_algo_config(&self) -> crate::errors::Result<AlgoConfig> {
        let config = self;
        let algo_config = services::state_committer::AlgoConfig {
            sma_periods: SmaPeriods {
                short: config.app.fee_algo.short_sma_blocks,
                long: config.app.fee_algo.long_sma_blocks,
            },
            fee_thresholds: FeeThresholds {
                max_l2_blocks_behind: config.app.fee_algo.max_l2_blocks_behind,
                multiplier_range: FeeMultiplierRange::new(
                    config.app.fee_algo.start_max_fee_multiplier,
                    config.app.fee_algo.end_max_fee_multiplier,
                )?,
                always_acceptable_fee: config.app.fee_algo.always_acceptable_fee as u128,
            },
        };
        Ok(algo_config)
    }
}

#[derive(Debug, Clone, Deserialize)]
pub struct Fuel {
    /// Fuel-core GraphQL endpoint URL.
    #[serde(deserialize_with = "parse_url")]
    pub graphql_endpoint: Url,
    /// Number of concurrent requests.
    pub num_buffered_requests: NonZeroU32,
}

#[derive(Debug, Clone, Deserialize)]
#[serde(tag = "type")]
pub enum DALayer {
    #[serde(rename = "EigenDA")]
    EigenDA(EigenDaConfig),
}

#[derive(Debug, Clone, Deserialize)]
pub struct EigenDaConfig {
    /// Key for posting authenticated requests to the EigenDA disperser.
    pub key: KeySource,
    /// URL to an EigenDA RPC endpoint.
    #[serde(deserialize_with = "parse_url")]
    pub rpc: Url,
    /// Blob fragment size.
    /// Defaults to 3.5MB, as 4+MB errors out on the server side when checking for inclusion.
    pub fragment_size: Option<NonZeroU32>,
<<<<<<< HEAD
    /// Fee check interval.
    #[serde(deserialize_with = "human_readable_duration")]
    pub fee_check_interval: Duration,
    // Allocated throughput in MiB for the address corresponding to the key
    // pub throughput: f32,
=======
    /// Polling interval.
    /// Defaults to 1s if not given.
    pub polling_interval: Option<Duration>,
    /// Allocated API throughput limit in MiB/s (for the address corresponding to the key).
    /// Defaults to 16 MiB/s if not given.
    pub api_throughput: Option<u32>,
>>>>>>> 5660b07e
}

impl EigenDaConfig {
    pub async fn signer(&self) -> crate::errors::Result<signers::eigen::Signer> {
        let signer = match &self.key {
            KeySource::Private(key) => {
                let key = key.parse().map_err(|_| {
                    crate::errors::Error::Other("Failed to parse eigen private key".to_owned())
                })?;
                signers::eigen::Signer::Private(signers::eigen::private_key::Signer::new(key))
            }
            KeySource::Kms(key) => {
                let config = load_config_from_env().await;
                let client = Client::new(&config);
                let signer = signers::eigen::kms::Signer::new(client, key.clone())
                    .await
                    .map_err(|e| {
                        crate::errors::Error::Other(format!(
                            "Failed to create eigen kms signer: {e}"
                        ))
                    })?;
                signers::eigen::Signer::Kms(signer)
            }
        };
        Ok(signer)
    }
}

#[derive(Debug, Clone, Deserialize)]
pub struct Eth {
    /// L1 keys for state contract calls and postings.
    pub l1_keys: L1Keys,
    /// Ethereum RPC endpoint URL.
    #[serde(deserialize_with = "parse_url")]
    pub rpc: Url,
    /// Ethereum address of the fuel chain state contract.
    pub state_contract_address: Address,
}

impl Eth {
    pub async fn signers(
        &self,
    ) -> crate::errors::Result<L1Signers<signers::eth::Signer, signers::eth::Signer>> {
        // A little helper to turn a KeySource into a Signer, tagging errors appropriately.
        let make_signer = |ks: KeySource, label: &'static str| async move {
            match ks.clone() {
                KeySource::Kms(key) => {
                    let config = load_config_from_env().await;
                    let client = Client::new(&config);
                    let kms = signers::eth::kms::Signer::new(client, key.to_owned(), None)
                        .await
                        .map_err(|e| {
                            crate::errors::Error::Other(format!(
                                "Failed to create {} kms signer: {e}",
                                label
                            ))
                        })?;

                    crate::Result::<_>::Ok(signers::eth::Signer::Kms(kms))
                }
                KeySource::Private(key) => {
                    let pk = signers::eth::private_key::Signer::from_str(&key).map_err(|_| {
                        crate::errors::Error::Other(format!(
                            "Failed to create {} private key signer",
                            label
                        ))
                    })?;
                    Ok(signers::eth::Signer::Private(pk))
                }
            }
        };

        // Build the `main` signer
        let main = make_signer(self.l1_keys.main.clone(), "main").await?;

        // Build the optional `blob` signer
        let blob = if let Some(ref ks) = self.l1_keys.blob {
            Some(make_signer(ks.clone(), "blob").await?)
        } else {
            None
        };

        Ok(L1Signers { main, blob })
    }
}

#[derive(Debug, Clone, Deserialize)]
pub struct L1Keys {
    pub main: KeySource,
    pub blob: Option<KeySource>,
}

#[derive(Clone, PartialEq)]
pub enum KeySource {
    Kms(String),
    Private(String),
}

impl std::fmt::Debug for KeySource {
    fn fmt(&self, f: &mut std::fmt::Formatter<'_>) -> std::fmt::Result {
        match self {
            KeySource::Kms(_) => write!(f, "KeySource::Kms"),
            KeySource::Private(_) => write!(f, "KeySource::Private"),
        }
    }
}

impl std::fmt::Display for KeySource {
    fn fmt(&self, f: &mut std::fmt::Formatter<'_>) -> std::fmt::Result {
        match self {
            KeySource::Kms(_) => write!(f, "Kms(...)"),
            KeySource::Private(_) => write!(f, "Private(...)"),
        }
    }
}

impl<'a> serde::Deserialize<'a> for KeySource {
    fn deserialize<D>(deserializer: D) -> std::result::Result<Self, D::Error>
    where
        D: serde::Deserializer<'a>,
    {
        let value = String::deserialize(deserializer)?;
        if let Some(k) = value.strip_prefix("Kms(").and_then(|s| s.strip_suffix(')')) {
            Ok(KeySource::Kms(k.to_string()))
        } else if let Some(k) = value
            .strip_prefix("Private(")
            .and_then(|s| s.strip_suffix(')'))
        {
            Ok(KeySource::Private(k.to_string()))
        } else {
            Err(serde::de::Error::custom("invalid KeySource format"))
        }
    }
}

fn parse_url<'de, D>(deserializer: D) -> Result<Url, D::Error>
where
    D: serde::Deserializer<'de>,
{
    let url_str: String = Deserialize::deserialize(deserializer).unwrap();
    Url::from_str(&url_str).map_err(|e| {
        let msg = format!("Failed to parse URL '{url_str}': {e};");
        serde::de::Error::custom(msg)
    })
}

#[allow(dead_code)]
#[derive(Debug, Clone, Deserialize)]
pub struct App {
    /// Server port.
    pub port: u16,
    /// Server IPv4 address.
    pub host: Ipv4Addr,
    /// Postgres database configuration.
    pub db: DbConfig,
    /// Interval for checking new fuel blocks.
    #[serde(deserialize_with = "human_readable_duration")]
    pub block_check_interval: Duration,
    /// Interval for checking finalized L1 transactions.
    #[serde(deserialize_with = "human_readable_duration")]
    pub tx_finalization_check_interval: Duration,
    /// Interval for checking L1 fees.
    #[serde(deserialize_with = "human_readable_duration")]
    pub l1_fee_check_interval: Duration,
    /// Number of L1 blocks to wait before finalizing a transaction.
    pub num_blocks_to_finalize_tx: u64,
    /// Timeout after which a pending transaction is bumped.
    #[serde(deserialize_with = "human_readable_duration")]
    pub gas_bump_timeout: Duration,
    /// Settings for L1 transaction fees.
    pub tx_fees: TxFeesConfig,
    /// Settings for bundling blocks.
    pub bundle: BundleConfig,
    /// Timeout for sending transaction requests.
    #[serde(deserialize_with = "human_readable_duration")]
    pub send_tx_request_timeout: Duration,
    /// Retention period for state pruner.
    #[serde(deserialize_with = "human_readable_duration")]
    pub state_pruner_retention: Duration,
    /// Interval for running the state pruner.
    #[serde(deserialize_with = "human_readable_duration")]
    pub state_pruner_run_interval: Duration,
    /// Configuration for the fee tracking algorithm.
    pub fee_algo: FeeAlgoConfig,
}

#[derive(Debug, Clone, Deserialize, Copy)]
pub struct TxFeesConfig {
    /// Maximum allowed gas fee in wei.
    pub max: u64,
    /// Minimum reward percentage when L2 block posting is current. (eg. 20%)
    pub min_reward_perc: f64,
    /// Maximum reward percentage when L2 block posting is maximally delayed. (eg. 30%)
    pub max_reward_perc: f64,
}

/// Fee algorithm configuration for the StateCommitter.
#[derive(Debug, Clone, Deserialize)]
pub struct FeeAlgoConfig {
    /// Short-term SMA period (in blocks).
    pub short_sma_blocks: NonZeroU64,
    /// Long-term SMA period (in blocks).
    pub long_sma_blocks: NonZeroU64,
    /// Maximum allowed lag (in unposted L2 blocks) before forcing a tx.
    pub max_l2_blocks_behind: NonZeroU32,
    /// Starting fee multiplier when fully up-to-date.
    pub start_max_fee_multiplier: f64,
    /// Ending fee multiplier when nearly max lag.
    pub end_max_fee_multiplier: f64,
    /// Fee that is always acceptable.
    pub always_acceptable_fee: u64,
}

/// Bundling configuration for fuel block submission to L1.
///
/// This configuration controls how blocks are accumulated and bundled.
#[derive(Debug, Clone, Deserialize)]
pub struct BundleConfig {
    /// Time to wait for additional blocks before starting bundling.
    ///
    /// This timeout starts from the last time a bundle was created or from app startup.
    /// Bundling will occur when this timeout expires, even if byte or block thresholds aren’t met.
    #[serde(deserialize_with = "human_readable_duration")]
    pub accumulation_timeout: Duration,

    /// Byte threshold to trigger bundling immediately.
    ///
    /// If this many bytes are accumulated before the timeout, bundling starts right away.
    #[serde(deserialize_with = "human_readable_bytes")]
    pub bytes_to_accumulate: NonZeroUsize,

    /// Block count threshold to trigger bundling if enough unbundled blocks are present.
    pub blocks_to_accumulate: NonZeroUsize,

    /// Maximum number of fragments per bundle. Limits the size of the bundle.
    pub max_fragments_per_bundle: NonZeroUsize,

    /// Maximum time to search for the optimal bundle size.
    ///
    /// When this duration expires, bundling proceeds with the best size found.
    #[serde(deserialize_with = "human_readable_duration")]
    pub optimization_timeout: Duration,

    /// Initial step size for the optimization search.
    ///
    /// For example, with an optimization step of 100 on 1000 blocks, the attempts would be:
    /// 1000, 900, …, 100, 1, 950, 850, …, 50, 975, 925, …
    pub optimization_step: NonZeroUsize,

    /// Timeout to wait for additional fragments before submitting to L1.
    ///
    /// Starts from the last submitted fragment; if no new ones arrive, the accumulated fragments are sent.
    #[serde(deserialize_with = "human_readable_duration")]
    pub fragment_accumulation_timeout: Duration,

    /// Number of fragments to accumulate before submission.
    pub fragments_to_accumulate: NonZeroUsize,

    /// Only blocks within the `block_height_lookback` window
    /// value will be considered for importing, bundling, fragmenting, and submitting to L1.
    ///
    /// This parameter defines a sliding window based on block height to determine which blocks are
    /// eligible for processing. Specifically:
    ///
    /// - **Exclusion of Stale Blocks:** If a block arrives with a height less than the current
    ///   height minus the `block_height_lookback`, it will be excluded from the bundling process.
    ///
    /// - **Bundling Behavior:**
    ///   - **Unbundled Blocks:** Blocks outside the lookback window will not be bundled.
    ///   - **Already Bundled Blocks:** If a block has already been bundled, its fragments will
    ///     not be sent to L1.
    ///   - **Failed Submissions:** If fragments of a bundled block were sent to L1 but failed,
    ///     they will not be retried.
    ///
    /// This approach effectively "gives up" on blocks that fall outside the defined window.
    pub block_height_lookback: u32,

    /// Compression level for block data before submission.
    ///
    /// Options:
    /// - `"disabled"`: No compression.
    /// - `"min"` to `"max"`: Increasingly aggressive compression.
    pub compression_level: CompressionLevel,

    /// Interval to check if a new bundle can be created.
    #[serde(deserialize_with = "human_readable_duration")]
    pub new_bundle_check_interval: Duration,
}

fn human_readable_duration<'de, D>(deserializer: D) -> Result<Duration, D::Error>
where
    D: serde::Deserializer<'de>,
{
    let duration_str: String = Deserialize::deserialize(deserializer).unwrap();
    humantime::parse_duration(&duration_str).map_err(|e| {
        let msg = format!("Failed to parse duration '{duration_str}': {e};");
        serde::de::Error::custom(msg)
    })
}

fn human_readable_bytes<'de, D>(deserializer: D) -> Result<NonZeroUsize, D::Error>
where
    D: serde::Deserializer<'de>,
{
    let duration_str: String = Deserialize::deserialize(deserializer).unwrap();

    let num_bytes = Byte::from_str(&duration_str)
        .map_err(|e| {
            let msg = format!("Failed to parse bytes '{duration_str}': {e};");
            serde::de::Error::custom(msg)
        })?
        .as_u64() as usize;

    if num_bytes == 0 {
        return Err(serde::de::Error::custom("num bytes must be greater than 0"));
    }

    Ok(NonZeroUsize::new(num_bytes).expect("just checked"))
}

#[derive(Debug, Clone)]
pub struct Internal {
    pub fuel_errors_before_unhealthy: usize,
    pub eth_errors_before_unhealthy: usize,
    pub balance_update_interval: Duration,
    pub cost_request_limit: usize,
    pub l1_blocks_cached_for_fee_metrics_tracker: usize,
    pub import_batches: ImportBatches,
}

/// Manages batching of incoming fuel blocks before importing them into the database, optimizing memory usage
/// and reducing the number of generated logs.
#[derive(Debug, Clone, Copy)]
pub struct ImportBatches {
    pub max_blocks: usize,
    pub max_cumulative_size: usize,
}

impl Default for ImportBatches {
    fn default() -> Self {
        Self {
            max_blocks: 4000,
            max_cumulative_size: 20_000_000,
        }
    }
}

impl Default for Internal {
    fn default() -> Self {
        const ETH_BLOCK_TIME: usize = 12;
        const ETH_BLOCKS_PER_DAY: usize = 24 * 3600 / ETH_BLOCK_TIME;
        Self {
            fuel_errors_before_unhealthy: 3,
            eth_errors_before_unhealthy: 3,
            balance_update_interval: Duration::from_secs(10),
            cost_request_limit: 1000,
            l1_blocks_cached_for_fee_metrics_tracker: ETH_BLOCKS_PER_DAY,
            import_batches: ImportBatches::default(),
        }
    }
}

#[derive(Parser)]
#[command(
    name = "fuel-block-committer",
    version,
    about,
    propagate_version = true
)]
struct Cli {
    #[arg(
        value_name = "FILE",
        help = "Path to the configuration file (currently unused, all configuration done via ENV)."
    )]
    config_path: Option<String>,
}

pub fn parse() -> crate::errors::Result<Config> {
    let _ = Cli::parse();

    let config = config::Config::builder()
        .add_source(config::Environment::with_prefix("COMMITTER").separator("__"))
        .build()?;

    Ok(config.try_deserialize()?)
}

#[cfg(test)]
mod tests {
    use super::KeySource;

    #[test]
    fn can_deserialize_private_key() {
        // given
        let val = r#""Private(0x1234)""#;

        // when
        let key: KeySource = serde_json::from_str(val).unwrap();

        // then
        assert_eq!(key, KeySource::Private("0x1234".to_owned()));
    }

    #[test]
    fn can_deserialize_kms_key() {
        // given
        let val = r#""Kms(0x1234)""#;

        // when
        let key: KeySource = serde_json::from_str(val).unwrap();

        // then
        assert_eq!(key, KeySource::Kms("0x1234".to_owned()));
    }
}<|MERGE_RESOLUTION|>--- conflicted
+++ resolved
@@ -109,20 +109,15 @@
     /// Blob fragment size.
     /// Defaults to 3.5MB, as 4+MB errors out on the server side when checking for inclusion.
     pub fragment_size: Option<NonZeroU32>,
-<<<<<<< HEAD
     /// Fee check interval.
     #[serde(deserialize_with = "human_readable_duration")]
     pub fee_check_interval: Duration,
-    // Allocated throughput in MiB for the address corresponding to the key
-    // pub throughput: f32,
-=======
     /// Polling interval.
     /// Defaults to 1s if not given.
     pub polling_interval: Option<Duration>,
     /// Allocated API throughput limit in MiB/s (for the address corresponding to the key).
     /// Defaults to 16 MiB/s if not given.
     pub api_throughput: Option<u32>,
->>>>>>> 5660b07e
 }
 
 impl EigenDaConfig {
