--- conflicted
+++ resolved
@@ -78,6 +78,9 @@
             tokio::time::sleep(tokio::time::Duration::from_secs(1)).await;
         }
 
+        let bundle_cost = stack.committer.fetch_costs(0, 10).await?.pop().unwrap();
+        assert!(bundle_cost.cost > 0);
+
         Ok(())
     }
 
@@ -113,7 +116,6 @@
             tokio::time::sleep(tokio::time::Duration::from_secs(1)).await;
         }
 
-<<<<<<< HEAD
         let expected_table_sizes_before_pruning = services::state_pruner::port::TableSizes {
             blob_transactions: 2,
             fragments: 2,
@@ -133,10 +135,6 @@
         let table_sizes = stack.db.table_sizes().await?;
         dbg!(&table_sizes);
         assert!(table_sizes < expected_table_sizes_before_pruning);
-=======
-        let bundle_cost = stack.committer.fetch_costs(0, 10).await?.pop().unwrap();
-        assert!(bundle_cost.cost > 0);
->>>>>>> 40406892
 
         Ok(())
     }
