#[cfg(test)]
mod committer;
#[cfg(test)]
mod eth_node;
#[cfg(test)]
mod fuel_node;
#[cfg(test)]
mod kms;
#[cfg(test)]
mod whole_stack;

#[cfg(test)]
mod tests {
<<<<<<< HEAD
    use std::{sync::Arc, time::Duration};
=======
    use std::{
        sync::Arc,
        time::{Duration, Instant},
    };
>>>>>>> 9b576b04

    use anyhow::Result;
    use tokio::{sync::Mutex, time::sleep_until};

    use crate::whole_stack::{FuelNodeType, WholeStack};

    #[tokio::test(flavor = "multi_thread")]
    async fn submitted_correct_block_and_was_finalized() -> Result<()> {
        // given
        let show_logs = false;
        let blob_support = true;
        let stack = WholeStack::deploy_default(show_logs, blob_support).await?;

        // when
        stack
            .fuel_node
            .client()
            .produce_blocks(stack.contract_args.blocks_per_interval)
            .await?;

        // then
        stack
            .committer
            .wait_for_committed_block(stack.contract_args.blocks_per_interval.into())
            .await?;
        let committed_at = tokio::time::Instant::now();

        sleep_until(committed_at + stack.contract_args.finalize_duration).await;

        let latest_block = stack.fuel_node.client().latest_block().await?;

        assert!(stack.deployed_contract.finalized(latest_block).await?);

        Ok(())
    }

    #[tokio::test(flavor = "multi_thread")]
    async fn submitted_state_and_was_finalized() -> Result<()> {
        // given
        let show_logs = false;
        let blob_support = true;
        let stack = WholeStack::deploy_default(show_logs, blob_support).await?;

        let num_iterations = 10;
        let blocks_per_iteration = 100;

        // when
        for _ in 0..num_iterations {
            let FuelNodeType::Local(node) = &stack.fuel_node else {
                panic!("Expected local fuel node");
            };

            node.produce_transactions(100).await?;

            let _ = stack
                .fuel_node
                .client()
                .produce_blocks(blocks_per_iteration)
                .await;
        }

        // then
        while !state_submitting_finished(&stack.db, num_iterations * blocks_per_iteration).await? {
            tokio::time::sleep(tokio::time::Duration::from_secs(1)).await;
        }

        let start = Instant::now();
        let costs = loop {
            if let Some(costs) = stack.committer.fetch_costs(0, 10).await?.pop() {
                break costs;
            } else if start.elapsed() > Duration::from_secs(60) {
                panic!("Expected costs to be present");
            }
        };

        assert!(costs.cost > 0);

        Ok(())
    }

    #[tokio::test(flavor = "multi_thread")]
    async fn old_state_will_be_pruned() -> Result<()> {
        use services::state_pruner::port::Storage;

        // given
        let show_logs = false;
        let blob_support = true;
        let stack = WholeStack::deploy_default(show_logs, blob_support).await?;
        let db_clone = stack.db.clone();
        let sizes = Arc::new(Mutex::new(vec![]));

        let sizes_clone = Arc::clone(&sizes);
        let size_tracking_job = tokio::task::spawn(async move {
            loop {
                let new_sizes = db_clone.table_sizes().await.unwrap();
                sizes_clone.lock().await.push(new_sizes);
                tokio::time::sleep(tokio::time::Duration::from_millis(150)).await;
            }
        });

        let num_iterations = 10;
        let blocks_per_iteration = 100;

        // when
        for _ in 0..num_iterations {
            let FuelNodeType::Local(node) = &stack.fuel_node else {
                panic!("Expected local fuel node");
            };

            node.produce_transactions(100).await?;

            let _ = stack
                .fuel_node
                .client()
                .produce_blocks(blocks_per_iteration)
                .await;
        }

        // then
        while !state_submitting_finished(&stack.db, num_iterations * blocks_per_iteration).await? {
            tokio::time::sleep(tokio::time::Duration::from_secs(1)).await;
        }

        tokio::time::sleep(tokio::time::Duration::from_secs(30)).await;

        size_tracking_job.abort();

        // validate that sizes went down in size at one point
        let sizes = sizes.lock().await.clone();
        let went_down_in_size = sizes.windows(2).any(|pair| {
            let older = &pair[0];
            let newer = &pair[1];

            newer < older
        });

        assert!(went_down_in_size);

        Ok(())
    }

    async fn state_submitting_finished(
        db: &storage::DbWithProcess,
        end_range: u32,
    ) -> anyhow::Result<bool> {
        use services::{
            block_bundler::port::Storage, block_importer::port::Storage as ImporterStorage,
            state_committer::port::Storage as CommitterStorage,
            state_listener::port::Storage as ListenerStorage,
        };

        let finished = db
            .lowest_sequence_of_unbundled_blocks(0, 1)
            .await?
            .is_none()
            && db.oldest_nonfinalized_fragments(0, 1).await?.is_empty()
            && !db.has_pending_txs().await?
            && db.missing_blocks(0, end_range).await?.is_empty();

        Ok(finished)
    }

    #[ignore = "meant for running manually and tweaking configuration parameters"]
    #[tokio::test(flavor = "multi_thread")]
    async fn connecting_to_testnet() -> Result<()> {
        // given
        let show_logs = false;
        let blob_support = true;
        let _stack = WholeStack::connect_to_testnet(show_logs, blob_support).await?;

        tokio::time::sleep(Duration::from_secs(10000)).await;

        Ok(())
    }
}<|MERGE_RESOLUTION|>--- conflicted
+++ resolved
@@ -11,14 +11,7 @@
 
 #[cfg(test)]
 mod tests {
-<<<<<<< HEAD
     use std::{sync::Arc, time::Duration};
-=======
-    use std::{
-        sync::Arc,
-        time::{Duration, Instant},
-    };
->>>>>>> 9b576b04
 
     use anyhow::Result;
     use tokio::{sync::Mutex, time::sleep_until};
