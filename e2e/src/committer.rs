use std::{path::Path, time::Duration};

use anyhow::Context;
use ports::types::Address;
use url::Url;

#[derive(Default)]
pub struct Committer {
    show_logs: bool,
    main_key_arn: Option<String>,
    blob_key_arn: Option<String>,
    state_contract_address: Option<String>,
    eth_rpc: Option<Url>,
    fuel_rpc: Option<Url>,
    fuel_block_producer_addr: Option<String>,
    db_port: Option<u16>,
    db_name: Option<String>,
    kms_url: Option<String>,
}

impl Committer {
    pub async fn start(self) -> anyhow::Result<CommitterProcess> {
        let config =
            Path::new(env!("CARGO_MANIFEST_DIR")).join("../configurations/development/config.toml");

        macro_rules! get_field {
            ($field:ident) => {
                self.$field
                    .ok_or_else(|| anyhow::anyhow!(concat!(stringify!($field), " not provided")))?
            };
        }
        let unused_port = portpicker::pick_unused_port()
            .ok_or_else(|| anyhow::anyhow!("No free port to start fuel-block-committer"))?;

        let kms_url = get_field!(kms_url);
        let mut cmd = tokio::process::Command::new("fuel-block-committer");
        cmd.arg(config)
            .env("E2E_TEST_AWS_ENDPOINT", kms_url)
<<<<<<< HEAD
            .env("AWS_ACCESS_KEY_ARN", "test")
=======
            .env("AWS_ACCESS_KEY_ID", "test")
            .env("AWS_REGION", "us-east-1")
>>>>>>> 036754fd
            .env("AWS_SECRET_ACCESS_KEY", "test")
            .env("COMMITTER__ETH__MAIN_KEY_ARN", get_field!(main_key_arn))
            .env("COMMITTER__ETH__RPC", get_field!(eth_rpc).as_str())
            .env(
                "COMMITTER__ETH__STATE_CONTRACT_ADDRESS",
                get_field!(state_contract_address),
            )
            .env(
                "COMMITTER__FUEL__GRAPHQL_ENDPOINT",
                get_field!(fuel_rpc).as_str(),
            )
            .env(
                "COMMITTER__FUEL__BLOCK_PRODUCER_ADDRESS",
                get_field!(fuel_block_producer_addr),
            )
            .env("COMMITTER__APP__DB__PORT", get_field!(db_port).to_string())
            .env("COMMITTER__APP__DB__DATABASE", get_field!(db_name))
            .env("COMMITTER__APP__PORT", unused_port.to_string())
            .env("COMMITTER__AWS__ALLOW_HTTP", "true")
            .current_dir(Path::new(env!("CARGO_MANIFEST_DIR")).parent().unwrap())
            .kill_on_drop(true);

        if let Some(blob_wallet_key_arn) = self.blob_key_arn {
            cmd.env("COMMITTER__ETH__BLOB_POOL_KEY_ARN", blob_wallet_key_arn);
        }

        let sink = if self.show_logs {
            std::process::Stdio::inherit
        } else {
            std::process::Stdio::null
        };
        cmd.stdout(sink()).stderr(sink());

        let child = cmd.spawn().with_context(||"couldn't find `fuel-block-committer` on PATH. Either use `run_tests.sh` or place the binary on the PATH.")?;

        Ok(CommitterProcess {
            _child: child,
            port: unused_port,
        })
    }

    pub fn with_main_key_arn(mut self, wallet_arn: String) -> Self {
        self.main_key_arn = Some(wallet_arn);
        self
    }

    pub fn with_kms_url(mut self, kms_url: String) -> Self {
        self.kms_url = Some(kms_url);
        self
    }

    pub fn with_blob_key_arn(mut self, blob_wallet_arn: String) -> Self {
        self.blob_key_arn = Some(blob_wallet_arn);
        self
    }

    pub fn with_state_contract_address(mut self, state_contract_address: Address) -> Self {
        self.state_contract_address = Some(hex::encode(state_contract_address));
        self
    }

    pub fn with_eth_rpc(mut self, eth_rpc: Url) -> Self {
        self.eth_rpc = Some(eth_rpc);
        self
    }

    pub fn with_fuel_rpc(mut self, fuel_rpc: Url) -> Self {
        self.fuel_rpc = Some(fuel_rpc);
        self
    }

    pub fn with_fuel_block_producer_addr(mut self, fuel_block_producer_addr: [u8; 32]) -> Self {
        self.fuel_block_producer_addr = Some(hex::encode(fuel_block_producer_addr));
        self
    }

    pub fn with_db_port(mut self, db_port: u16) -> Self {
        self.db_port = Some(db_port);
        self
    }

    pub fn with_db_name(mut self, db_name: String) -> Self {
        self.db_name = Some(db_name);
        self
    }

    pub fn with_show_logs(mut self, show_logs: bool) -> Self {
        self.show_logs = show_logs;
        self
    }
}

pub struct CommitterProcess {
    _child: tokio::process::Child,
    port: u16,
}

impl CommitterProcess {
    pub async fn wait_for_committed_block(&self, height: u64) -> anyhow::Result<()> {
        loop {
            match self.fetch_latest_committed_block().await {
                Ok(current_height) if current_height >= height => break,
                _ => {
                    tokio::time::sleep(Duration::from_secs(1)).await;
                    continue;
                }
            }
        }
        Ok(())
    }

    pub async fn wait_for_committed_blob(&self) -> anyhow::Result<()> {
        loop {
            match self.fetch_latest_blob_block().await {
                Ok(_) => break,
                _ => {
                    tokio::time::sleep(Duration::from_secs(1)).await;
                    continue;
                }
            }
        }
        Ok(())
    }

    async fn fetch_latest_committed_block(&self) -> anyhow::Result<u64> {
        self.fetch_metric_value("latest_committed_block").await
    }

    async fn fetch_latest_blob_block(&self) -> anyhow::Result<u64> {
        self.fetch_metric_value("last_eth_block_w_blob").await
    }

    async fn fetch_metric_value(&self, metric_name: &str) -> anyhow::Result<u64> {
        let response = reqwest::get(format!("http://localhost:{}/metrics", self.port))
            .await?
            .error_for_status()?
            .text()
            .await?;

        let height_line = response
            .lines()
            .find(|line| line.starts_with(metric_name))
            .ok_or_else(|| anyhow::anyhow!("couldn't find {} metric", metric_name))?;

        Ok(height_line
            .split_whitespace()
            .last()
            .expect("metric format to be in the format 'NAME VAL'")
            .parse()?)
    }
}<|MERGE_RESOLUTION|>--- conflicted
+++ resolved
@@ -36,12 +36,8 @@
         let mut cmd = tokio::process::Command::new("fuel-block-committer");
         cmd.arg(config)
             .env("E2E_TEST_AWS_ENDPOINT", kms_url)
-<<<<<<< HEAD
+            .env("AWS_REGION", "us-east-1")
             .env("AWS_ACCESS_KEY_ARN", "test")
-=======
-            .env("AWS_ACCESS_KEY_ID", "test")
-            .env("AWS_REGION", "us-east-1")
->>>>>>> 036754fd
             .env("AWS_SECRET_ACCESS_KEY", "test")
             .env("COMMITTER__ETH__MAIN_KEY_ARN", get_field!(main_key_arn))
             .env("COMMITTER__ETH__RPC", get_field!(eth_rpc).as_str())
