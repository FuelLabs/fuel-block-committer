name: CI

on:
  push:
    branches:
      - master
  pull_request:
  release:
    types: [published]

concurrency:
  group: ${{ github.workflow }}-${{ github.event.pull_request.number || github.ref }}
  cancel-in-progress: true

env:
  DASEL_VERSION: https://github.com/TomWright/dasel/releases/download/v1.24.3/dasel_linux_amd64
  RUST_VERSION: 1.79
  FUEL_CORE_VERSION: 0.40.0
  IMAGE_NAME: ${{ github.repository }}
  REPO_NAME: ${{ github.event.repository.name }}
  AWS_ROLE_ARN: arn:aws:iam::024848458133:role/github_oidc_FuelLabs_fuel-block-committer
  AWS_ECR_ORG: fuellabs
  REGISTRY: ghcr.io

jobs:
  verify-rust-version:
    runs-on: ubuntu-latest
    steps:
      - uses: actions/checkout@v4
      # Ensure CI is using the same minimum toolchain specified in fuels Cargo.toml
      - run: |
          curl -sSLf "$DASEL_VERSION" -L -o dasel && chmod +x dasel
          mv ./dasel /usr/local/bin/dasel
          MIN_VERSION=$(cat Cargo.toml | dasel -r toml 'workspace.package.rust-version')
          RUST_VERSION="${{ env.RUST_VERSION }}"
          echo "Comparing minimum supported toolchain ($MIN_VERSION) with ci toolchain (RUST_VERSION)"
          test "$MIN_VERSION" == "$RUST_VERSION"

  verify-helm-chart:
    runs-on: ubuntu-latest
    steps:
      - uses: actions/checkout@v4
      - uses: alexellis/setup-arkade@v1
      - uses: alexellis/arkade-get@master
        with:
          helm: latest
      - name: Lint helm chart
        run: helm lint helm/fuel-block-committer
      - name: Verify helm chart version matches crate
        run: |
          ./.github/scripts/verify_chart_version.sh

  cargo-verifications:
    needs:
      - verify-rust-version
    runs-on: buildjet-4vcpu-ubuntu-2204
    steps:
      - name: Checkout repository
        uses: actions/checkout@v4
        with:
          token: ${{ secrets.GITHUB_TOKEN }}
      - name: Check for typos
        uses: crate-ci/typos@v1.23.6
      - name: Setup Rust
        uses: dtolnay/rust-toolchain@master
        with:
          toolchain: ${{ env.RUST_VERSION }}
          components: clippy,rustfmt
      - name: Install Foundry
        uses: foundry-rs/foundry-toolchain@v1
        with:
          # The last version of Foundry that didn't experience this issue: https://github.com/alloy-rs/alloy/issues/1371
          version: nightly-cb9dfae298fe0b5a5cdef2536955f50b8c7f0bf5
      - name: Build cache
        uses: buildjet/cache@v4
        with:
          path: |
            ~/.cargo/bin/
            ~/.cargo/registry/index/
            ~/.cargo/registry/cache/
            ~/.cargo/git/db/
            target/
          key: ${{ runner.os }}-cargo-${{ hashFiles('**/Cargo.lock') }}
      - name: Run cargo check with all features
        run: cargo check --all-features
      - name: Run cargo fmt --check
        run: cargo fmt --all --verbose -- --check
      - name: Run cargo clippy
        run: cargo clippy --all-targets
      - name: Install Fuel Core
        run: |
          curl -sSLf https://github.com/FuelLabs/fuel-core/releases/download/v${{ env.FUEL_CORE_VERSION }}/fuel-core-${{ env.FUEL_CORE_VERSION }}-x86_64-unknown-linux-gnu.tar.gz -L -o fuel-core.tar.gz
          tar -xvf fuel-core.tar.gz
          chmod +x fuel-core-${{ env.FUEL_CORE_VERSION }}-x86_64-unknown-linux-gnu/fuel-core
          mv fuel-core-${{ env.FUEL_CORE_VERSION }}-x86_64-unknown-linux-gnu/fuel-core /usr/local/bin/fuel-core
      - name: Unit/integration tests
        run:  cargo test --workspace --exclude e2e

  additional-check-for-published-crates:
    runs-on: ubuntu-latest
    steps:
      - name: Checkout repository
        uses: actions/checkout@v4
        with:
          token: ${{ secrets.GITHUB_TOKEN }}

      - name: Setup Rust
        uses: dtolnay/rust-toolchain@master
        with:
          toolchain: ${{ env.RUST_VERSION }}

      - name: Setup cargo hack
        uses: taiki-e/install-action@cargo-hack

      - name: Run cargo hack to check for invalid feature flag combinations
        working-directory: packages/encoding
        run: cargo hack --feature-powerset --no-dev-deps check

  e2e-release-build:
    runs-on: ubuntu-latest
    steps:
      - name: Checkout repository
        uses: actions/checkout@v4
      - name: Setup Rust
        uses: dtolnay/rust-toolchain@master
        with:
          toolchain: ${{ env.RUST_VERSION }}
      - name: Build release binary
        run: cargo build --release --bin fuel-block-committer
      - name: Upload release binary
        uses: actions/upload-artifact@v4
        with:
          name: fuel-block-committer-binary
          path: target/release/fuel-block-committer

  e2e-tests:
    needs: e2e-release-build
    runs-on: ubuntu-latest
    steps:
      - name: Checkout repository
        uses: actions/checkout@v4
        with:
          token: ${{ secrets.GITHUB_TOKEN }}
      - name: Install Foundry
        uses: foundry-rs/foundry-toolchain@v1
        with:
          # The last version of Foundry that didn't experience this issue: https://github.com/alloy-rs/alloy/issues/1371
          version: nightly-cb9dfae298fe0b5a5cdef2536955f50b8c7f0bf5
      - name: Download release binary
        uses: actions/download-artifact@v4
        with:
          name: fuel-block-committer-binary
          path: ./target/release
      - name: Ensure Binary is Executable
        run: chmod +x ./target/release/fuel-block-committer
      - name: Install Fuel Core
        run: |
          curl -sSLf https://github.com/FuelLabs/fuel-core/releases/download/v${{ env.FUEL_CORE_VERSION }}/fuel-core-${{ env.FUEL_CORE_VERSION }}-x86_64-unknown-linux-gnu.tar.gz -L -o fuel-core.tar.gz
          tar -xvf fuel-core.tar.gz
          chmod +x fuel-core-${{ env.FUEL_CORE_VERSION }}-x86_64-unknown-linux-gnu/fuel-core
          mv fuel-core-${{ env.FUEL_CORE_VERSION }}-x86_64-unknown-linux-gnu/fuel-core /usr/local/bin/fuel-core
      - name: Run E2E tests
        run: |
          ./target/release/fuel-block-committer --version
          PATH="$(pwd)/target/release:$PATH" cargo test --package e2e --jobs 1

  publish-crates-check:
    runs-on: ubuntu-latest
    steps:
      - name: Checkout repository
        uses: actions/checkout@v4

      - uses: dtolnay/rust-toolchain@master
        with:
          toolchain: ${{ env.RUST_VERSION }}

      - name: Publish crate check
        uses: katyo/publish-crates@v2
        with:
          dry-run: true
          check-repo: false
          ignore-unpublished-changes: true

  build-docker-images:
    strategy:
      matrix:
        arch: [
          # build on native runners instead of using emulation
          {platform: linux/amd64, runner: buildjet-8vcpu-ubuntu-2204},
          # don't currently need arm builds
          # {platform: linux/arm64, runner: buildjet-8vcpu-ubuntu-2204-arm}
        ]
    runs-on: ${{ matrix.arch.runner }}
    permissions:
      contents: read
      packages: write
    steps:
      - name: Setup environment
        run: |
          echo "REGISTRY_URL=${REGISTRY@L}/${IMAGE_NAME@L}" >>${GITHUB_ENV}
          platform=${{ matrix.arch.platform }}
          echo "PLATFORM_PAIR=${platform//\//-}" >> $GITHUB_ENV

      - name: Checkout repository
        uses: actions/checkout@v4

      - name: Set up Docker Buildx
        uses: docker/setup-buildx-action@v3

      - name: Log in to the ghcr.io registry
        uses: docker/login-action@v3
        with:
          registry: ${{ env.REGISTRY }}
          username: ${{ github.repository_owner }}
          password: ${{ secrets.GITHUB_TOKEN }}

      - name: Log in to the docker.io registry
        uses: docker/login-action@v3
        with:
          username: fuellabs
          password: ${{ secrets.DOCKER_IO_READ_ONLY_TOKEN }}

      - name: Docker metadata
        id: meta
        uses: docker/metadata-action@v5
        with:
          images: ${{ env.REGISTRY_URL }}

      - name: Build Docker image
        uses: docker/build-push-action@v6
        id: build
        with:
          context: .
          platforms: ${{ matrix.arch.platform }}
          file: Dockerfile
          labels: ${{ steps.meta.outputs.labels }}
          cache-from: type=registry,ref=${{ env.REGISTRY_URL }}-build-cache:latest-${{ matrix.arch.runner }}
          cache-to: type=registry,ref=${{ env.REGISTRY_URL }}-build-cache:latest-${{ matrix.arch.runner }},mode=max,image-manifest=true,oci-mediatypes=true
          outputs: |
            type=image,name=${{ env.REGISTRY_URL }},push-by-digest=true,name-canonical=true,push=true

      - name: Export digest
        run: |
          mkdir -p /tmp/digests
          digest="${{ steps.build.outputs.digest }}"
          touch "/tmp/digests/${digest#sha256:}" 

      - name: Upload digest
        uses: actions/upload-artifact@v4
        with:
          name: digests-${{ env.PLATFORM_PAIR }}
          path: /tmp/digests/*
          if-no-files-found: error
          retention-days: 1

  publish-docker-images:
    needs:
      - build-docker-images
    runs-on: ubuntu-latest
    permissions:
      contents: read
      packages: write
      id-token: write
    steps:
      - name: Setup environment
        run: |
          echo "REGISTRY_URL=${REGISTRY@L}/${IMAGE_NAME@L}" >>${GITHUB_ENV}

      - name: Download digests
        uses: actions/download-artifact@v4
        with:
          path: /tmp/digests
          pattern: digests-*
          merge-multiple: true

      - name: Set up Docker Buildx
        uses: docker/setup-buildx-action@v3

      - name: Configure AWS credentials for ECR publishing
        uses: aws-actions/configure-aws-credentials@v4
        with:
          role-to-assume: ${{ env.AWS_ROLE_ARN }}
          aws-region: us-east-1 # ecr public is only in us-east-1

      - name: Login to Amazon ECR Public
        id: login-ecr-public
        uses: aws-actions/amazon-ecr-login@v2
        with:
          registry-type: public

      - name: Log in to the ghcr.io registry
        uses: docker/login-action@v3
        with:
          registry: ${{ env.REGISTRY }}
          username: ${{ github.repository_owner }}
          password: ${{ secrets.GITHUB_TOKEN }}

      - name: Log in to the docker.io registry
        uses: docker/login-action@v3
        with:
          username: fuellabs
          password: ${{ secrets.DOCKER_IO_READ_ONLY_TOKEN }}

      - name: Docker metadata
        id: meta
        uses: docker/metadata-action@v5
        with:
          images: |
            ${{ env.REGISTRY_URL }}
            ${{ steps.login-ecr-public.outputs.registry }}/${{ env.AWS_ECR_ORG }}/${{ env.REPO_NAME }}
          tags: |
            type=sha
            type=ref,event=branch
            type=ref,event=tag
            type=semver,pattern={{raw}}
            type=raw,value=sha-{{sha}}-{{date 'YYYYMMDDhhmmss'}}
            type=raw,value=latest,enable={{is_default_branch}}

      - name: Create manifest list and push to all registries
        working-directory: /tmp/digests
        run: |
          docker buildx imagetools create $(jq -cr '.tags | map("-t " + .) | join(" ")' <<< "$DOCKER_METADATA_OUTPUT_JSON") \
            $(printf '${{ env.REGISTRY_URL }}@sha256:%s ' *)

      - name: Inspect image
        run: |
          docker buildx imagetools inspect ${{ env.REGISTRY_URL }}:${{ steps.meta.outputs.version }}

      - uses: FuelLabs/.github/.github/actions/slack-notify-template@master
        if: always() && (github.ref == 'refs/heads/master' || github.ref_type == 'tag')
        with:
          github_token: ${{ secrets.GITHUB_TOKEN }}
          slack_webhook: ${{ secrets.SLACK_WEBHOOK_NOTIFY_BUILD }}

  publish:
    needs:
      - cargo-verifications
<<<<<<< HEAD
=======
      - additional-check-for-published-crates
>>>>>>> 14259b02
      - publish-crates-check
    # Only do this job if publishing a release
    if: github.event_name == 'release' && github.event.action == 'published'
    runs-on: buildjet-4vcpu-ubuntu-2204

    steps:
      - name: Checkout repository
        uses: actions/checkout@v3

      - uses: dtolnay/rust-toolchain@master
        with:
          toolchain: ${{ env.RUST_VERSION }}

      - name: Verify tag version
        run: |
          curl -sSLf "$DASEL_VERSION" -L -o dasel && chmod +x dasel
          mv ./dasel /usr/local/bin/dasel
          ./.github/workflows/scripts/verify_tag.sh ${{ github.ref_name }} Cargo.toml
      - name: Publish crate
        uses: FuelLabs/publish-crates@v1
        with:
          publish-delay: 30000
          registry-token: ${{ secrets.CARGO_REGISTRY_TOKEN }}<|MERGE_RESOLUTION|>--- conflicted
+++ resolved
@@ -243,7 +243,7 @@
         run: |
           mkdir -p /tmp/digests
           digest="${{ steps.build.outputs.digest }}"
-          touch "/tmp/digests/${digest#sha256:}" 
+          touch "/tmp/digests/${digest#sha256:}"
 
       - name: Upload digest
         uses: actions/upload-artifact@v4
@@ -335,10 +335,7 @@
   publish:
     needs:
       - cargo-verifications
-<<<<<<< HEAD
-=======
       - additional-check-for-published-crates
->>>>>>> 14259b02
       - publish-crates-check
     # Only do this job if publishing a release
     if: github.event_name == 'release' && github.event.action == 'published'
