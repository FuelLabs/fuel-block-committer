--- conflicted
+++ resolved
@@ -22,16 +22,11 @@
 }
 
 impl BlockCommitter {
-<<<<<<< HEAD
     pub fn new(
         rx_block: Receiver<FuelBlock>,
         ethereum_rpc: impl EthereumAdapter + 'static,
         storage: impl Storage + 'static,
     ) -> Self {
-=======
-    #[allow(dead_code)]
-    pub fn new(rx_block: Receiver<FuelBlock>, etherem_rpc: Url) -> Self {
->>>>>>> c034e810
         Self {
             rx_block: Mutex::new(rx_block),
             ethereum_rpc: Box::new(ethereum_rpc),
@@ -39,7 +34,6 @@
         }
     }
 
-<<<<<<< HEAD
     async fn store_pending_submission(&self, tx_hash: H256, block_height: u32) -> Result<()> {
         self.storage
             .insert(EthTxSubmission {
@@ -48,14 +42,6 @@
                 tx_hash,
             })
             .await?;
-=======
-    // todo: this should probably run as a stream
-    #[allow(dead_code)]
-    pub async fn run(&mut self) -> Result<()> {
-        // listen to the newly received block
-        if let Some(_block) = self.rx_block.recv().await {
-            // enhancment: consume all the blocks from the channel to get the latest one
->>>>>>> c034e810
 
         info!("tx: {} pending", &tx_hash);
         Ok(())
