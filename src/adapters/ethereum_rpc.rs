--- conflicted
+++ resolved
@@ -131,20 +131,11 @@
                     Error::NetworkError(e.to_string())
                 }
                 _ => Error::Other(contract_err.to_string()),
-<<<<<<< HEAD
-            });
-        self.handle_network_success();
-
-        self.record_balance().await?;
-
-        let id = tx?.tx_hash();
-        warn!("{}", &id);
-=======
             })?;
 
         self.handle_network_success();
->>>>>>> a37e3b0a
-
+        self.record_balance().await?;
+        
         Ok(tx.tx_hash())
     }
 
