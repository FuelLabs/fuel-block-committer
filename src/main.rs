mod adapters;
mod api;
mod cli;
mod errors;
mod services;
mod setup;
mod telemetry;

use api::launch_api_server;
use errors::Result;
use prometheus::Registry;
use setup::{
    config::InternalConfig,
    helpers::{
<<<<<<< HEAD
        create_eth_adapter, setup_logger, setup_storage, shut_down, spawn_block_watcher,
        spawn_eth_committer_and_listener,
=======
        create_eth_adapter, setup_logger, setup_storage, spawn_block_watcher,
        spawn_eth_committer_and_listener, spawn_wallet_balance_tracker,
>>>>>>> 51d0dacb
    },
};
use tokio_util::sync::CancellationToken;

#[tokio::main]
async fn main() -> Result<()> {
    setup_logger();

    let config = cli::parse()?;
    let internal_config = InternalConfig::default();
    let cancel_token = CancellationToken::new();

    let storage = setup_storage(&config).await?;

    let metrics_registry = Registry::default();

    let (rx_fuel_block, block_watcher_handle, fuel_health_check) = spawn_block_watcher(
        &config,
        &internal_config,
        storage.clone(),
        &metrics_registry,
        cancel_token.clone(),
    );

    let (ethereum_rpc, eth_health_check) =
        create_eth_adapter(&config, &internal_config, &metrics_registry).await?;

<<<<<<< HEAD
    let (committer_handle, listener_handle) = spawn_eth_committer_and_listener(
=======
    let _wallet_balance_tracker_handle = spawn_wallet_balance_tracker(
        &config,
        &internal_config,
        &metrics_registry,
        ethereum_rpc.clone(),
    )?;

    let (_committer_handle, _listener_handle) = spawn_eth_committer_and_listener(
>>>>>>> 51d0dacb
        &internal_config,
        rx_fuel_block,
        ethereum_rpc,
        storage.clone(),
        &metrics_registry,
        cancel_token.clone(),
    )?;

    launch_api_server(
        &config,
        metrics_registry,
        storage,
        fuel_health_check,
        eth_health_check,
    )
    .await?;

    shut_down(
        cancel_token,
        block_watcher_handle,
        committer_handle,
        listener_handle,
    )
    .await
}<|MERGE_RESOLUTION|>--- conflicted
+++ resolved
@@ -12,13 +12,8 @@
 use setup::{
     config::InternalConfig,
     helpers::{
-<<<<<<< HEAD
         create_eth_adapter, setup_logger, setup_storage, shut_down, spawn_block_watcher,
-        spawn_eth_committer_and_listener,
-=======
-        create_eth_adapter, setup_logger, setup_storage, spawn_block_watcher,
         spawn_eth_committer_and_listener, spawn_wallet_balance_tracker,
->>>>>>> 51d0dacb
     },
 };
 use tokio_util::sync::CancellationToken;
@@ -46,18 +41,15 @@
     let (ethereum_rpc, eth_health_check) =
         create_eth_adapter(&config, &internal_config, &metrics_registry).await?;
 
-<<<<<<< HEAD
-    let (committer_handle, listener_handle) = spawn_eth_committer_and_listener(
-=======
-    let _wallet_balance_tracker_handle = spawn_wallet_balance_tracker(
+    let wallet_balance_tracker_handle = spawn_wallet_balance_tracker(
         &config,
         &internal_config,
         &metrics_registry,
         ethereum_rpc.clone(),
+        cancel_token.clone(),
     )?;
 
-    let (_committer_handle, _listener_handle) = spawn_eth_committer_and_listener(
->>>>>>> 51d0dacb
+    let (committer_handle, listener_handle) = spawn_eth_committer_and_listener(
         &internal_config,
         rx_fuel_block,
         ethereum_rpc,
@@ -78,6 +70,7 @@
     shut_down(
         cancel_token,
         block_watcher_handle,
+        wallet_balance_tracker_handle,
         committer_handle,
         listener_handle,
     )
