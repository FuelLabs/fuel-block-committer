--- conflicted
+++ resolved
@@ -1,18 +1,10 @@
-<<<<<<< HEAD
-use crate::errors::Result;
-use adapters::storage::InMemoryStorage;
-=======
->>>>>>> 41c369a5
 use api::launch_api_server;
 use prometheus::Registry;
 
+use errors::Result;
 use setup::{
     config::InternalConfig,
-<<<<<<< HEAD
-    helpers::{setup_logger, spawn_block_watcher, spawn_eth_committer_and_listener},
-=======
-    helpers::{setup_logger, setup_storage, spawn_block_watcher},
->>>>>>> 41c369a5
+    helpers::{setup_logger, setup_storage, spawn_block_watcher, spawn_eth_committer_and_listener},
 };
 
 mod adapters;
@@ -26,23 +18,12 @@
 
 #[tokio::main]
 async fn main() -> Result<()> {
-<<<<<<< HEAD
-    let config = cli::parse()?;
+    let config = cli::parse();
+    let internal_config = InternalConfig::default();
+    let metrics_registry = Registry::default();
+    let storage = setup_storage(&config)?;
 
     setup_logger();
-
-    let internal_config = InternalConfig::default();
-    let storage = InMemoryStorage::new();
-=======
-    let config = cli::parse();
-    let internal_config = InternalConfig::default();
-
-    setup_logger();
-
-    let storage = setup_storage(&config)?;
-
->>>>>>> 41c369a5
-    let metrics_registry = Registry::default();
 
     let (rx_fuel_block, _block_watcher_handle, fuel_health_check) = spawn_block_watcher(
         &config,
