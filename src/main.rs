--- conflicted
+++ resolved
@@ -1,23 +1,13 @@
-<<<<<<< HEAD
-use api::launch_api_server;
-use prometheus::Registry;
-
-use errors::Result;
-use setup::{
-    config::InternalConfig,
-    helpers::{
-        create_eth_rpc, setup_logger, setup_storage, spawn_block_watcher,
-        spawn_eth_committer_and_listener,
-=======
 use fuel_block_committer::{
-    adapters::storage::InMemoryStorage,
     api::launch_api_server,
     cli,
     errors::Result,
     setup::{
         config::InternalConfig,
-        helpers::{setup_logger, spawn_block_watcher, spawn_eth_committer_and_listener},
->>>>>>> 90eaa63c
+        helpers::{
+            create_eth_rpc, setup_logger, setup_storage, spawn_block_watcher,
+            spawn_eth_committer_and_listener,
+        },
     },
 };
 use prometheus::Registry;
@@ -42,12 +32,10 @@
         create_eth_rpc(&config, &internal_config, &metrics_registry).await?;
 
     let (_committer_handle, _listener_handle) = spawn_eth_committer_and_listener(
-        &config,
         &internal_config,
         rx_fuel_block,
         ethereum_rpc,
         storage.clone(),
-        &metrics_registry,
     )?;
 
     launch_api_server(
