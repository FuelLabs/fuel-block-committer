--- conflicted
+++ resolved
@@ -3,10 +3,9 @@
 edition = "2021"
 homepage = "https://fuel.network/"
 repository = "https://github.com/FuelLabs/fuel-block-committer"
-<<<<<<< HEAD
 rust-version = "1.69.0"
 version = "0.0.0"
-name = "fuel-block-commiter"
+name = "fuel-block-committer"
 
 # See more keys and their definitions at https://doc.rust-lang.org/cargo/reference/manifest.html
 
@@ -21,15 +20,8 @@
 thiserror = "1.0.40"
 tracing = "0.1.37"
 tracing-subscriber = "0.3.17"
+clap = { version ="4.3", features =["derive", "env"] }
+url = "2.3"
 
 [dev-dependencies]
-mockall = "0.11.4"
-=======
-rust-version = "1.68.0"
-version = "0.0.1"
-
-[workspace.dependencies]
-tokio = { version = "1.21.2", features = ["process", "macros", "rt", "rt-multi-thread"] }
-anyhow = "1.0"
-fuel-types = { version = "0.32.0", default-features = false }
->>>>>>> 7d81d316
+mockall = "0.11.4"