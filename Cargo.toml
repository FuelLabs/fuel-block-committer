[workspace]
resolver = "2"
members = [
  "committer",
  "e2e",
  "packages/clock",
  "packages/encoding",
  "packages/eth",
  "packages/fuel",
  "packages/metrics",
  "packages/ports",
  "packages/services",
  "packages/storage",
  "packages/test-helpers",
]

[workspace.package]
version = "0.10.2"
authors = ["Fuel Labs <contact@fuel.sh>"]
edition = "2021"
homepage = "https://fuel.network/"
license = "Apache-2.0"
repository = "https://github.com/FuelLabs/fuel-block-committer"
# be careful when bumping the rust version. If `fuel-core` isn't on the version
# you plan to bump to, make sure the encoding crate keeps using a rust version <= fuel-core
rust-version = "1.79"
publish = false

[workspace.dependencies]
eth = { path = "./packages/eth", default-features = false }
fuel = { path = "./packages/fuel", default-features = false }
metrics = { path = "./packages/metrics", default-features = false }
ports = { path = "./packages/ports", default-features = false }
storage = { path = "./packages/storage", default-features = false }
services = { path = "./packages/services", default-features = false }
clock = { path = "./packages/clock", default-features = false }
<<<<<<< HEAD
test-helpers = { path = "./packages/test-helpers/", default-features = false }
=======
>>>>>>> 14259b02
fuel-block-committer-encoding = { path = "./packages/encoding", default-features = false }
actix-web = { version = "4", default-features = false }
bitvec = { version = "1.0", default-features = false }
bytesize = { version = "1.3", default-features = false }
alloy = { version = "0.3.6", default-features = false }
proptest = { version = "1.0", default-features = false }
rayon = { version = "1.10", default-features = false }
num_cpus = { version = "1.16", default-features = false }
anyhow = { version = "1.0", default-features = false }
async-trait = { version = "0.1", default-features = false }
aws-config = { version = "1.5.5", default-features = false }
aws-sdk-kms = { version = "1.36", default-features = false }
clap = { version = "4.5", default-features = false }
config = { version = "0.14", default-features = false }
delegate = { version = "0.13", default-features = false }
flate2 = { version = "1.0", default-features = false }
postcard = { version = "1.0", default-features = false }
fs_extra = { version = "1.3", default-features = false }
fuel-core-chain-config = { version = "0.40", default-features = false }
fuel-core-client = { version = "0.40", default-features = false }
fuel-core-types = { version = "0.40", default-features = false, features = [
  "da-compression",
] }
static_assertions = { version = "1.1", default-features = false }
fuel-crypto = { version = "0.58.2", default-features = false }
futures = { version = "0.3", default-features = false }
hex = { version = "0.4", default-features = false }
humantime = { version = "2.1", default-features = false }
itertools = { version = "0.13", default-features = false }
mockall = { version = "0.12", default-features = false }
num-bigint = { version = "0.4.6", default-features = false }
nonempty = { version = "0.10", default-features = false }
portpicker = { version = "0.1", default-features = false }
pretty_assertions = { version = "1.4", default-features = false }
prometheus = { version = "0.13", default-features = false }
rand = { version = "0.8", default-features = false }
reqwest = { version = "0.12", default-features = false }
secp256k1 = { version = "0.29", default-features = false }
serde = { version = "1.0", default-features = false }
serde_json = { version = "1.0", default-features = false }
sqlx = { version = "0.7.4", default-features = false }
tai64 = { version = "4.0.0", default-features = false }
tempfile = { version = "3.10", default-features = false }
test-case = { version = "3.3", default-features = false }
testcontainers = { version = "0.20", default-features = false }
# to be removed once alloy fixes the issue with blob encoding
c-kzg = { version = "1.0", default-features = false }
thiserror = { version = "1.0", default-features = false }
tokio = { version = "1.37", default-features = false }
tokio-util = { version = "0.7", default-features = false }
tracing = { version = "0.1", default-features = false }
tracing-subscriber = { version = "0.3", default-features = false }
trait-variant = { version = "0.1", default-features = false }
url = { version = "2.3", default-features = false }
walkdir = { version = "2.5", default-features = false }
zip = { version = "2.1", default-features = false }<|MERGE_RESOLUTION|>--- conflicted
+++ resolved
@@ -34,10 +34,7 @@
 storage = { path = "./packages/storage", default-features = false }
 services = { path = "./packages/services", default-features = false }
 clock = { path = "./packages/clock", default-features = false }
-<<<<<<< HEAD
 test-helpers = { path = "./packages/test-helpers/", default-features = false }
-=======
->>>>>>> 14259b02
 fuel-block-committer-encoding = { path = "./packages/encoding", default-features = false }
 actix-web = { version = "4", default-features = false }
 bitvec = { version = "1.0", default-features = false }
