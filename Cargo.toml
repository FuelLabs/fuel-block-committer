--- conflicted
+++ resolved
@@ -15,11 +15,7 @@
 ]
 
 [workspace.package]
-<<<<<<< HEAD
-version = "0.10.6"
-=======
 version = "0.10.7"
->>>>>>> 55eb3115
 authors = ["Fuel Labs <contact@fuel.sh>"]
 edition = "2021"
 homepage = "https://fuel.network/"
