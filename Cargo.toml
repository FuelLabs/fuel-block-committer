--- conflicted
+++ resolved
@@ -41,11 +41,8 @@
 fuel-block-committer-encoding = { path = "./packages/encoding", default-features = false }
 metrics = { path = "./packages/metrics", default-features = false }
 services = { path = "./packages/services", default-features = false }
-<<<<<<< HEAD
 signers = { path = "./packages/signers", default-features = false }
-=======
 storage = { path = "./packages/adapters/storage", default-features = false }
->>>>>>> 96272b36
 test-helpers = { path = "./packages/test-helpers/", default-features = false }
 e2e-helpers = { path = "./e2e/helpers", default-features = false }
 
